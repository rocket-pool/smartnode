--- conflicted
+++ resolved
@@ -35,19 +35,13 @@
 
 	trueVal := eth.EthToWei(floatValue)
 	fmt.Printf("Your value will be multiplied by 10^18 to be used in the contracts, which results in:\n\n\t[%s]\n\n", trueVal.String())
-<<<<<<< HEAD
 	if !(c.Bool("yes") || prompt.Confirm("Please make sure this is what you want and does not have any floating-point errors.\n\nIs this result correct?")) {
-		fmt.Println("Cancelled. Please try again with the '--raw' flag and provide an explicit value instead.")
-		return nil, nil
-=======
-	if !(c.Bool("yes") || cliutils.Confirm("Please make sure this is what you want and does not have any floating-point errors.\n\nIs this result correct?")) {
-		value = cliutils.Prompt("Please enter the wei amount:", "^[0-9]+$", "Invalid amount")
+		value = prompt.Prompt("Please enter the wei amount:", "^[0-9]+$", "Invalid amount")
 		val, err := cliutils.ValidatePositiveWeiAmount(name, value)
 		if err != nil {
 			return nil, err
 		}
 		return val, nil
->>>>>>> 02e48362
 	}
 	return trueVal, nil
 }