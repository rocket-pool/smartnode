--- conflicted
+++ resolved
@@ -26,11 +26,7 @@
 	// Get the contract name
 	contractName := c.String("contract-name")
 	if contractName == "" {
-<<<<<<< HEAD
-		contractName = prompt.Prompt("Please enter a contract name for this recurring payment:", "^\\S+$", "Invalid ID")
-=======
-		contractName = cliutils.Prompt("Please enter a contract name for this recurring payment:", "^\\s*\\S+\\s*$", "Invalid ID")
->>>>>>> 02e48362
+		contractName = prompt.Prompt("Please enter a contract name for this recurring payment:", "^\\s*\\S+\\s*$", "Invalid ID")
 	}
 
 	// Get the recipient
