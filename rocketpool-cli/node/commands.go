package node

import (
	"fmt"
	"strconv"
	"strings"

	"github.com/urfave/cli"

	cliutils "github.com/rocket-pool/smartnode/shared/utils/cli"
)

// Register commands
func RegisterCommands(app *cli.App, name string, aliases []string) {
	app.Commands = append(app.Commands, cli.Command{
		Name:    name,
		Aliases: aliases,
		Usage:   "Manage the node",
		Subcommands: []cli.Command{

			{
				Name:      "status",
				Aliases:   []string{"s"},
				Usage:     "Get the node's status",
				UsageText: "rocketpool node status",
				Action: func(c *cli.Context) error {

					// Validate args
					if err := cliutils.ValidateArgCount(c, 0); err != nil {
						return err
					}

					// Run
					return getStatus(c)

				},
			},

			{
				Name:      "sync",
				Aliases:   []string{"y"},
				Usage:     "Get the sync progress of the eth1 and eth2 clients",
				UsageText: "rocketpool node sync",
				Action: func(c *cli.Context) error {

					// Validate args
					if err := cliutils.ValidateArgCount(c, 0); err != nil {
						return err
					}

					// Run
					return getSyncProgress(c)

				},
			},

			{
				Name:      "register",
				Aliases:   []string{"r"},
				Usage:     "Register the node with Rocket Pool",
				UsageText: "rocketpool node register [options]",
				Flags: []cli.Flag{
					cli.StringFlag{
						Name:  "timezone, t",
						Usage: "The timezone location to register the node with (in the format 'Country/City')",
					},
				},
				Action: func(c *cli.Context) error {

					// Validate args
					if err := cliutils.ValidateArgCount(c, 0); err != nil {
						return err
					}

					// Validate flags
					if c.String("timezone") != "" {
						if _, err := cliutils.ValidateTimezoneLocation("timezone location", c.String("timezone")); err != nil {
							return err
						}
					}

					// Run
					return registerNode(c)

				},
			},

			{
				Name:      "rewards",
				Aliases:   []string{"e"},
				Usage:     "Get the time and your expected RPL rewards of the next checkpoint",
				UsageText: "rocketpool node rewards",
				Action: func(c *cli.Context) error {

					// Validate args
					if err := cliutils.ValidateArgCount(c, 0); err != nil {
						return err
					}

					// Run
					return getRewards(c)

				},
			},

			{
				Name:      "set-primary-withdrawal-address",
				Aliases:   []string{"w"},
				Usage:     "Set the node's primary withdrawal address, which will receive all ETH rewards (and RPL if the RPL withdrawal address is not set)",
				UsageText: "rocketpool node set-primary-withdrawal-address [options] address",
				Flags: []cli.Flag{
					cli.BoolFlag{
						Name:  "yes, y",
						Usage: "Automatically confirm setting primary withdrawal address",
					},
					cli.BoolFlag{
						Name:  "force",
						Usage: "Force update the primary withdrawal address, bypassing the 'pending' state that requires a confirmation transaction from the new address",
					},
				},
				Action: func(c *cli.Context) error {

					// Validate args
					if err := cliutils.ValidateArgCount(c, 1); err != nil {
						return err
					}
					withdrawalAddress := c.Args().Get(0)

					// Run
					return setPrimaryWithdrawalAddress(c, withdrawalAddress)

				},
			},

			{
				Name:      "confirm-primary-withdrawal-address",
				Aliases:   []string{"f"},
				Usage:     "Confirm the node's pending primary withdrawal address if it has been set back to the node's address itself",
				UsageText: "rocketpool node confirm-primary-withdrawal-address [options]",
				Flags: []cli.Flag{
					cli.BoolFlag{
						Name:  "yes, y",
						Usage: "Automatically confirm withdrawal address",
					},
				},
				Action: func(c *cli.Context) error {

					// Validate args
					if err := cliutils.ValidateArgCount(c, 0); err != nil {
						return err
					}

					// Run
					return confirmPrimaryWithdrawalAddress(c)

				},
			},

			{
				Name:      "set-rpl-withdrawal-address",
				Aliases:   []string{"srwa"},
				Usage:     "Set the node's RPL withdrawal address, which will receive all RPL rewards and staked RPL withdrawals",
				UsageText: "rocketpool node set-rpl-withdrawal-address [options] address",
				Flags: []cli.Flag{
					cli.BoolFlag{
						Name:  "yes, y",
						Usage: "Automatically confirm setting rpl withdrawal address",
					},
					cli.BoolFlag{
						Name:  "force",
						Usage: "Force update the rpl withdrawal address, bypassing the 'pending' state that requires a confirmation transaction from the new address",
					},
				},
				Action: func(c *cli.Context) error {

					// Validate args
					if err := cliutils.ValidateArgCount(c, 1); err != nil {
						return err
					}
					withdrawalAddress := c.Args().Get(0)

					// Run
					return setRPLWithdrawalAddress(c, withdrawalAddress)

				},
			},

			{
				Name:      "confirm-rpl-withdrawal-address",
				Aliases:   []string{"crwa"},
				Usage:     "Confirm the node's pending rpl withdrawal address if it has been set back to the node's address itself",
				UsageText: "rocketpool node confirm-rpl-withdrawal-address [options]",
				Flags: []cli.Flag{
					cli.BoolFlag{
						Name:  "yes, y",
						Usage: "Automatically confirm withdrawal address",
					},
				},
				Action: func(c *cli.Context) error {

					// Validate args
					if err := cliutils.ValidateArgCount(c, 0); err != nil {
						return err
					}

					// Run
					return confirmRPLWithdrawalAddress(c)

				},
			},
			{
				Name:      "allow-rpl-locking",
				Aliases:   []string{"arl"},
				Usage:     "Allow the node to lock RPL when creating governance proposals/challenges",
				UsageText: "rocketpool node allow-rpl-locking [options]",
				Flags: []cli.Flag{
					cli.BoolFlag{
						Name:  "yes, y",
						Usage: "Automatically confirm allowing RPL locking",
					},
				},
				Action: func(c *cli.Context) error {

					// Validate args
					if err := cliutils.ValidateArgCount(c, 0); err != nil {
						return err
					}
					// Run
					return setRPLLockingAllowed(c, true)

				},
			},
			{
				Name:      "deny-rpl-locking",
				Aliases:   []string{"drl"},
				Usage:     "Do not allow the node to lock RPL when creating governance proposals/challenges",
				UsageText: "rocketpool node deny-rpl-locking [options]",
				Flags: []cli.Flag{
					cli.BoolFlag{
						Name:  "yes, y",
						Usage: "Automatically confirm not allowing RPL locking",
					},
				},
				Action: func(c *cli.Context) error {

					// Validate args
					if err := cliutils.ValidateArgCount(c, 0); err != nil {
						return err
					}
					// Run
					return setRPLLockingAllowed(c, false)

				},
			},
			{
				Name:      "set-timezone",
				Aliases:   []string{"t"},
				Usage:     "Set the node's timezone location",
				UsageText: "rocketpool node set-timezone [options]",
				Flags: []cli.Flag{
					cli.StringFlag{
						Name:  "timezone, t",
						Usage: "The timezone location to set for the node (in the format 'Country/City')",
					},
				},
				Action: func(c *cli.Context) error {

					// Validate args
					if err := cliutils.ValidateArgCount(c, 0); err != nil {
						return err
					}

					// Validate flags
					if c.String("timezone") != "" {
						if _, err := cliutils.ValidateTimezoneLocation("timezone location", c.String("timezone")); err != nil {
							return err
						}
					}

					// Run
					return setTimezoneLocation(c)

				},
			},

			{
				Name:      "swap-rpl",
				Aliases:   []string{"p"},
				Usage:     "Swap old RPL for new RPL",
				UsageText: "rocketpool node swap-rpl [options]",
				Flags: []cli.Flag{
					cli.StringFlag{
						Name:  "amount, a",
						Usage: "The amount of old RPL to swap (or 'all')",
					},
				},
				Action: func(c *cli.Context) error {

					// Validate args
					if err := cliutils.ValidateArgCount(c, 0); err != nil {
						return err
					}

					// Validate flags
					if c.String("amount") != "" && c.String("amount") != "all" {
						if _, err := cliutils.ValidatePositiveEthAmount("swap amount", c.String("amount")); err != nil {
							return err
						}
					}

					// Run
					return nodeSwapRpl(c)

				},
			},

			{
				Name:      "stake-rpl",
				Aliases:   []string{"k"},
				Usage:     "Stake RPL against the node",
				UsageText: "rocketpool node stake-rpl [options]",
				Flags: []cli.Flag{
					cli.StringFlag{
						Name:  "amount, a",
						Usage: "The amount of RPL to stake (also accepts custom percentages for 8-ETH minipools (eg. 3% of borrowed ETH as RPL), or 'all' for all of your RPL)",
					},
					cli.BoolFlag{
						Name:  "yes, y",
						Usage: "Automatically confirm RPL stake",
					},
					cli.BoolFlag{
						Name:  "swap, s",
						Usage: "Automatically confirm swapping old RPL before staking",
					},
				},
				Action: func(c *cli.Context) error {

					// Validate args
					if err := cliutils.ValidateArgCount(c, 0); err != nil {
						return err
					}

					// Validate flags
					amount := c.String("amount")
					if amount != "" {
						if strings.HasSuffix(amount, "%") {
							trimmedAmount := strings.TrimSuffix(amount, "%")
							stakePercent, err := strconv.ParseFloat(trimmedAmount, 64)
							if err != nil || stakePercent <= 0 {
								return fmt.Errorf("invalid percentage value: %s", amount)
							}

						} else if amount != "all" {
							// Validate it as a positive ETH amount if it's not a percentage or "all"
							if _, err := cliutils.ValidatePositiveEthAmount("stake amount", amount); err != nil {
								return err
							}
						}
					}

					// Run
					return nodeStakeRpl(c)

				},
			},

			{
				Name:      "add-address-to-stake-rpl-whitelist",
				Aliases:   []string{"asw"},
				Usage:     "Adds an address to your node's RPL staking whitelist, so it can stake RPL on behalf of your node.",
				UsageText: "rocketpool node add-address-to-stake-rpl-whitelist address",
				Action: func(c *cli.Context) error {

					// Validate args
					if err := cliutils.ValidateArgCount(c, 1); err != nil {
						return err
					}

					addressOrENS := c.Args().Get(0)

					// Run
					return addAddressToStakeRplWhitelist(c, addressOrENS)

				},
			},

			{
				Name:      "remove-address-from-stake-rpl-whitelist",
				Aliases:   []string{"rsw"},
				Usage:     "Removes an address from your node's RPL staking whitelist, so it can no longer stake RPL on behalf of your node.",
				UsageText: "rocketpool node remove-address-from-stake-rpl-whitelist address",
				Action: func(c *cli.Context) error {

					// Validate args
					if err := cliutils.ValidateArgCount(c, 1); err != nil {
						return err
					}

					addressOrENS := c.Args().Get(0)

					// Run
					return removeAddressFromStakeRplWhitelist(c, addressOrENS)

				},
			},

			{
				Name:      "claim-rewards",
				Aliases:   []string{"c"},
				Usage:     "Claim available RPL and ETH rewards for any checkpoint you haven't claimed yet",
				UsageText: "rocketpool node claim-rpl [options]",
				Flags: []cli.Flag{
					cli.StringFlag{
						Name:  "restake-amount, a",
						Usage: "The amount of RPL to automatically restake during claiming (or 'all' for all available RPL)",
					},
					cli.BoolFlag{
						Name:  "yes, y",
						Usage: "Automatically confirm rewards claim",
					},
				},
				Action: func(c *cli.Context) error {

					// Validate args
					if err := cliutils.ValidateArgCount(c, 0); err != nil {
						return err
					}

					// Run
					return nodeClaimRewards(c)

				},
			},

			{
				Name:      "withdraw-rpl",
				Aliases:   []string{"i"},
				Usage:     "Withdraw RPL staked against the node",
				UsageText: "rocketpool node withdraw-rpl [options]",
				Flags: []cli.Flag{
					cli.StringFlag{
						Name:  "amount, a",
						Usage: "The amount of RPL to withdraw (or 'max')",
					},
					cli.BoolFlag{
						Name:  "yes, y",
						Usage: "Automatically confirm RPL withdrawal",
					},
				},
				Action: func(c *cli.Context) error {

					// Validate args
					if err := cliutils.ValidateArgCount(c, 0); err != nil {
						return err
					}

					// Validate flags
					if c.String("amount") != "" && c.String("amount") != "max" {
						if _, err := cliutils.ValidatePositiveEthAmount("withdrawal amount", c.String("amount")); err != nil {
							return err
						}
					}

					// Run
					return nodeWithdrawRpl(c)

				},
			},
			{
				Name:      "withdraw-eth",
				Aliases:   []string{"h"},
				Usage:     "Withdraw ETH staked on behalf of the node",
				UsageText: "rocketpool node withdraw-eth [options]",
				Flags: []cli.Flag{
					cli.StringFlag{
						Name:  "amount, a",
						Usage: "The amount of ETH to withdraw (or 'max')",
					},
					cli.BoolFlag{
						Name:  "yes, y",
						Usage: "Automatically confirm ETH withdrawal",
					},
				},
				Action: func(c *cli.Context) error {

					// Validate args
					if err := cliutils.ValidateArgCount(c, 0); err != nil {
						return err
					}

					// Validate flags
					if c.String("amount") != "" && c.String("amount") != "max" {
						if _, err := cliutils.ValidatePositiveEthAmount("withdrawal amount", c.String("amount")); err != nil {
							return err
						}
					}

					// Run
					return nodeWithdrawEth(c)

				},
			},

			{
				Name:      "deposit",
				Aliases:   []string{"d"},
				Usage:     "Make a deposit and create a minipool",
				UsageText: "rocketpool node deposit [options]",
				Flags: []cli.Flag{
					cli.StringFlag{
						Name:  "amount, a",
						Usage: "The amount of ETH to deposit (8 or 16)",
					},
					cli.StringFlag{
						Name:  "max-slippage, s",
						Usage: "The maximum acceptable slippage in node commission rate for the deposit (or 'auto'). Only relevant when the commission rate is not fixed.",
					},
					cli.BoolFlag{
						Name:  "yes, y",
						Usage: "Automatically confirm deposit",
					},
					cli.StringFlag{
						Name:  "salt, l",
						Usage: "An optional seed to use when generating the new minipool's address. Use this if you want it to have a custom vanity address.",
					},
				},
				Action: func(c *cli.Context) error {

					// Validate args
					if err := cliutils.ValidateArgCount(c, 0); err != nil {
						return err
					}

					// Validate flags
					if c.String("amount") != "" {
						if _, err := cliutils.ValidatePositiveEthAmount("deposit amount", c.String("amount")); err != nil {
							return err
						}
					}
					if c.String("max-slippage") != "" && c.String("max-slippage") != "auto" {
						if _, err := cliutils.ValidatePercentage("maximum commission rate slippage", c.String("max-slippage")); err != nil {
							return err
						}
					}
					if c.String("salt") != "" {
						if _, err := cliutils.ValidateBigInt("salt", c.String("salt")); err != nil {
							return err
						}
					}

					// Run
					return nodeDeposit(c)

				},
			},

			{
				Name:      "create-vacant-minipool",
				Aliases:   []string{"cvm"},
				Usage:     "Create an empty minipool, which can be used to migrate an existing solo staking validator as part of the 0x00 to 0x01 withdrawal credentials upgrade",
				UsageText: "rocketpool node create-vacant-minipool pubkey [options]",
				Flags: []cli.Flag{
					cli.StringFlag{
						Name:  "amount, a",
						Usage: "The amount of ETH to deposit (8 or 16)",
					},
					cli.StringFlag{
						Name:  "max-slippage, s",
						Usage: "The maximum acceptable slippage in node commission rate for the deposit (or 'auto'). Only relevant when the commission rate is not fixed.",
					},
					cli.BoolFlag{
						Name:  "yes, y",
						Usage: "Automatically confirm all interactive questions",
					},
					cli.StringFlag{
						Name:  "salt, l",
						Usage: "An optional seed to use when generating the new minipool's address. Use this if you want it to have a custom vanity address.",
					},
					cli.StringFlag{
						Name:  "mnemonic, m",
						Usage: "Use this flag if you want to recreate your validator's private key within the Smartnode's VC instead of running it via your own VC, and have the Smartnode reassign your validator's withdrawal credentials to the new minipool address automatically.",
					},
					cli.BoolFlag{
						Name:  "no-restart",
						Usage: "Don't restart the Validator Client after importing the key. Note that the key won't be loaded (and won't attest) until you restart the VC to load it.",
					},
				},
				Action: func(c *cli.Context) error {

					// Validate args
					if err := cliutils.ValidateArgCount(c, 1); err != nil {
						return err
					}
					pubkey, err := cliutils.ValidatePubkey("pubkey", c.Args().Get(0))
					if err != nil {
						return err
					}

					// Validate flags
					if c.String("amount") != "" {
						if _, err := cliutils.ValidatePositiveEthAmount("deposit amount", c.String("amount")); err != nil {
							return err
						}
					}
					if c.String("max-slippage") != "" && c.String("max-slippage") != "auto" {
						if _, err := cliutils.ValidatePercentage("maximum commission rate slippage", c.String("max-slippage")); err != nil {
							return err
						}
					}
					if c.String("salt") != "" {
						if _, err := cliutils.ValidateBigInt("salt", c.String("salt")); err != nil {
							return err
						}
					}

					// Run
					return createVacantMinipool(c, pubkey)

				},
			},

			{
<<<<<<< HEAD
				Name:      "send",
				Aliases:   []string{"n"},
				Usage:     "Send ETH or tokens from the node account to an address. ENS names supported. <token> can be 'rpl', 'eth', 'fsrpl' (for the old RPL v1 token), 'reth', or the address of an arbitrary token you want to send (including the 0x prefix).",
				UsageText: "rocketpool node send [options] amount token to",
=======
				Name:      "eth-to-reth",
				Aliases:   []string{"e2r"},
				Usage:     "Swap ETH to rETH",
				UsageText: "rocketpool node eth-to-reth [options]",
				Flags: []cli.Flag{
					cli.StringFlag{
						Name:  "amount, a",
						Usage: "The amount of ETH to swap to rETH (or 'max' which keeps ~0.1 ETH in your wallet to pay for gas in future transactions)",
					},
					cli.BoolFlag{
						Name:  "yes, y",
						Usage: "Automatically confirm ETH conversion",
					},
				},
				Action: func(c *cli.Context) error {

					// Validate args
					if err := cliutils.ValidateArgCount(c, 0); err != nil {
						return err
					}

					// Validate flags
					if c.String("amount") != "" && c.String("amount") != "all" {
						if _, err := cliutils.ValidatePositiveEthAmount("swap amount", c.String("amount")); err != nil {
							return err
						}
					}

					// Run
					return nodeSwapToReth(c)
				},
			},

			{
				Name:      "set-voting-delegate",
				Aliases:   []string{"sv"},
				Usage:     "Set the address you want to use when voting on Rocket Pool governance proposals, or the address you want to delegate your voting power to.",
				UsageText: "rocketpool node set-voting-delegate address",
>>>>>>> c505e685
				Flags: []cli.Flag{
					cli.BoolFlag{
						Name:  "yes, y",
						Usage: "Automatically confirm token send",
					},
				},
				Action: func(c *cli.Context) error {

					// Validate args
					if err := cliutils.ValidateArgCount(c, 3); err != nil {
						return err
					}
					amount, err := cliutils.ValidatePositiveEthAmount("send amount", c.Args().Get(0))
					if err != nil {
						return err
					}
					token, err := cliutils.ValidateTokenType("token type", c.Args().Get(1))
					if err != nil {
						return err
					}

					// Run
					return nodeSend(c, amount, token, c.Args().Get(2))

				},
			},

			{
				Name:      "set-voting-delegate",
				Aliases:   []string{"sv"},
				Usage:     "(DEPRECATED) Use `rocketpool pdao set-signalling-address` instead",
				UsageText: "rocketpool node set-voting-delegate",
				Action: func(c *cli.Context) error {

					// Run
					fmt.Println("(DEPRECATED) Use `rocketpool pdao set-signalling-address` instead.")
					fmt.Println("For more information, please refer to the Governance article on Medium (https://medium.com/rocket-pool/rocket-pool-protocol-dao-governance-a3c3e92904e0).")
					return nil

				},
			},

			{
				Name:      "clear-voting-delegate",
				Aliases:   []string{"cv"},
				Usage:     "(DEPRECATED) Use `rocketpool pdao clear-signalling-address` instead",
				UsageText: "rocketpool node clear-voting-delegate",
				Action: func(c *cli.Context) error {

					// Run
					fmt.Println("(DEPRECATED) Use `rocketpool pdao clear-signalling-address` instead.")
					fmt.Println("For more information, please refer to the Governance article on Medium (https://medium.com/rocket-pool/rocket-pool-protocol-dao-governance-a3c3e92904e0).")
					return nil
				},
			},

			{
				Name:      "initialize-fee-distributor",
				Aliases:   []string{"z"},
				Usage:     "Create the fee distributor contract for your node, so you can withdraw priority fees and MEV rewards after the merge",
				UsageText: "rocketpool node initialize-fee-distributor",
				Flags: []cli.Flag{
					cli.BoolFlag{
						Name:  "yes, y",
						Usage: "Automatically confirm initialization gas costs",
					},
				},
				Action: func(c *cli.Context) error {

					// Validate args
					if err := cliutils.ValidateArgCount(c, 0); err != nil {
						return err
					}

					// Run
					return initializeFeeDistributor(c)

				},
			},

			{
				Name:      "distribute-fees",
				Aliases:   []string{"b"},
				Usage:     "Distribute the priority fee and MEV rewards from your fee distributor to your withdrawal address and the rETH contract (based on your node's average commission)",
				UsageText: "rocketpool node distribute-fees",
				Flags: []cli.Flag{
					cli.BoolFlag{
						Name:  "yes, y",
						Usage: "Automatically confirm distribution",
					},
				},
				Action: func(c *cli.Context) error {

					// Validate args
					if err := cliutils.ValidateArgCount(c, 0); err != nil {
						return err
					}

					// Run
					return distribute(c)

				},
			},

			{
				Name:      "join-smoothing-pool",
				Aliases:   []string{"js"},
				Usage:     "Opt your node into the Smoothing Pool",
				UsageText: "rocketpool node join-smoothing-pool",
				Flags: []cli.Flag{
					cli.BoolFlag{
						Name:  "yes, y",
						Usage: "Automatically confirm opt-in",
					},
				},
				Action: func(c *cli.Context) error {

					// Validate args
					if err := cliutils.ValidateArgCount(c, 0); err != nil {
						return err
					}

					// Run
					return joinSmoothingPool(c)

				},
			},

			{
				Name:      "leave-smoothing-pool",
				Aliases:   []string{"ls"},
				Usage:     "Leave the Smoothing Pool",
				UsageText: "rocketpool node leave-smoothing-pool",
				Flags: []cli.Flag{
					cli.BoolFlag{
						Name:  "yes, y",
						Usage: "Automatically confirm opt-out",
					},
				},
				Action: func(c *cli.Context) error {

					// Validate args
					if err := cliutils.ValidateArgCount(c, 0); err != nil {
						return err
					}

					// Run
					return leaveSmoothingPool(c)

				},
			},

			{
				Name:      "sign-message",
				Aliases:   []string{"sm"},
				Usage:     "Sign an arbitrary message with the node's private key",
				UsageText: "rocketpool node sign-message [-m message]",
				Flags: []cli.Flag{
					cli.StringFlag{
						Name:  "message, m",
						Usage: "The 'quoted message' to be signed",
					},
				},
				Action: func(c *cli.Context) error {
					// Run
					return signMessage(c)
				},
			},

			{
				Name:      "send-message",
				Usage:     "Send a zero-ETH transaction to the target address (or ENS) with the provided hex-encoded message as the data payload",
				UsageText: "rocketpool node send-message [-y] to-address hex-message",
				Flags: []cli.Flag{
					cli.BoolFlag{
						Name:  "yes, y",
						Usage: "Automatically confirm message send",
					},
				},
				Action: func(c *cli.Context) error {

					// Validate args
					if err := cliutils.ValidateArgCount(c, 2); err != nil {
						return err
					}
					message, err := cliutils.ValidateByteArray("message", c.Args().Get(1))
					if err != nil {
						return err
					}

					// Run
					return sendMessage(c, c.Args().Get(0), message)

				},
			},
		},
	})
}<|MERGE_RESOLUTION|>--- conflicted
+++ resolved
@@ -620,12 +620,38 @@
 			},
 
 			{
-<<<<<<< HEAD
 				Name:      "send",
 				Aliases:   []string{"n"},
 				Usage:     "Send ETH or tokens from the node account to an address. ENS names supported. <token> can be 'rpl', 'eth', 'fsrpl' (for the old RPL v1 token), 'reth', or the address of an arbitrary token you want to send (including the 0x prefix).",
 				UsageText: "rocketpool node send [options] amount token to",
-=======
+				Flags: []cli.Flag{
+					cli.BoolFlag{
+						Name:  "yes, y",
+						Usage: "Automatically confirm token send",
+					},
+				},
+				Action: func(c *cli.Context) error {
+
+					// Validate args
+					if err := cliutils.ValidateArgCount(c, 3); err != nil {
+						return err
+					}
+					amount, err := cliutils.ValidatePositiveEthAmount("send amount", c.Args().Get(0))
+					if err != nil {
+						return err
+					}
+					token, err := cliutils.ValidateTokenType("token type", c.Args().Get(1))
+					if err != nil {
+						return err
+					}
+
+					// Run
+					return nodeSend(c, amount, token, c.Args().Get(2))
+
+				},
+			},
+
+			{
 				Name:      "eth-to-reth",
 				Aliases:   []string{"e2r"},
 				Usage:     "Swap ETH to rETH",
@@ -662,39 +688,6 @@
 			{
 				Name:      "set-voting-delegate",
 				Aliases:   []string{"sv"},
-				Usage:     "Set the address you want to use when voting on Rocket Pool governance proposals, or the address you want to delegate your voting power to.",
-				UsageText: "rocketpool node set-voting-delegate address",
->>>>>>> c505e685
-				Flags: []cli.Flag{
-					cli.BoolFlag{
-						Name:  "yes, y",
-						Usage: "Automatically confirm token send",
-					},
-				},
-				Action: func(c *cli.Context) error {
-
-					// Validate args
-					if err := cliutils.ValidateArgCount(c, 3); err != nil {
-						return err
-					}
-					amount, err := cliutils.ValidatePositiveEthAmount("send amount", c.Args().Get(0))
-					if err != nil {
-						return err
-					}
-					token, err := cliutils.ValidateTokenType("token type", c.Args().Get(1))
-					if err != nil {
-						return err
-					}
-
-					// Run
-					return nodeSend(c, amount, token, c.Args().Get(2))
-
-				},
-			},
-
-			{
-				Name:      "set-voting-delegate",
-				Aliases:   []string{"sv"},
 				Usage:     "(DEPRECATED) Use `rocketpool pdao set-signalling-address` instead",
 				UsageText: "rocketpool node set-voting-delegate",
 				Action: func(c *cli.Context) error {
