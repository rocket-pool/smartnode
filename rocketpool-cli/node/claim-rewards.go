package node

import (
	"fmt"
	"math/big"
	"strconv"
	"strings"

	"github.com/rocket-pool/rocketpool-go/utils/eth"
	"github.com/urfave/cli/v2"

	"github.com/rocket-pool/smartnode/rocketpool-cli/utils/client"
	"github.com/rocket-pool/smartnode/rocketpool-cli/utils/terminal"
	"github.com/rocket-pool/smartnode/rocketpool-cli/utils/tx"
	"github.com/rocket-pool/smartnode/shared/types"
	"github.com/rocket-pool/smartnode/shared/types/api"
	cliutils "github.com/rocket-pool/smartnode/shared/utils/cli"
)

const (
	claimRestakeFlag string = "restake-amount"
)

func nodeClaimRewards(c *cli.Context) error {
	// Get RP client
	rp, err := client.NewClientFromCtx(c).WithReady()
	if err != nil {
		return err
	}

	// Provide a notice
	fmt.Printf("%sWelcome to the new rewards system!\nYou no longer need to claim rewards at each interval - you can simply let them accumulate and claim them whenever you want.\nHere you can see which intervals you haven't claimed yet, and how many rewards you earned during each one.%s\n\n", terminal.ColorBlue, terminal.ColorReset)

	// Get eligible intervals
	rewardsInfoResponse, err := rp.Api.Node.GetRewardsInfo()
	if err != nil {
		return fmt.Errorf("error getting rewards info: %w", err)
	}

	// Check for missing Merkle trees with rewards available
	missingIntervals := []types.IntervalInfo{}
	invalidIntervals := []types.IntervalInfo{}
	for _, intervalInfo := range rewardsInfoResponse.Data.InvalidIntervals {
		if !intervalInfo.TreeFileExists {
			fmt.Printf("You are missing the rewards tree file for interval %d.\n", intervalInfo.Index)
			missingIntervals = append(missingIntervals, intervalInfo)
		} else if !intervalInfo.MerkleRootValid {
			fmt.Printf("Your local copy of the rewards tree file for interval %d does not match the canonical one.\n", intervalInfo.Index)
			invalidIntervals = append(invalidIntervals, intervalInfo)
		}
	}

	// Download the Merkle trees for all unclaimed intervals that don't exist
	if len(missingIntervals) > 0 || len(invalidIntervals) > 0 {
		fmt.Println()
		fmt.Printf("%sNOTE: If you would like to regenerate these tree files manually, please answer `n` to the prompt below and run `rocketpool network generate-rewards-tree` before claiming your rewards.%s\n", terminal.ColorBlue, terminal.ColorReset)
		if !cliutils.Confirm("Would you like to download all missing rewards tree files now?") {
			fmt.Println("Cancelled.")
			return nil
		}

		// Load the config file
		cfg, _, err := rp.LoadConfig()
		if err != nil {
			return fmt.Errorf("error loading config: %w", err)
		}

		// Download the files
		for _, missingInterval := range missingIntervals {
			fmt.Printf("Downloading interval %d file... ", missingInterval.Index)
<<<<<<< HEAD
			err := rp.Api.Network.DownloadRewardsFile(cfg, missingInterval.Index, missingInterval.CID, false)
=======
			err := missingInterval.DownloadRewardsFile(cfg, false)
>>>>>>> a731dbde
			if err != nil {
				fmt.Println()
				return err
			}
			fmt.Println("done!")
		}
		for _, invalidInterval := range invalidIntervals {
			fmt.Printf("Downloading interval %d file... ", invalidInterval.Index)
<<<<<<< HEAD
			err := rp.Api.Network.DownloadRewardsFile(cfg, invalidInterval.Index, invalidInterval.CID, false)
=======
			err := invalidInterval.DownloadRewardsFile(cfg, false)
>>>>>>> a731dbde
			if err != nil {
				fmt.Println()
				return err
			}
			fmt.Println("done!")
		}
		fmt.Println()

		// Reload rewards now that the files are in place
		rewardsInfoResponse, err = rp.Api.Node.GetRewardsInfo()
		if err != nil {
			return fmt.Errorf("error getting rewards info: %w", err)
		}
	}

	if len(rewardsInfoResponse.Data.UnclaimedIntervals) == 0 {
		fmt.Println("Your node does not have any unclaimed rewards yet.")
		return nil
	}

	// Print the info for all available periods
	totalRpl := big.NewInt(0)
	totalEth := big.NewInt(0)
	for _, intervalInfo := range rewardsInfoResponse.Data.UnclaimedIntervals {
		fmt.Printf("Rewards for Interval %d (%s to %s):\n", intervalInfo.Index, intervalInfo.StartTime.Local(), intervalInfo.EndTime.Local())
		fmt.Printf("\tStaking:        %.6f RPL\n", eth.WeiToEth(&intervalInfo.CollateralRplAmount.Int))
		if intervalInfo.ODaoRplAmount.Cmp(big.NewInt(0)) == 1 {
			fmt.Printf("\tOracle DAO:     %.6f RPL\n", eth.WeiToEth(&intervalInfo.ODaoRplAmount.Int))
		}
		fmt.Printf("\tSmoothing Pool: %.6f ETH\n\n", eth.WeiToEth(&intervalInfo.SmoothingPoolEthAmount.Int))

		totalRpl.Add(totalRpl, &intervalInfo.CollateralRplAmount.Int)
		totalRpl.Add(totalRpl, &intervalInfo.ODaoRplAmount.Int)
		totalEth.Add(totalEth, &intervalInfo.SmoothingPoolEthAmount.Int)
	}

	fmt.Println("Total Pending Rewards:")
	fmt.Printf("\t%.6f RPL\n", eth.WeiToEth(totalRpl))
	fmt.Printf("\t%.6f ETH\n\n", eth.WeiToEth(totalEth))

	// Get the list of intervals to claim
	var indices []uint64
	validIndices := []string{}
	for _, intervalInfo := range rewardsInfoResponse.Data.UnclaimedIntervals {
		validIndices = append(validIndices, fmt.Sprint(intervalInfo.Index))
	}
	for {
		indexSelection := ""
		if !c.Bool("yes") {
			indexSelection = cliutils.Prompt("Which intervals would you like to claim? Use a comma separated list (such as '1,2,3') or leave it blank to claim all intervals at once.", "^$|^\\d+(,\\d+)*$", "Invalid index selection")
		}

		indices = []uint64{}
		if indexSelection == "" {
			for _, intervalInfo := range rewardsInfoResponse.Data.UnclaimedIntervals {
				indices = append(indices, intervalInfo.Index)
			}
			break
		} else {
			elements := strings.Split(indexSelection, ",")
			allValid := true
			seenIndices := map[uint64]bool{}

			for _, element := range elements {
				found := false
				for _, validIndex := range validIndices {
					if validIndex == element {
						found = true
						break
					}
				}
				if !found {
					fmt.Printf("'%s' is an invalid index.\nValid indices are: %s\n", element, strings.Join(validIndices, ","))
					allValid = false
					break
				}
				index, err := strconv.ParseUint(element, 0, 64)
				if err != nil {
					fmt.Printf("'%s' is an invalid index.\nValid indices are: %s\n", element, strings.Join(validIndices, ","))
					allValid = false
					break
				}

				// Ignore duplicates
				_, exists := seenIndices[index]
				if !exists {
					indices = append(indices, index)
					seenIndices[index] = true
				}
			}
			if allValid {
				break
			}
		}
	}

	// Calculate amount to be claimed
	claimRpl := big.NewInt(0)
	claimEth := big.NewInt(0)
	for _, intervalInfo := range rewardsInfoResponse.Data.UnclaimedIntervals {
		for _, index := range indices {
			if intervalInfo.Index == index {
				claimRpl.Add(claimRpl, &intervalInfo.CollateralRplAmount.Int)
				claimRpl.Add(claimRpl, &intervalInfo.ODaoRplAmount.Int)
				claimEth.Add(claimEth, &intervalInfo.SmoothingPoolEthAmount.Int)
			}
		}
	}
	fmt.Printf("With this selection, you will claim %.6f RPL and %.6f ETH.\n\n", eth.WeiToEth(claimRpl), eth.WeiToEth(claimEth))

	// Get restake amount
	restakeAmountWei, err := getRestakeAmount(c, rewardsInfoResponse.Data, claimRpl)
	if err != nil {
		return err
	}

	// Build the TX
	if restakeAmountWei == nil {
		restakeAmountWei = big.NewInt(0)
	}
	indicesBig := make([]*big.Int, len(indices))
	for i, index := range indices {
		indicesBig[i] = big.NewInt(int64(index))
	}
	response, err := rp.Api.Node.ClaimAndStake(indicesBig, restakeAmountWei)
	if err != nil {
		return err
	}

	// Run the TX
	err = tx.HandleTx(c, rp, response.Data.TxInfo,
		"Are you sure you want to claim your rewards?",
		"rewards claiming",
		"Claiming Rewards...",
	)

	// Log & return
	fmt.Println("Successfully claimed rewards.")
	return nil
}

// Determine how much RPL to restake
func getRestakeAmount(c *cli.Context, rewardsInfoResponse *api.NodeGetRewardsInfoData, claimRpl *big.Int) (*big.Int, error) {
	// Get the current collateral
	currentBondedCollateral := float64(0)
	currentBorrowedCollateral := float64(0)
	rplToMaxCollateral := float64(0)
	rplPrice := eth.WeiToEth(rewardsInfoResponse.RplPrice)
	currentRplStake := eth.WeiToEth(rewardsInfoResponse.RplStake)
	availableRpl := eth.WeiToEth(claimRpl)

	// Print info about autostaking RPL
	var bestTotal float64
	var bestBondedCollateral float64
	var bestBorrowedCollateral float64
	if rewardsInfoResponse.ActiveMinipools > 0 {
		currentBondedCollateral = rewardsInfoResponse.BondedCollateralRatio
		currentBorrowedCollateral = rewardsInfoResponse.BorrowedCollateralRatio
		maxRplRequired := eth.WeiToEth(rewardsInfoResponse.MaximumRplStake)
		rplToMaxCollateral = maxRplRequired - currentRplStake

		bestTotal = availableRpl + currentRplStake
		bestBondedCollateral = rplPrice * bestTotal / (float64(rewardsInfoResponse.ActiveMinipools)*32.0 - eth.WeiToEth(rewardsInfoResponse.EthMatched) - eth.WeiToEth(rewardsInfoResponse.PendingMatchAmount))
		bestBorrowedCollateral = rplPrice * bestTotal / (eth.WeiToEth(rewardsInfoResponse.EthMatched) + eth.WeiToEth(rewardsInfoResponse.PendingMatchAmount))

		fmt.Printf("You currently have %.6f RPL staked (%.2f%% borrowed collateral, %.2f%% bonded collateral).\n", currentRplStake, currentBorrowedCollateral*100, currentBondedCollateral*100)
		if rplToMaxCollateral <= 0 {
			fmt.Println("You are already at maximum collateral. Restaking more RPL will not lead to more rewards.")
		} else if availableRpl < rplToMaxCollateral {
			fmt.Printf("You can restake a max of %.6f RPL which will bring you to a total of %.6f RPL staked (%.2f%% borrowed collateral, %.2f%% bonded collateral).\n", availableRpl, bestTotal, bestBorrowedCollateral*100, bestBondedCollateral*100)
		} else {
			total := rplToMaxCollateral + currentRplStake
			fmt.Printf("If you restake %.6f RPL, you will have a total of %.6f RPL staked (the max bonded collateral of 150%%).\nRestaking more than this will not result in higher rewards.\n\n", rplToMaxCollateral, total)
		}
	} else {
		fmt.Println("You do not have any active minipools, so restaking RPL will not lead to any rewards.")
	}

	// Handle restaking automation or prompts
	var restakeAmountWei *big.Int
	restakeAmountFlag := c.String("restake-amount")

	if restakeAmountFlag == "150%" {
		// Figure out how much to stake to get to 150% or the max available to claim, whichever is smaller
		if rplToMaxCollateral <= 0 {
			fmt.Println("Ignoring automatic staking request since your collateral is already maximized.")
			restakeAmountWei = nil
		} else if availableRpl < rplToMaxCollateral {
			fmt.Printf("Automatically restaking all of the claimable RPL, which will bring you to a total of %.6f RPL staked (%.2f%% bonded collateral).\n", bestTotal, bestBondedCollateral*100)
			restakeAmountWei = claimRpl
		} else {
			total := rplToMaxCollateral + currentRplStake
			fmt.Printf("Automatically restaking %.6f RPL, which will bring you to a total of %.6f RPL staked (150%% bonded collateral).\n", rplToMaxCollateral, total)
			restakeAmountWei = eth.EthToWei(rplToMaxCollateral)
		}
	} else if restakeAmountFlag == "all" {
		// Restake everything with no regard for collateral level
		total := availableRpl + currentRplStake
		totalBondedCollateral := rplPrice * total / (float64(rewardsInfoResponse.ActiveMinipools)*32.0 - eth.WeiToEth(rewardsInfoResponse.EthMatched) - eth.WeiToEth(rewardsInfoResponse.PendingMatchAmount))
		totalBorrowedCollateral := rplPrice * total / (eth.WeiToEth(rewardsInfoResponse.EthMatched) + eth.WeiToEth(rewardsInfoResponse.PendingMatchAmount))
		fmt.Printf("Automatically restaking all of the claimable RPL, which will bring you to a total of %.6f RPL staked (%.2f%% borrowed collateral, %.2f%% bonded collateral).\n", total, totalBorrowedCollateral*100, totalBondedCollateral*100)
		restakeAmountWei = claimRpl
	} else if restakeAmountFlag != "" {
		// Restake a specific amount, capped at how much is available to claim
		stakeAmount, err := strconv.ParseFloat(restakeAmountFlag, 64)
		if err != nil {
			return nil, fmt.Errorf("invalid restake amount '%s': %w", restakeAmountFlag, err)
		}
		if availableRpl < stakeAmount {
			fmt.Printf("Limiting the automatic restake to all of the claimable RPL, which will bring you to a total of %.6f RPL staked (%.2f%% collateral).\n", bestTotal, bestBondedCollateral*100)
			restakeAmountWei = claimRpl
		} else {
			total := stakeAmount + currentRplStake
			totalBondedCollateral := rplPrice * total / (float64(rewardsInfoResponse.ActiveMinipools)*32.0 - eth.WeiToEth(rewardsInfoResponse.EthMatched) - eth.WeiToEth(rewardsInfoResponse.PendingMatchAmount))
			totalBorrowedCollateral := rplPrice * total / (eth.WeiToEth(rewardsInfoResponse.EthMatched) + eth.WeiToEth(rewardsInfoResponse.PendingMatchAmount))
			fmt.Printf("Automatically restaking %.6f RPL, which will bring you to a total of %.6f RPL staked (%.2f%% borrowed collateral, %.2f%% bonded collateral).\n", stakeAmount, total, totalBorrowedCollateral*100, totalBondedCollateral*100)
			restakeAmountWei = eth.EthToWei(stakeAmount)
		}
	} else if c.Bool("yes") {
		// Ignore automatic restaking if `-y` is specified but `-a` isn't
		fmt.Println("Automatic restaking is not requested.")
		restakeAmountWei = nil
	} else {
		// Prompt the user
		if rplToMaxCollateral <= 0 || availableRpl < rplToMaxCollateral {
			var collateralString string
			collateralString = fmt.Sprintf("All %.6f RPL, which will bring you to %.2f%% borrowed collateral (%.2f%% bonded collateral)", availableRpl, bestBorrowedCollateral*100, bestBondedCollateral*100)

			amountOptions := []string{
				"None (do not restake any RPL)",
				collateralString,
				"A custom amount",
			}
			selected, _ := cliutils.Select("Please choose an amount to restake here:", amountOptions)
			switch selected {
			case 0:
				restakeAmountWei = nil
			case 1:
				restakeAmountWei = claimRpl
			case 2:
				for {
					inputAmount := cliutils.Prompt("Please enter an amount of RPL to stake:", "^\\d+(\\.\\d+)?$", "Invalid amount")
					stakeAmount, err := strconv.ParseFloat(inputAmount, 64)
					if err != nil {
						fmt.Printf("Invalid stake amount '%s': %s\n", inputAmount, err.Error())
					} else if stakeAmount < 0 {
						fmt.Println("Amount must be greater than zero.")
					} else if stakeAmount > availableRpl {
						fmt.Println("Amount must be less than the RPL available to claim.")
					} else {
						restakeAmountWei = eth.EthToWei(stakeAmount)
						break
					}
				}
			}
		} else {
			bestTotal = availableRpl + currentRplStake
			var collateralString string
			bestBondedCollateral = rplPrice * bestTotal / (float64(rewardsInfoResponse.ActiveMinipools)*32.0 - eth.WeiToEth(rewardsInfoResponse.EthMatched) - eth.WeiToEth(rewardsInfoResponse.PendingMatchAmount))
			bestBorrowedCollateral = rplPrice * bestTotal / (eth.WeiToEth(rewardsInfoResponse.EthMatched) + eth.WeiToEth(rewardsInfoResponse.PendingMatchAmount))
			collateralString = fmt.Sprintf("All %.6f RPL, which will bring you to %.2f%% borrowed collateral (%.2f%% bonded collateral)", availableRpl, bestBorrowedCollateral*100, bestBondedCollateral*100)
			amountOptions := []string{
				"None (do not restake any RPL)",
				fmt.Sprintf("Enough to get to 150%% bonded collateral (%.6f RPL)", rplToMaxCollateral),
				collateralString,
				"A custom amount",
			}
			selected, _ := cliutils.Select("Please choose an amount to restake here:", amountOptions)
			switch selected {
			case 0:
				restakeAmountWei = nil
			case 1:
				restakeAmountWei = eth.EthToWei(rplToMaxCollateral)
			case 2:
				restakeAmountWei = claimRpl
			case 3:
				for {
					inputAmount := cliutils.Prompt("Please enter an amount of RPL to stake:", "^\\d+(\\.\\d+)?$", "Invalid amount")
					stakeAmount, err := strconv.ParseFloat(inputAmount, 64)
					if err != nil {
						fmt.Printf("Invalid stake amount '%s': %s\n", inputAmount, err.Error())
					} else if stakeAmount < 0 {
						fmt.Println("Amount must be greater than zero.")
					} else if stakeAmount > availableRpl {
						fmt.Println("Amount must be less than the RPL available to claim.")
					} else {
						restakeAmountWei = eth.EthToWei(stakeAmount)
						break
					}
				}
			}
		}
	}

	return restakeAmountWei, nil
}<|MERGE_RESOLUTION|>--- conflicted
+++ resolved
@@ -12,6 +12,7 @@
 	"github.com/rocket-pool/smartnode/rocketpool-cli/utils/client"
 	"github.com/rocket-pool/smartnode/rocketpool-cli/utils/terminal"
 	"github.com/rocket-pool/smartnode/rocketpool-cli/utils/tx"
+	"github.com/rocket-pool/smartnode/rocketpool/common/rewards"
 	"github.com/rocket-pool/smartnode/shared/types"
 	"github.com/rocket-pool/smartnode/shared/types/api"
 	cliutils "github.com/rocket-pool/smartnode/shared/utils/cli"
@@ -68,11 +69,7 @@
 		// Download the files
 		for _, missingInterval := range missingIntervals {
 			fmt.Printf("Downloading interval %d file... ", missingInterval.Index)
-<<<<<<< HEAD
-			err := rp.Api.Network.DownloadRewardsFile(cfg, missingInterval.Index, missingInterval.CID, false)
-=======
-			err := missingInterval.DownloadRewardsFile(cfg, false)
->>>>>>> a731dbde
+			err := rewards.DownloadRewardsFile(cfg, &missingInterval, false)
 			if err != nil {
 				fmt.Println()
 				return err
@@ -81,11 +78,7 @@
 		}
 		for _, invalidInterval := range invalidIntervals {
 			fmt.Printf("Downloading interval %d file... ", invalidInterval.Index)
-<<<<<<< HEAD
-			err := rp.Api.Network.DownloadRewardsFile(cfg, invalidInterval.Index, invalidInterval.CID, false)
-=======
-			err := invalidInterval.DownloadRewardsFile(cfg, false)
->>>>>>> a731dbde
+			err := rewards.DownloadRewardsFile(cfg, &invalidInterval, false)
 			if err != nil {
 				fmt.Println()
 				return err
