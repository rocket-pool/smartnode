package node

import (
	"fmt"
	"time"

	"github.com/urfave/cli"

	"github.com/rocket-pool/smartnode/shared/services/rocketpool"
	cliutils "github.com/rocket-pool/smartnode/shared/utils/cli"
)

// Settings
var ethClientRecentBlockThreshold, _ = time.ParseDuration("5m")

func getSyncProgress(c *cli.Context) error {

	// Get RP client
	rp, err := rocketpool.NewClientFromCtx(c)
	if err != nil {
		return err
	}
	defer rp.Close()

	// Print what network we're on
	err = cliutils.PrintNetwork(rp)
	if err != nil {
		return err
	}

	// Make sure ETH2 is on the correct chain
	depositContractInfo, err := rp.DepositContractInfo()
	if err != nil {
		return err
	}
	if !depositContractInfo.SufficientSync {
		colorReset := "\033[0m"
		colorYellow := "\033[33m"
		fmt.Printf("%sYour eth1 client hasn't synced enough to determine if your eth1 and eth2 clients are on the same network.\n", colorYellow)
		fmt.Printf("To run this safety check, try again later when eth1 has made more sync progress.%s\n\n", colorReset)
	} else if depositContractInfo.RPNetwork != depositContractInfo.BeaconNetwork ||
		depositContractInfo.RPDepositContract != depositContractInfo.BeaconDepositContract {
		cliutils.PrintDepositMismatchError(
			depositContractInfo.RPNetwork,
			depositContractInfo.BeaconNetwork,
			depositContractInfo.RPDepositContract,
			depositContractInfo.BeaconDepositContract)
		return nil
	} else {
		fmt.Println("Your eth2 client is on the correct network.\n")
	}

	// Get node status
	status, err := rp.NodeSync()
	if err != nil {
		return err
	}

	// Print EC status
	if status.EcStatus.PrimaryClientStatus.Error != "" {
		fmt.Printf("Your primary execution client is unavailable (%s).\n", status.EcStatus.PrimaryClientStatus.Error)
	} else if status.EcStatus.PrimaryClientStatus.IsSynced {
		fmt.Print("Your primary execution client is fully synced.\n")
	} else {
<<<<<<< HEAD
		fmt.Printf("Your primary execution client is still syncing (%0.2f%%).\n", status.EcStatus.PrimaryClientStatus.SyncProgress*100)
		if status.EcStatus.PrimaryClientStatus.SyncProgress == 0 {
			fmt.Println("\tNOTE: your execution client may not report sync progress.\n\tYou should check your its logs to review it.")
=======
		fmt.Printf("Your primary execution client is still syncing (%0.2f%%).\n", status.EcStatus.PrimaryEcStatus.SyncProgress*100)
		if status.EcStatus.PrimaryEcStatus.SyncProgress == 0 {
			fmt.Println("\tNOTE: your execution client may not report sync progress.\n\tYou should check its logs to review it.")
>>>>>>> e3bfd107
		}
	}

	// Print fallback EC status
	if status.EcStatus.FallbackEnabled {
		if status.EcStatus.FallbackClientStatus.Error != "" {
			fmt.Printf("Your fallback execution client is unavailable (%s).\n", status.EcStatus.FallbackClientStatus.Error)
		} else if status.EcStatus.FallbackClientStatus.IsSynced {
			fmt.Print("Your fallback execution client is fully synced.\n")
		} else {
			fmt.Printf("Your fallback execution client is still syncing (%0.2f%%).\n", status.EcStatus.FallbackClientStatus.SyncProgress*100)
			if status.EcStatus.FallbackClientStatus.SyncProgress == 0 {
				fmt.Println("\tNOTE: your execution client may not report sync progress.\n\tYou should check your its logs to review it.")
			}
		}
	} else {
		fmt.Printf("You do not have a fallback execution client enabled.\n")
	}

	// Print CC status
	if status.BcStatus.PrimaryClientStatus.Error != "" {
		fmt.Printf("Your primary consensus client is unavailable (%s).\n", status.BcStatus.PrimaryClientStatus.Error)
	} else if status.BcStatus.PrimaryClientStatus.IsSynced {
		fmt.Print("Your primary consensus client is fully synced.\n")
	} else {
		fmt.Printf("Your primary consensus client is still syncing (%0.2f%%).\n", status.BcStatus.PrimaryClientStatus.SyncProgress*100)
	}

	// Print fallback CC status
	if status.BcStatus.FallbackEnabled {
		if status.BcStatus.FallbackClientStatus.Error != "" {
			fmt.Printf("Your fallback consensus client is unavailable (%s).\n", status.BcStatus.FallbackClientStatus.Error)
		} else if status.BcStatus.FallbackClientStatus.IsSynced {
			fmt.Print("Your fallback consensus client is fully synced.\n")
		} else {
			fmt.Printf("Your fallback consensus client is still syncing (%0.2f%%).\n", status.BcStatus.FallbackClientStatus.SyncProgress*100)
		}
	} else {
		fmt.Printf("You do not have a fallback consensus client enabled.\n")
	}

	// Return
	return nil

}<|MERGE_RESOLUTION|>--- conflicted
+++ resolved
@@ -62,15 +62,9 @@
 	} else if status.EcStatus.PrimaryClientStatus.IsSynced {
 		fmt.Print("Your primary execution client is fully synced.\n")
 	} else {
-<<<<<<< HEAD
 		fmt.Printf("Your primary execution client is still syncing (%0.2f%%).\n", status.EcStatus.PrimaryClientStatus.SyncProgress*100)
 		if status.EcStatus.PrimaryClientStatus.SyncProgress == 0 {
-			fmt.Println("\tNOTE: your execution client may not report sync progress.\n\tYou should check your its logs to review it.")
-=======
-		fmt.Printf("Your primary execution client is still syncing (%0.2f%%).\n", status.EcStatus.PrimaryEcStatus.SyncProgress*100)
-		if status.EcStatus.PrimaryEcStatus.SyncProgress == 0 {
 			fmt.Println("\tNOTE: your execution client may not report sync progress.\n\tYou should check its logs to review it.")
->>>>>>> e3bfd107
 		}
 	}
 
