--- conflicted
+++ resolved
@@ -359,27 +359,11 @@
 		}
 		fmt.Println()
 
-<<<<<<< HEAD
 		remainingAmount := big.NewInt(0).Sub(status.EthMatchedLimit, status.EthMatched)
 		remainingAmount.Sub(remainingAmount, status.PendingMatchAmount)
 		remainingAmountEth := int(eth.WeiToEth(remainingAmount))
-		remainingFor8EB := remainingAmountEth / 24
-		if remainingFor8EB < 0 {
-			remainingFor8EB = 0
-		}
-		remainingFor16EB := remainingAmountEth / 16
-		if remainingFor16EB < 0 {
-			remainingFor16EB = 0
-=======
-		if !hotfix.IsHoustonHotfixDeployed {
-			remainingAmount := big.NewInt(0).Sub(status.EthMatchedLimit, status.EthMatched)
-			remainingAmount.Sub(remainingAmount, status.PendingMatchAmount)
-			remainingAmountEth := int(eth.WeiToEth(remainingAmount))
-			remainingFor8EB := max(remainingAmountEth/24, 0)
-			remainingFor16EB := max(remainingAmountEth/16, 0)
-			fmt.Printf("The node has enough RPL staked to make %d more 8-ETH minipools (or %d more 16-ETH minipools).\n\n", remainingFor8EB, remainingFor16EB)
->>>>>>> 9a34a02b
-		}
+		remainingFor8EB := max(remainingAmountEth/24, 0)
+		remainingFor16EB := max(remainingAmountEth/16, 0)
 		fmt.Printf("The node has enough RPL staked to make %d more 8-ETH minipools (or %d more 16-ETH minipools).\n\n", remainingFor8EB, remainingFor16EB)
 
 		// Minipool details
