package node

import (
	"bytes"
	"errors"
	"fmt"
	"math/big"
	"sort"

	"github.com/ethereum/go-ethereum/common"
	"github.com/rocket-pool/rocketpool-go/utils/eth"
	"github.com/urfave/cli/v2"

<<<<<<< HEAD
	"github.com/rocket-pool/smartnode/rocketpool-cli/utils/client"
	"github.com/rocket-pool/smartnode/rocketpool-cli/utils/terminal"
=======
	"github.com/rocket-pool/smartnode/addons/rescue_node"
	"github.com/rocket-pool/smartnode/shared/services/rocketpool"
>>>>>>> a731dbde
	cliutils "github.com/rocket-pool/smartnode/shared/utils/cli"
	"github.com/rocket-pool/smartnode/shared/utils/math"
)

const (
	smoothingPoolLink string = "https://docs.rocketpool.net/guides/redstone/whats-new.html#smoothing-pool"
)

func getStatus(c *cli.Context) error {
	// Get RP client
	rp := client.NewClientFromCtx(c)

	// Get the config
	cfg, isNew, err := rp.LoadConfig()
	if err != nil {
		return fmt.Errorf("Error loading configuration: %w", err)
	}

	// Get wallet status
	walletStatus, err := rp.WalletStatus()
	if err != nil {
		return err
	}

<<<<<<< HEAD
	// Get node status
	status, err := rp.Api.Node.Status()
=======
	// Rescue Node Plugin - ensure that we print the rescue node stuff even
	// when the eth1 node is syncing by deferring it here.
	//
	// Since we collected all the data we need for this message, we can safely
	// defer it and let it execute even if we fail further down, eg because
	// the EC is still syncing.
	if walletStatus.WalletInitialized {
		defer func() {
			if cfg.RescueNode.GetEnabledParameter().Value.(bool) {
				fmt.Println()

				cfg.RescueNode.(*rescue_node.RescueNode).PrintStatusText(walletStatus.AccountAddress)
			}
		}()
	}

	// Print what network we're on
	err = cliutils.PrintNetwork(cfg.GetNetwork(), isNew)
>>>>>>> a731dbde
	if err != nil {
		return err
	}

	// rp.NodeStatus() will fail with an error, but we can short-circuit it here.
	if !walletStatus.WalletInitialized {
		return errors.New("The node wallet is not initialized.")
	}

	// Get node status
	status, err := rp.NodeStatus()
	if err != nil {
		return err
	}

	// Account address & balances
	fmt.Printf("%s=== Account and Balances ===%s\n", terminal.ColorGreen, terminal.ColorReset)
	fmt.Printf(
		"The node %s%s%s has a balance of %.6f ETH and %.6f RPL.\n",
		terminal.ColorBlue,
		status.Data.AccountAddressFormatted,
		terminal.ColorReset,
		math.RoundDown(eth.WeiToEth(status.Data.NodeBalances.Eth), 6),
		math.RoundDown(eth.WeiToEth(status.Data.NodeBalances.Rpl), 6))
	if status.Data.NodeBalances.Fsrpl.Cmp(big.NewInt(0)) > 0 {
		fmt.Printf("The node has a balance of %.6f old RPL which can be swapped for new RPL.\n", math.RoundDown(eth.WeiToEth(status.Data.NodeBalances.Fsrpl), 6))
	}
	fmt.Printf(
		"The node has %.6f ETH in its credit balance and %.6f ETH staked on its behalf. %.6f can be used to make new minipools.\n",
		math.RoundDown(eth.WeiToEth(status.Data.CreditBalance), 6),
		math.RoundDown(eth.WeiToEth(status.Data.EthOnBehalfBalance), 6),
		math.RoundDown(eth.WeiToEth(status.Data.UsableCreditAndEthOnBehalfBalance), 6),
	)

	// Registered node details
	if status.Data.Registered {

		// Node status
		fmt.Printf("The node is registered with Rocket Pool with a timezone location of %s.\n", status.Data.TimezoneLocation)
		if status.Data.Trusted {
			fmt.Println("The node is a member of the oracle DAO - it can vote on DAO proposals and perform watchtower duties.")
		}
		fmt.Println("")

		// Penalties
		fmt.Printf("%s=== Penalty Status ===%s\n", terminal.ColorGreen, terminal.ColorReset)
		if len(status.Data.PenalizedMinipools) > 0 {
			strikeMinipools := []common.Address{}
			infractionMinipools := []common.Address{}
			for mp, count := range status.Data.PenalizedMinipools {
				if count < 3 {
					strikeMinipools = append(strikeMinipools, mp)
				} else {
					infractionMinipools = append(infractionMinipools, mp)
				}
			}

			if len(strikeMinipools) > 0 {
				sort.Slice(strikeMinipools, func(i, j int) bool { // Sort them lexicographically
					return strikeMinipools[i].Hex() < strikeMinipools[j].Hex()
				})
				fmt.Printf("%sWARNING: The following minipools have been given strikes for cheating with an invalid fee recipient:\n", terminal.ColorYellow)
				for _, mp := range strikeMinipools {
					fmt.Printf("\t%s: %d strikes\n", mp.Hex(), status.Data.PenalizedMinipools[mp])
				}
				fmt.Println(terminal.ColorReset)
				fmt.Println()
			}

			if len(infractionMinipools) > 0 {
				sort.Slice(infractionMinipools, func(i, j int) bool { // Sort them lexicographically
					return infractionMinipools[i].Hex() < infractionMinipools[j].Hex()
				})
				fmt.Printf("%sWARNING: The following minipools have been given infractions for cheating with an invalid fee recipient:\n", terminal.ColorRed)
				for _, mp := range infractionMinipools {
					fmt.Printf("\t%s: %d infractions\n", mp.Hex(), status.Data.PenalizedMinipools[mp]-2)
				}
				fmt.Println(terminal.ColorReset)
				fmt.Println()
			}
		} else {
			fmt.Println("The node does not have any penalties for cheating with an invalid fee recipient.")
			fmt.Println()
		}

		// Voting status
		fmt.Printf("%s=== DAO Voting ===%s\n", terminal.ColorGreen, terminal.ColorReset)
		blankAddress := common.Address{}
		if status.Data.VotingDelegate == blankAddress {
			fmt.Println("The node does not currently have a voting delegate set, and will not be able to vote on Rocket Pool governance proposals.")
		} else {
			fmt.Printf("The node has a voting delegate of %s%s%s which can represent it when voting on Rocket Pool governance proposals.\n", terminal.ColorBlue, status.Data.VotingDelegateFormatted, terminal.ColorReset)
		}

		if status.Data.SnapshotResponse.Error != "" {
			fmt.Printf("Unable to fetch latest voting information from snapshot.org: %s\n", status.Data.SnapshotResponse.Error)
		} else {
			voteCount := 0
			for _, activeProposal := range status.Data.SnapshotResponse.ActiveSnapshotProposals {
				if len(activeProposal.DelegateVotes) > 0 || len(activeProposal.UserVotes) > 0 {
					voteCount++
					break
				}
			}
			if len(status.Data.SnapshotResponse.ActiveSnapshotProposals) == 0 {
				fmt.Print("Rocket Pool has no governance proposals being voted on.\n")
			} else {
				fmt.Printf("Rocket Pool has %d governance proposal(s) being voted on. You have voted on %d of those. See details using 'rocketpool network dao-proposals'.\n", len(status.Data.SnapshotResponse.ActiveSnapshotProposals), voteCount)
			}
			fmt.Println("")
		}

		// Primary withdrawal address & balances
		fmt.Printf("%s=== Primary Withdrawal Address ===%s\n", terminal.ColorGreen, terminal.ColorReset)
		if !bytes.Equal(status.Data.AccountAddress.Bytes(), status.Data.PrimaryWithdrawalAddress.Bytes()) {
			fmt.Printf(
				"The node's primary withdrawal address %s%s%s has a balance of %.6f ETH and %.6f RPL.\n",
				terminal.ColorBlue,
				status.Data.PrimaryWithdrawalAddressFormatted,
				terminal.ColorReset,
				math.RoundDown(eth.WeiToEth(status.Data.PrimaryWithdrawalBalances.Eth), 6),
				math.RoundDown(eth.WeiToEth(status.Data.PrimaryWithdrawalBalances.Rpl), 6))
		} else {
			fmt.Printf("%sThe node's primary withdrawal address has not been changed, so ETH rewards and minipool withdrawals will be sent to the node itself.\n", terminal.ColorYellow)
			fmt.Printf("Consider changing this to a cold wallet address that you control using the `set-withdrawal-address` command.\n%s", terminal.ColorReset)
		}
		fmt.Println("")
		if status.Data.PendingPrimaryWithdrawalAddress.Hex() != blankAddress.Hex() {
			fmt.Printf("%sThe node's primary withdrawal address has a pending change to %s which has not been confirmed yet.\n", terminal.ColorYellow, status.Data.PendingPrimaryWithdrawalAddressFormatted)
			fmt.Printf("Please visit the Rocket Pool website with a web3-compatible wallet to complete this change.%s\n", terminal.ColorReset)
			fmt.Println("")
		}

		// RPL withdrawal address & balances
<<<<<<< HEAD
		fmt.Printf("%s=== RPL Withdrawal Address ===%s\n", terminal.ColorGreen, terminal.ColorReset)
		if !status.Data.IsRplWithdrawalAddressSet {
			fmt.Printf("The node's RPL withdrawal address has not been set. All RPL rewards will be sent to the primary withdrawal address.\n")
		} else if bytes.Equal(status.Data.AccountAddress.Bytes(), status.Data.RplWithdrawalAddress.Bytes()) {
			fmt.Printf("The node's RPL withdrawal address has been explicitly set to the node address itself (%s%s%s).\n", terminal.ColorBlue, status.Data.RplWithdrawalAddressFormatted, terminal.ColorReset)
		} else if bytes.Equal(status.Data.PrimaryWithdrawalAddress.Bytes(), status.Data.RplWithdrawalAddress.Bytes()) {
			fmt.Printf("The node's RPL withdrawal address has been explicitly set to the primary withdrawal address (%s%s%s).\n", terminal.ColorBlue, status.Data.RplWithdrawalAddressFormatted, terminal.ColorReset)
		} else {
			fmt.Printf(
				"The node's RPL withdrawal address %s%s%s has a balance of %.6f ETH and %.6f RPL.\n",
				terminal.ColorBlue,
				status.Data.RplWithdrawalAddressFormatted,
				terminal.ColorReset,
				math.RoundDown(eth.WeiToEth(status.Data.RplWithdrawalBalances.Eth), 6),
				math.RoundDown(eth.WeiToEth(status.Data.RplWithdrawalBalances.Rpl), 6))
		}
		if status.Data.IsRplLockingAllowed {
			fmt.Print("The node is allowed to lock RPL to create governance proposals/challenges.\n")
		} else {
			fmt.Print("The node is NOT allowed to lock RPL to create governance proposals/challenges.\n")
		}
		fmt.Println("")
		if status.Data.PendingRplWithdrawalAddress.Hex() != blankAddress.Hex() {
			fmt.Printf("%sThe node's RPL withdrawal address has a pending change to %s which has not been confirmed yet.\n", terminal.ColorYellow, status.Data.PendingRplWithdrawalAddressFormatted)
			fmt.Printf("Please visit the Rocket Pool website with a web3-compatible wallet to complete this change.%s\n", terminal.ColorReset)
=======
		if status.IsHoustonDeployed {
			fmt.Printf("%s=== RPL Withdrawal Address ===%s\n", colorGreen, colorReset)
			if !status.IsRPLWithdrawalAddressSet {
				fmt.Printf("The node's RPL withdrawal address has not been set. All RPL rewards will be sent to the primary withdrawal address.\n")
			} else if bytes.Equal(status.AccountAddress.Bytes(), status.RPLWithdrawalAddress.Bytes()) {
				fmt.Printf("The node's RPL withdrawal address has been explicitly set to the node address itself (%s%s%s).\n", colorBlue, status.RPLWithdrawalAddressFormatted, colorReset)
			} else if bytes.Equal(status.PrimaryWithdrawalAddress.Bytes(), status.RPLWithdrawalAddress.Bytes()) {
				fmt.Printf("The node's RPL withdrawal address has been explicitly set to the primary withdrawal address (%s%s%s).\n", colorBlue, status.RPLWithdrawalAddressFormatted, colorReset)
			} else {
				fmt.Printf(
					"The node's RPL withdrawal address %s%s%s has a balance of %.6f ETH and %.6f RPL.\n",
					colorBlue,
					status.RPLWithdrawalAddressFormatted,
					colorReset,
					math.RoundDown(eth.WeiToEth(status.RPLWithdrawalBalances.ETH), 6),
					math.RoundDown(eth.WeiToEth(status.RPLWithdrawalBalances.RPL), 6))
			}
			if status.IsRPLLockingAllowed {
				fmt.Print("The node is allowed to lock RPL to create governance proposals/challenges.\n")
				if status.NodeRPLLocked.Cmp(big.NewInt(0)) != 0 {
					fmt.Printf("There are currently %.6f RPL locked.\n",
						math.RoundDown(eth.WeiToEth(status.NodeRPLLocked), 6))
				}

			} else {
				fmt.Print("The node is NOT allowed to lock RPL to create governance proposals/challenges.\n")
			}
>>>>>>> a731dbde
			fmt.Println("")
		}

		// Fee distributor details
		fmt.Printf("%s=== Fee Distributor and Smoothing Pool ===%s\n", terminal.ColorGreen, terminal.ColorReset)
		if status.Data.FeeRecipientInfo.IsInSmoothingPool {
			fmt.Printf(
				"The node is currently opted into the Smoothing Pool (%s%s%s).\n",
				terminal.ColorBlue,
				status.Data.FeeRecipientInfo.SmoothingPoolAddress.Hex(),
				terminal.ColorReset)
			if cfg.IsNativeMode {
				fmt.Printf("%sNOTE: You are in Native Mode; you MUST ensure that your Validator Client is using this address as its fee recipient!%s\n", terminal.ColorYellow, terminal.ColorReset)
			}
		} else if status.Data.FeeRecipientInfo.IsInOptOutCooldown {
			fmt.Printf(
				"The node is currently opting out of the Smoothing Pool, but cannot safely change its fee recipient yet.\nIt must remain the Smoothing Pool's address (%s%s%s) until the opt-out process is complete.\nIt can safely be changed once Epoch %d is finalized on the Beacon Chain.\n",
				terminal.ColorBlue,
				status.Data.FeeRecipientInfo.SmoothingPoolAddress.Hex(),
				terminal.ColorReset,
				status.Data.FeeRecipientInfo.OptOutEpoch)
			if cfg.IsNativeMode {
				fmt.Printf("%sNOTE: You are in Native Mode; you MUST ensure that your Validator Client is using this address as its fee recipient!%s\n", terminal.ColorYellow, terminal.ColorReset)
			}
		} else {
			fmt.Printf("The node is not opted into the Smoothing Pool.\nTo learn more about the Smoothing Pool, please visit %s.\n", smoothingPoolLink)
		}

		fmt.Printf("The node's fee distributor %s%s%s has a balance of %.6f ETH.\n", terminal.ColorBlue, status.Data.FeeRecipientInfo.FeeDistributorAddress.Hex(), terminal.ColorReset, math.RoundDown(eth.WeiToEth(status.Data.FeeDistributorBalance), 6))
		if cfg.IsNativeMode && !status.Data.FeeRecipientInfo.IsInSmoothingPool && !status.Data.FeeRecipientInfo.IsInOptOutCooldown {
			fmt.Printf("%sNOTE: You are in Native Mode; you MUST ensure that your Validator Client is using this address as its fee recipient!%s\n", terminal.ColorYellow, terminal.ColorReset)
		}
		if !status.Data.IsFeeDistributorInitialized {
			fmt.Printf("\n%sThe fee distributor hasn't been initialized yet. When you are able, please initialize it with `rocketpool node initialize-fee-distributor`.%s\n", terminal.ColorYellow, terminal.ColorReset)
		}

		fmt.Println()

		// RPL stake details
		fmt.Printf("%s=== RPL Stake ===%s\n", terminal.ColorGreen, terminal.ColorReset)
		fmt.Println("NOTE: The following figures take *any pending bond reductions* into account.\n")
		fmt.Printf(
			"The node has a total stake of %.6f RPL and an effective stake of %.6f RPL.\n",
			math.RoundDown(eth.WeiToEth(status.Data.RplStake), 6),
			math.RoundDown(eth.WeiToEth(status.Data.EffectiveRplStake), 6))
		if status.Data.BorrowedCollateralRatio > 0 {
			rplTooLow := (status.Data.RplStake.Cmp(status.Data.MinimumRplStake) < 0)
			if rplTooLow {
				fmt.Printf(
					"This is currently %s%.2f%% of its borrowed ETH%s and %.2f%% of its bonded ETH.\n",
					terminal.ColorRed, status.Data.BorrowedCollateralRatio*100, terminal.ColorReset, status.Data.BondedCollateralRatio*100)
			} else {
				fmt.Printf(
					"This is currently %.2f%% of its borrowed ETH and %.2f%% of its bonded ETH.\n",
					status.Data.BorrowedCollateralRatio*100, status.Data.BondedCollateralRatio*100)
			}
			fmt.Printf(
				"It must keep at least %.6f RPL staked to claim RPL rewards (10%% of borrowed ETH).\n", math.RoundDown(eth.WeiToEth(status.Data.MinimumRplStake), 6))
			fmt.Printf(
<<<<<<< HEAD
				"It can earn rewards on up to %.6f RPL (150%% of bonded ETH).\n", math.RoundDown(eth.WeiToEth(status.Data.MaximumRplStake), 6))
=======
				"RPIP-30 is in effect and the node will gradually earn rewards in amounts above the previous limit of %.6f RPL (150%% of bonded ETH). Read more at https://github.com/rocket-pool/RPIPs/blob/main/RPIPs/RPIP-30.md\n", math.RoundDown(eth.WeiToEth(status.MaximumRplStake), 6))
>>>>>>> a731dbde
			if rplTooLow {
				fmt.Printf("%sWARNING: you are currently undercollateralized. You must stake at least %.6f more RPL in order to claim RPL rewards.%s\n", terminal.ColorRed, math.RoundUp(eth.WeiToEth(big.NewInt(0).Sub(status.Data.MinimumRplStake, status.Data.RplStake)), 6), terminal.ColorReset)
			}
		}
		fmt.Println()

<<<<<<< HEAD
		if status.Data.PendingEffectiveRplStake.Cmp(status.Data.EffectiveRplStake) != 0 {
			fmt.Printf("Of this stake, %.6f RPL is eligible for RPL staking rewards.\n", math.RoundDown(eth.WeiToEth(status.Data.PendingEffectiveRplStake), 6))
			fmt.Println("Eligibility is determined by the number of minipools you have in the *active* state on the Beacon Chain:\n- Validators in the Beacon Chain queue that have not been activated yet are not eligible.\n- Validators that have been exited are not eligible.")
			fmt.Println()
		}

		remainingAmount := big.NewInt(0).Sub(status.Data.EthMatchedLimit, status.Data.EthMatched)
		remainingAmount.Sub(remainingAmount, status.Data.PendingMatchAmount)
=======
		remainingAmount := big.NewInt(0).Sub(status.EthMatchedLimit, status.EthMatched)
		remainingAmount.Sub(remainingAmount, status.PendingMatchAmount)
>>>>>>> a731dbde
		remainingAmountEth := int(eth.WeiToEth(remainingAmount))
		remainingFor8EB := remainingAmountEth / 24
		if remainingFor8EB < 0 {
			remainingFor8EB = 0
		}
		remainingFor16EB := remainingAmountEth / 16
		if remainingFor16EB < 0 {
			remainingFor16EB = 0
		}
		fmt.Printf("The node has enough RPL staked to make %d more 8-ETH minipools (or %d more 16-ETH minipools).\n\n", remainingFor8EB, remainingFor16EB)

		// Minipool details
		fmt.Printf("%s=== Minipools ===%s\n", terminal.ColorGreen, terminal.ColorReset)
		if status.Data.MinipoolCounts.Total > 0 {

			// Minipools
			fmt.Printf("The node has a total of %d active minipool(s):\n", status.Data.MinipoolCounts.Total-status.Data.MinipoolCounts.Finalised)
			if status.Data.MinipoolCounts.Initialized > 0 {
				fmt.Printf("- %d initialized\n", status.Data.MinipoolCounts.Initialized)
			}
			if status.Data.MinipoolCounts.Prelaunch > 0 {
				fmt.Printf("- %d at prelaunch\n", status.Data.MinipoolCounts.Prelaunch)
			}
			if status.Data.MinipoolCounts.Staking > 0 {
				fmt.Printf("- %d staking\n", status.Data.MinipoolCounts.Staking)
			}
			if status.Data.MinipoolCounts.Withdrawable > 0 {
				fmt.Printf("- %d withdrawable (after withdrawal delay)\n", status.Data.MinipoolCounts.Withdrawable)
			}
			if status.Data.MinipoolCounts.Dissolved > 0 {
				fmt.Printf("- %d dissolved\n", status.Data.MinipoolCounts.Dissolved)
			}
			if status.Data.MinipoolCounts.RefundAvailable > 0 {
				fmt.Printf("* %d minipool(s) have refunds available!\n", status.Data.MinipoolCounts.RefundAvailable)
			}
			if status.Data.MinipoolCounts.Finalised > 0 {
				fmt.Printf("* %d minipool(s) are finalized and no longer active.\n", status.Data.MinipoolCounts.Finalised)
			}

		} else {
			fmt.Println("The node does not have any minipools yet.")
		}

	} else {
		fmt.Println("The node is not registered with Rocket Pool.")
	}

	// Return
	return nil

}<|MERGE_RESOLUTION|>--- conflicted
+++ resolved
@@ -11,13 +11,10 @@
 	"github.com/rocket-pool/rocketpool-go/utils/eth"
 	"github.com/urfave/cli/v2"
 
-<<<<<<< HEAD
+	"github.com/rocket-pool/smartnode/addons/rescue_node"
 	"github.com/rocket-pool/smartnode/rocketpool-cli/utils/client"
 	"github.com/rocket-pool/smartnode/rocketpool-cli/utils/terminal"
-=======
-	"github.com/rocket-pool/smartnode/addons/rescue_node"
-	"github.com/rocket-pool/smartnode/shared/services/rocketpool"
->>>>>>> a731dbde
+	sharedtypes "github.com/rocket-pool/smartnode/shared/types"
 	cliutils "github.com/rocket-pool/smartnode/shared/utils/cli"
 	"github.com/rocket-pool/smartnode/shared/utils/math"
 )
@@ -37,45 +34,40 @@
 	}
 
 	// Get wallet status
-	walletStatus, err := rp.WalletStatus()
+	walletStatus, err := rp.Api.Wallet.Status()
 	if err != nil {
 		return err
 	}
 
-<<<<<<< HEAD
-	// Get node status
-	status, err := rp.Api.Node.Status()
-=======
 	// Rescue Node Plugin - ensure that we print the rescue node stuff even
 	// when the eth1 node is syncing by deferring it here.
 	//
 	// Since we collected all the data we need for this message, we can safely
 	// defer it and let it execute even if we fail further down, eg because
 	// the EC is still syncing.
-	if walletStatus.WalletInitialized {
+	if walletStatus.Data.WalletStatus == sharedtypes.WalletStatus_Ready || walletStatus.Data.WalletStatus == sharedtypes.WalletStatus_KeystoreMismatch {
 		defer func() {
 			if cfg.RescueNode.GetEnabledParameter().Value.(bool) {
 				fmt.Println()
 
-				cfg.RescueNode.(*rescue_node.RescueNode).PrintStatusText(walletStatus.AccountAddress)
+				cfg.RescueNode.(*rescue_node.RescueNode).PrintStatusText(walletStatus.Data.AccountAddress)
 			}
 		}()
 	}
 
 	// Print what network we're on
 	err = cliutils.PrintNetwork(cfg.GetNetwork(), isNew)
->>>>>>> a731dbde
 	if err != nil {
 		return err
 	}
 
 	// rp.NodeStatus() will fail with an error, but we can short-circuit it here.
-	if !walletStatus.WalletInitialized {
+	if walletStatus.Data.WalletStatus != sharedtypes.WalletStatus_Ready && walletStatus.Data.WalletStatus != sharedtypes.WalletStatus_KeystoreMismatch {
 		return errors.New("The node wallet is not initialized.")
 	}
 
 	// Get node status
-	status, err := rp.NodeStatus()
+	status, err := rp.Api.Node.Status()
 	if err != nil {
 		return err
 	}
@@ -199,7 +191,6 @@
 		}
 
 		// RPL withdrawal address & balances
-<<<<<<< HEAD
 		fmt.Printf("%s=== RPL Withdrawal Address ===%s\n", terminal.ColorGreen, terminal.ColorReset)
 		if !status.Data.IsRplWithdrawalAddressSet {
 			fmt.Printf("The node's RPL withdrawal address has not been set. All RPL rewards will be sent to the primary withdrawal address.\n")
@@ -218,6 +209,9 @@
 		}
 		if status.Data.IsRplLockingAllowed {
 			fmt.Print("The node is allowed to lock RPL to create governance proposals/challenges.\n")
+			if status.Data.RplLocked.Cmp(big.NewInt(0)) != 0 {
+				fmt.Printf("There is currently %.6f RPL locked.\n", math.RoundDown(eth.WeiToEth(status.Data.RplLocked), 6))
+			}
 		} else {
 			fmt.Print("The node is NOT allowed to lock RPL to create governance proposals/challenges.\n")
 		}
@@ -225,35 +219,6 @@
 		if status.Data.PendingRplWithdrawalAddress.Hex() != blankAddress.Hex() {
 			fmt.Printf("%sThe node's RPL withdrawal address has a pending change to %s which has not been confirmed yet.\n", terminal.ColorYellow, status.Data.PendingRplWithdrawalAddressFormatted)
 			fmt.Printf("Please visit the Rocket Pool website with a web3-compatible wallet to complete this change.%s\n", terminal.ColorReset)
-=======
-		if status.IsHoustonDeployed {
-			fmt.Printf("%s=== RPL Withdrawal Address ===%s\n", colorGreen, colorReset)
-			if !status.IsRPLWithdrawalAddressSet {
-				fmt.Printf("The node's RPL withdrawal address has not been set. All RPL rewards will be sent to the primary withdrawal address.\n")
-			} else if bytes.Equal(status.AccountAddress.Bytes(), status.RPLWithdrawalAddress.Bytes()) {
-				fmt.Printf("The node's RPL withdrawal address has been explicitly set to the node address itself (%s%s%s).\n", colorBlue, status.RPLWithdrawalAddressFormatted, colorReset)
-			} else if bytes.Equal(status.PrimaryWithdrawalAddress.Bytes(), status.RPLWithdrawalAddress.Bytes()) {
-				fmt.Printf("The node's RPL withdrawal address has been explicitly set to the primary withdrawal address (%s%s%s).\n", colorBlue, status.RPLWithdrawalAddressFormatted, colorReset)
-			} else {
-				fmt.Printf(
-					"The node's RPL withdrawal address %s%s%s has a balance of %.6f ETH and %.6f RPL.\n",
-					colorBlue,
-					status.RPLWithdrawalAddressFormatted,
-					colorReset,
-					math.RoundDown(eth.WeiToEth(status.RPLWithdrawalBalances.ETH), 6),
-					math.RoundDown(eth.WeiToEth(status.RPLWithdrawalBalances.RPL), 6))
-			}
-			if status.IsRPLLockingAllowed {
-				fmt.Print("The node is allowed to lock RPL to create governance proposals/challenges.\n")
-				if status.NodeRPLLocked.Cmp(big.NewInt(0)) != 0 {
-					fmt.Printf("There are currently %.6f RPL locked.\n",
-						math.RoundDown(eth.WeiToEth(status.NodeRPLLocked), 6))
-				}
-
-			} else {
-				fmt.Print("The node is NOT allowed to lock RPL to create governance proposals/challenges.\n")
-			}
->>>>>>> a731dbde
 			fmt.Println("")
 		}
 
@@ -313,30 +278,15 @@
 			fmt.Printf(
 				"It must keep at least %.6f RPL staked to claim RPL rewards (10%% of borrowed ETH).\n", math.RoundDown(eth.WeiToEth(status.Data.MinimumRplStake), 6))
 			fmt.Printf(
-<<<<<<< HEAD
-				"It can earn rewards on up to %.6f RPL (150%% of bonded ETH).\n", math.RoundDown(eth.WeiToEth(status.Data.MaximumRplStake), 6))
-=======
-				"RPIP-30 is in effect and the node will gradually earn rewards in amounts above the previous limit of %.6f RPL (150%% of bonded ETH). Read more at https://github.com/rocket-pool/RPIPs/blob/main/RPIPs/RPIP-30.md\n", math.RoundDown(eth.WeiToEth(status.MaximumRplStake), 6))
->>>>>>> a731dbde
+				"RPIP-30 is in effect and the node will gradually earn rewards in amounts above the previous limit of %.6f RPL (150%% of bonded ETH). Read more at https://github.com/rocket-pool/RPIPs/blob/main/RPIPs/RPIP-30.md\n", math.RoundDown(eth.WeiToEth(status.Data.MaximumRplStake), 6))
 			if rplTooLow {
 				fmt.Printf("%sWARNING: you are currently undercollateralized. You must stake at least %.6f more RPL in order to claim RPL rewards.%s\n", terminal.ColorRed, math.RoundUp(eth.WeiToEth(big.NewInt(0).Sub(status.Data.MinimumRplStake, status.Data.RplStake)), 6), terminal.ColorReset)
 			}
 		}
 		fmt.Println()
 
-<<<<<<< HEAD
-		if status.Data.PendingEffectiveRplStake.Cmp(status.Data.EffectiveRplStake) != 0 {
-			fmt.Printf("Of this stake, %.6f RPL is eligible for RPL staking rewards.\n", math.RoundDown(eth.WeiToEth(status.Data.PendingEffectiveRplStake), 6))
-			fmt.Println("Eligibility is determined by the number of minipools you have in the *active* state on the Beacon Chain:\n- Validators in the Beacon Chain queue that have not been activated yet are not eligible.\n- Validators that have been exited are not eligible.")
-			fmt.Println()
-		}
-
 		remainingAmount := big.NewInt(0).Sub(status.Data.EthMatchedLimit, status.Data.EthMatched)
 		remainingAmount.Sub(remainingAmount, status.Data.PendingMatchAmount)
-=======
-		remainingAmount := big.NewInt(0).Sub(status.EthMatchedLimit, status.EthMatched)
-		remainingAmount.Sub(remainingAmount, status.PendingMatchAmount)
->>>>>>> a731dbde
 		remainingAmountEth := int(eth.WeiToEth(remainingAmount))
 		remainingFor8EB := remainingAmountEth / 24
 		if remainingFor8EB < 0 {
