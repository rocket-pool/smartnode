package node

import (
	"bytes"
	"errors"
	"fmt"
	"math/big"
	"sort"
	"time"

	"github.com/ethereum/go-ethereum/common"
	"github.com/rocket-pool/smartnode/bindings/utils/eth"
	"github.com/urfave/cli"

	"github.com/rocket-pool/smartnode/addons/rescue_node"
	"github.com/rocket-pool/smartnode/shared/services/rocketpool"
	cliutils "github.com/rocket-pool/smartnode/shared/utils/cli"
	"github.com/rocket-pool/smartnode/shared/utils/math"
)

const (
	colorReset            string = "\033[0m"
	colorRed              string = "\033[31m"
	colorGreen            string = "\033[32m"
	colorYellow           string = "\033[33m"
	smoothingPoolLink     string = "https://docs.rocketpool.net/guides/redstone/whats-new.html#smoothing-pool"
	signallingAddressLink string = "https://docs.rocketpool.net/guides/houston/participate#setting-your-snapshot-signalling-address"
	maxAlertItems         int    = 3
)

func getStatus(c *cli.Context) error {

	// Get RP client
	rp := rocketpool.NewClientFromCtx(c)
	defer rp.Close()

	// Get the config
	cfg, isNew, err := rp.LoadConfig()
	if err != nil {
		return fmt.Errorf("Error loading configuration: %w", err)
	}

	// Get wallet status
	walletStatus, err := rp.WalletStatus()
	if err != nil {
		return err
	}

	// Rescue Node Plugin - ensure that we print the rescue node stuff even
	// when the eth1 node is syncing by deferring it here.
	//
	// Since we collected all the data we need for this message, we can safely
	// defer it and let it execute even if we fail further down, eg because
	// the EC is still syncing.
	if walletStatus.WalletInitialized {
		defer func() {
			if cfg.RescueNode.GetEnabledParameter().Value.(bool) {
				fmt.Println()

				cfg.RescueNode.(*rescue_node.RescueNode).PrintStatusText(walletStatus.AccountAddress)
			}
		}()
	}

	// Print what network we're on
	err = cliutils.PrintNetwork(cfg.GetNetwork(), isNew)
	if err != nil {
		return err
	}

	// rp.NodeStatus() will fail with an error, but we can short-circuit it here.
	if !walletStatus.WalletInitialized {
		return errors.New("The node wallet is not initialized.")
	}

	// Get node status
	status, err := rp.NodeStatus()
	if err != nil {
		return err
	}

	// Account address & balances
	fmt.Printf("%s=== Account and Balances ===%s\n", colorGreen, colorReset)
	fmt.Printf(
		"The node %s%s%s has a balance of %.6f ETH and %.6f RPL.\n",
		colorBlue,
		status.AccountAddressFormatted,
		colorReset,
		math.RoundDown(eth.WeiToEth(status.AccountBalances.ETH), 6),
		math.RoundDown(eth.WeiToEth(status.AccountBalances.RPL), 6))
	if status.AccountBalances.FixedSupplyRPL.Cmp(big.NewInt(0)) > 0 {
		fmt.Printf("The node has a balance of %.6f old RPL which can be swapped for new RPL.\n", math.RoundDown(eth.WeiToEth(status.AccountBalances.FixedSupplyRPL), 6))
	}
	fmt.Printf(
		"The node has %.6f ETH in its credit balance and %.6f ETH staked on its behalf. %.6f can be used to make new validators.\n",
		math.RoundDown(eth.WeiToEth(status.CreditBalance), 6),
		math.RoundDown(eth.WeiToEth(status.EthOnBehalfBalance), 6),
		math.RoundDown(eth.WeiToEth(status.UsableCreditAndEthOnBehalfBalance), 6),
	)

	// Registered node details
	if status.Registered {

		// Node status
		fmt.Printf("The node is registered with Rocket Pool with a timezone location of %s.\n", status.TimezoneLocation)
		if status.Trusted {
			fmt.Println("The node is a member of the oracle DAO - it can vote on DAO proposals and perform watchtower duties.")
		}
		fmt.Println()

		if status.IsSaturnDeployed {
			fmt.Printf("%s=== Megapool ===%s\n", colorGreen, colorReset)
			if status.MegapoolDeployed {
				fmt.Printf("The node has a megapool deployed at %s%s%s.", colorBlue, status.MegapoolAddress.Hex(), colorReset)
				fmt.Println()
				fmt.Printf("The megapool has %d validators.", status.MegapoolActiveValidatorCount)
				fmt.Println()
				if status.MegapoolNodeDebt.Cmp(big.NewInt(0)) > 0 {
					fmt.Printf("The megapool debt is %.6f ETH.", math.RoundDown(eth.WeiToEth(status.MegapoolNodeDebt), 6))
					fmt.Println()
				}
				if status.MegapoolRefundValue.Cmp(big.NewInt(0)) > 0 {
					fmt.Printf("The megapool refund value is %.6f ETH.", math.RoundDown(eth.WeiToEth(status.MegapoolRefundValue), 6))
					fmt.Println()
				}
			} else {
				fmt.Println("The node does not have a megapool deployed yet.")
			}

			if status.ExpressTicketsProvisioned {
				fmt.Printf("The node has %d express queue ticket(s).", status.ExpressTicketCount)
			} else {
				fmt.Printf("%sThe node has unprovisioned express queue ticket(s). Please provision them using the `rocketpool node provision-express-tickets` command. You are eligible for %d express tickets.%s", colorYellow, status.ExpressTicketCount, colorReset)
			}

			fmt.Println()
			fmt.Println()
		}

		// Penalties
		fmt.Printf("%s=== Penalty Status ===%s\n", colorGreen, colorReset)
		if len(status.PenalizedMinipools) > 0 {
			strikeMinipools := []common.Address{}
			infractionMinipools := []common.Address{}
			for mp, count := range status.PenalizedMinipools {
				if count < 3 {
					strikeMinipools = append(strikeMinipools, mp)
				} else {
					infractionMinipools = append(infractionMinipools, mp)
				}
			}

			if len(strikeMinipools) > 0 {
				sort.Slice(strikeMinipools, func(i, j int) bool { // Sort them lexicographically
					return strikeMinipools[i].Hex() < strikeMinipools[j].Hex()
				})
				fmt.Printf("%sWARNING: The following minipools have been given strikes for cheating with an invalid fee recipient:\n", colorYellow)
				for _, mp := range strikeMinipools {
					fmt.Printf("\t%s: %d strikes\n", mp.Hex(), status.PenalizedMinipools[mp])
				}
				fmt.Println(colorReset)
				fmt.Println()
			}

			if len(infractionMinipools) > 0 {
				sort.Slice(infractionMinipools, func(i, j int) bool { // Sort them lexicographically
					return infractionMinipools[i].Hex() < infractionMinipools[j].Hex()
				})
				fmt.Printf("%sWARNING: The following minipools have been given infractions for cheating with an invalid fee recipient:\n", colorRed)
				for _, mp := range infractionMinipools {
					fmt.Printf("\t%s: %d infractions\n", mp.Hex(), status.PenalizedMinipools[mp]-2)
				}
				fmt.Println(colorReset)
				fmt.Println()
			}
		} else {
			fmt.Println("The node does not have any penalties for cheating with an invalid fee recipient.")
			fmt.Println()
		}

		// Signalling Status
		fmt.Printf("%s=== Signalling on Snapshot ===%s\n", colorGreen, colorReset)
		blankAddress := common.Address{}
		if status.SignallingAddress == blankAddress {
			fmt.Printf("The node does not currently have a snapshot signalling address set.\nTo learn more about snapshot signalling, please visit %s.\n", signallingAddressLink)
		} else {
			fmt.Printf("The node has a signalling address of %s%s%s which can represent it when voting on Rocket Pool Snapshot governance proposals.\n", colorBlue, status.SignallingAddressFormatted, colorReset)
		}

		if status.SnapshotResponse.Error != "" {
			fmt.Printf("Unable to fetch latest voting information from snapshot.org: %s\n", status.SnapshotResponse.Error)
		} else {
			voteCount := 0
			for _, activeProposal := range status.SnapshotResponse.ActiveSnapshotProposals {
				for _, votedProposal := range status.SnapshotResponse.ProposalVotes {
					if votedProposal.Proposal.Id == activeProposal.Id {
						voteCount++
						break
					}
				}
			}
			if len(status.SnapshotResponse.ActiveSnapshotProposals) == 0 {
				fmt.Print("Rocket Pool has no Snapshot governance proposals being voted on.\n")
			} else {
				fmt.Printf("Rocket Pool has %d Snapshot governance proposal(s) being voted on. You have voted on %d of those. See details using 'rocketpool network dao-proposals'.\n", len(status.SnapshotResponse.ActiveSnapshotProposals), voteCount)
			}
			fmt.Println("")
		}

		// Onchain voting status
		fmt.Printf("%s=== Onchain Voting ===%s\n", colorGreen, colorReset)

		if status.OnchainVotingDelegate == blankAddress {
			fmt.Println("The node doesn't have a delegate, which means it can vote directly on onchain proposals after it initializes voting.")
		} else if status.OnchainVotingDelegate == status.AccountAddress {
			fmt.Println("The node doesn't have a delegate, which means it can vote directly on onchain proposals. You can have another node represent you by running `rocketpool p svd <address>`.")
		} else {
			fmt.Printf("The node has a voting delegate of %s%s%s which can represent it when voting on Rocket Pool onchain governance proposals.\n", colorBlue, status.OnchainVotingDelegateFormatted, colorReset)
		}
		if status.IsRPLLockingAllowed {
			fmt.Print("The node is allowed to lock RPL to create governance proposals/challenges.\n")
			if status.NodeRPLLocked.Cmp(big.NewInt(0)) != 0 {
				fmt.Printf("The node currently has %.6f RPL locked.\n",
					math.RoundDown(eth.WeiToEth(status.NodeRPLLocked), 6))
			}

		} else {
			fmt.Print("The node is NOT allowed to lock RPL to create governance proposals/challenges.\n")
		}
		fmt.Println("")

		// Primary withdrawal address & balances
		fmt.Printf("%s=== Primary Withdrawal Address ===%s\n", colorGreen, colorReset)
		if !bytes.Equal(status.AccountAddress.Bytes(), status.PrimaryWithdrawalAddress.Bytes()) {
			fmt.Printf(
				"The node's primary withdrawal address %s%s%s has a balance of %.6f ETH and %.6f RPL.\n",
				colorBlue,
				status.PrimaryWithdrawalAddressFormatted,
				colorReset,
				math.RoundDown(eth.WeiToEth(status.PrimaryWithdrawalBalances.ETH), 6),
				math.RoundDown(eth.WeiToEth(status.PrimaryWithdrawalBalances.RPL), 6))
		} else {
			fmt.Printf("%sThe node's primary withdrawal address has not been changed, so ETH rewards and minipool withdrawals will be sent to the node itself.\n", colorYellow)
			fmt.Printf("Consider changing this to a cold wallet address that you control using the `set-withdrawal-address` command.\n%s", colorReset)
		}
		fmt.Println("")
		if status.PendingPrimaryWithdrawalAddress.Hex() != blankAddress.Hex() {
			fmt.Printf("%sThe node's primary withdrawal address has a pending change to %s which has not been confirmed yet.\n", colorYellow, status.PendingPrimaryWithdrawalAddressFormatted)
			fmt.Printf("Please visit the Rocket Pool website with a web3-compatible wallet to complete this change.%s\n", colorReset)
			fmt.Println("")
		}

		// RPL withdrawal address & balances
		fmt.Printf("%s=== RPL Withdrawal Address ===%s\n", colorGreen, colorReset)
		if !status.IsRPLWithdrawalAddressSet {
			fmt.Printf("The node's RPL withdrawal address has not been set. All RPL rewards will be sent to the primary withdrawal address.\n")
		} else if bytes.Equal(status.AccountAddress.Bytes(), status.RPLWithdrawalAddress.Bytes()) {
			fmt.Printf("The node's RPL withdrawal address has been explicitly set to the node address itself (%s%s%s).\n", colorBlue, status.RPLWithdrawalAddressFormatted, colorReset)
		} else if bytes.Equal(status.PrimaryWithdrawalAddress.Bytes(), status.RPLWithdrawalAddress.Bytes()) {
			fmt.Printf("The node's RPL withdrawal address has been explicitly set to the primary withdrawal address (%s%s%s).\n", colorBlue, status.RPLWithdrawalAddressFormatted, colorReset)
		} else {
			fmt.Printf(
				"The node's RPL withdrawal address %s%s%s has a balance of %.6f ETH and %.6f RPL.\n",
				colorBlue,
				status.RPLWithdrawalAddressFormatted,
				colorReset,
				math.RoundDown(eth.WeiToEth(status.RPLWithdrawalBalances.ETH), 6),
				math.RoundDown(eth.WeiToEth(status.RPLWithdrawalBalances.RPL), 6))
		}
		fmt.Println("")
		if status.PendingRPLWithdrawalAddress.Hex() != blankAddress.Hex() {
			fmt.Printf("%sThe node's RPL withdrawal address has a pending change to %s which has not been confirmed yet.\n", colorYellow, status.PendingRPLWithdrawalAddressFormatted)
			fmt.Printf("Please visit the Rocket Pool website with a web3-compatible wallet to complete this change.%s\n", colorReset)
			fmt.Println("")
		}

		// Fee distributor details
		fmt.Printf("%s=== Fee Distributor and Smoothing Pool ===%s\n", colorGreen, colorReset)
		fmt.Printf("The node's fee distributor %s%s%s has a balance of %.6f ETH.\n", colorBlue, status.FeeRecipientInfo.FeeDistributorAddress.Hex(), colorReset, math.RoundDown(eth.WeiToEth(status.FeeDistributorBalance), 6))
		if cfg.IsNativeMode && !status.FeeRecipientInfo.IsInSmoothingPool && !status.FeeRecipientInfo.IsInOptOutCooldown {
			fmt.Printf("%sNOTE: You are in Native Mode; you MUST ensure that your Validator Client is using this address as its fee recipient!%s\n", colorYellow, colorReset)
		}
		if !status.IsFeeDistributorInitialized {
			fmt.Printf("\n%sThe fee distributor hasn't been initialized yet. When you are able, please initialize it with `rocketpool node initialize-fee-distributor`.%s\n", colorYellow, colorReset)
		}
		if status.FeeRecipientInfo.IsInSmoothingPool {
			fmt.Printf(
				"The node is currently opted into the Smoothing Pool (%s%s%s).\n",
				colorBlue,
				status.FeeRecipientInfo.SmoothingPoolAddress.Hex(),
				colorReset)
			if cfg.IsNativeMode {
				fmt.Printf("%sNOTE: You are in Native Mode; you MUST ensure that your Validator Client is using this address as its fee recipient!%s\n", colorYellow, colorReset)
			}
		} else if status.FeeRecipientInfo.IsInOptOutCooldown {
			fmt.Printf(
				"The node is currently opting out of the Smoothing Pool, but cannot safely change its fee recipient yet.\nIt must remain the Smoothing Pool's address (%s%s%s) until the opt-out process is complete.\nIt can safely be changed once Epoch %d is finalized on the Beacon Chain.\n",
				colorBlue,
				status.FeeRecipientInfo.SmoothingPoolAddress.Hex(),
				colorReset,
				status.FeeRecipientInfo.OptOutEpoch)
			if cfg.IsNativeMode {
				fmt.Printf("%sNOTE: You are in Native Mode; you MUST ensure that your Validator Client is using this address as its fee recipient!%s\n", colorYellow, colorReset)
			}
		} else {
			fmt.Printf("The node is not opted into the Smoothing Pool.\nTo learn more about the Smoothing Pool, please visit %s.\n", smoothingPoolLink)
			// Count the number of 8 ETH, <10% commission minipools
			poolsWithMissingCommission := 0
			leb16wei := new(big.Int)
			leb16wei.SetString("16000000000000000000", 10)
			for _, minipool := range status.Minipools {
				if minipool.Node.DepositBalance.Cmp(leb16wei) < 0 && minipool.Node.Fee*100 < 10 && minipool.Validator.Active {
					poolsWithMissingCommission++
				}
			}
			if poolsWithMissingCommission == 1 {
				fmt.Printf("%sYou have %d minipool that would earn extra commission if you opted into the smoothing pool!%s\n", colorYellow, poolsWithMissingCommission, colorReset)
				fmt.Println("See https://rpips.rocketpool.net/RPIPs/RPIP-62 for more information about bonus commission, or run `rocketpool node join-smoothing-pool` to opt in.")
			}
			if poolsWithMissingCommission > 1 {
				fmt.Printf("%sYou have %d minipools that would earn extra commission if you opted into the smoothing pool!%s\n", colorYellow, poolsWithMissingCommission, colorReset)
				fmt.Println("See https://rpips.rocketpool.net/RPIPs/RPIP-62 for more information about bonus commission, or run `rocketpool node join-smoothing-pool` to opt in.")
			}
		}

		fmt.Println()

		// RPL stake details
		fmt.Printf("%s=== RPL Stake ===%s\n", colorGreen, colorReset)
		fmt.Println("NOTE: The following figures take *any pending bond reductions* into account.")
		fmt.Println()
		fmt.Printf("The node has a total stake of %.6f RPL.\n", math.RoundDown(eth.WeiToEth(status.TotalRplStake), 6))
		if status.BorrowedCollateralRatio > 0 {
			fmt.Printf("This is currently %.2f%% of its borrowed ETH and %.2f%% of its bonded ETH.\n", status.BorrowedCollateralRatio*100, status.BondedCollateralRatio*100)
		}

		if status.IsSaturnDeployed {
			fmt.Printf("The node has %.6f megapool staked RPL.\n", math.RoundDown(eth.WeiToEth(status.RplStakeMegapool), 6))
			if status.RplStakeLegacy != nil && status.RplStakeLegacy.Cmp(big.NewInt(0)) != 0 {
				fmt.Printf("The node has %6f legacy staked RPL.\n", math.RoundDown(eth.WeiToEth(status.RplStakeLegacy), 6))
<<<<<<< HEAD
				fmt.Printf("The node has a total stake (legacy minipool RPL plus megapool RPL) of %.6f RPL.\n", math.RoundDown(eth.WeiToEth(status.RplStake), 6))
				if status.RplStakeLegacy.Cmp(status.RplStakeThreshold) > 1 {
					fmt.Printf(
						"You can withdraw down to %.6f Legacy RPL (%.0f%% of borrowed eth)\n", math.RoundDown(eth.WeiToEth(status.RplStakeThreshold), 6), (status.RplStakeThresholdFraction)*100)
				}
=======
				fmt.Printf("The node has a total stake (legacy minipool RPL plus megapool RPL) of %.6f RPL.\n", math.RoundDown(eth.WeiToEth(status.TotalRplStake), 6))
>>>>>>> 9fdacce9
			}
			var unstakingPeriodEnd time.Time
			if status.UnstakingRPL.Cmp(big.NewInt(0)) > 0 {
				days := int(status.UnstakingPeriodDuration.Hours()) / 24
				hours := int(status.UnstakingPeriodDuration.Hours()) % 24
				var unstakingDurationString string
				if hours > 0 {
					unstakingDurationString = fmt.Sprintf("%d days, %d hours", days, hours)
				} else {
					unstakingDurationString = fmt.Sprintf("%d days", days)
				}
				fmt.Printf("The unstaking period is currently %s.\n", unstakingDurationString)
				// Check if unstaking period passed considering the last unstake time
				unstakingPeriodEnd = status.LastRPLUnstakeTime.Add(status.UnstakingPeriodDuration)
				if unstakingPeriodEnd.After(status.LatestBlockTime) {
					fmt.Printf("Your node has %.6f RPL unstaking. That amount will be withdrawable on %s.\n", math.RoundDown(eth.WeiToEth(status.UnstakingRPL), 6), unstakingPeriodEnd.Format(TimeFormat))
				} else {
					fmt.Printf("Your node has %.6f RPL unstaked. That amount is currently withdrawable.\n", math.RoundDown(eth.WeiToEth(status.UnstakingRPL), 6))
				}
			}

			// Get the maximum withdrawable amount for megapool staked rpl
			var maxAmount big.Int
			withdrawableFromLocked := new(big.Int).Sub(status.TotalRplStake, status.NodeRPLLocked)
			withdrawableFromLegacy := new(big.Int).Sub(status.TotalRplStake, status.RplStakeLegacy)

			// maxAmount = min(withdrawableFromLocked, withdrawableFromLegacy, RplStakeMegapool)
			if withdrawableFromLocked.Cmp(withdrawableFromLegacy) < 0 {
				maxAmount.Set(withdrawableFromLocked)
			} else {
				maxAmount.Set(withdrawableFromLegacy)
			}
			if status.RplStakeMegapool.Cmp(&maxAmount) < 0 {
				maxAmount.Set(status.RplStakeMegapool)
			}

			fmt.Printf("You have %.6f RPL staked on your megapool and can request to unstake up to %.6f RPL\n", math.RoundDown(eth.WeiToEth(status.RplStakeMegapool), 6), math.RoundDown(eth.WeiToEth(&maxAmount), 6))
		} else {
			// Withdrawal limit pre-saturn 1
<<<<<<< HEAD
			rplTotalStake := math.RoundDown(eth.WeiToEth(status.RplStake), 6)
			rplWithdrawalLimit := math.RoundDown(eth.WeiToEth(status.RplStakeThreshold), 6)
=======
			rplTotalStake := math.RoundDown(eth.WeiToEth(status.TotalRplStake), 6)
			rplWithdrawalLimit := math.RoundDown(eth.WeiToEth(status.MaximumRplStake), 6)
>>>>>>> 9fdacce9
			if rplTotalStake > rplWithdrawalLimit {
				fmt.Printf(
					"You can withdraw down to %.6f RPL (%.0f%% of bonded eth)\n", math.RoundDown(eth.WeiToEth(status.RplStakeThreshold), 6), (status.RplStakeThresholdFraction)*100)
			}
		}

		fmt.Println()

		// Minipool details
		fmt.Printf("%s=== Minipools ===%s\n", colorGreen, colorReset)
		if status.MinipoolCounts.Total > 0 {

			// Minipools
			fmt.Printf("The node has a total of %d active minipool(s):\n", status.MinipoolCounts.Total-status.MinipoolCounts.Finalised)
			if status.MinipoolCounts.Initialized > 0 {
				fmt.Printf("- %d initialized\n", status.MinipoolCounts.Initialized)
			}
			if status.MinipoolCounts.Prelaunch > 0 {
				fmt.Printf("- %d at prelaunch\n", status.MinipoolCounts.Prelaunch)
			}
			if status.MinipoolCounts.Staking > 0 {
				fmt.Printf("- %d staking\n", status.MinipoolCounts.Staking)
			}
			if status.MinipoolCounts.Withdrawable > 0 {
				fmt.Printf("- %d withdrawable (after withdrawal delay)\n", status.MinipoolCounts.Withdrawable)
			}
			if status.MinipoolCounts.Dissolved > 0 {
				fmt.Printf("- %d dissolved\n", status.MinipoolCounts.Dissolved)
			}
			if status.MinipoolCounts.RefundAvailable > 0 {
				fmt.Printf("* %d minipool(s) have refunds available!\n", status.MinipoolCounts.RefundAvailable)
			}
			if status.MinipoolCounts.WithdrawalAvailable > 0 {
				fmt.Printf("* %d minipool(s) are ready for withdrawal!\n", status.MinipoolCounts.WithdrawalAvailable)
			}
			if status.MinipoolCounts.CloseAvailable > 0 {
				fmt.Printf("* %d dissolved minipool(s) can be closed and your deposit (minus the prelaunch amount) refunded!\n", status.MinipoolCounts.CloseAvailable)
			}
			if status.MinipoolCounts.Finalised > 0 {
				fmt.Printf("* %d minipool(s) are finalized and no longer active.\n", status.MinipoolCounts.Finalised)
			}

		} else {
			fmt.Println("The node does not have any minipools yet.")
		}

	} else {
		fmt.Println("The node is not registered with Rocket Pool.")
	}

	// Alerts
	if cfg.EnableMetrics.Value == true && len(status.Alerts) > 0 {
		// only print alerts if enabled; to avoid misleading the user to thinking everything is fine (since we really don't know).
		fmt.Printf("\n%s=== Alerts ===%s\n", colorGreen, colorReset)
		for i, alert := range status.Alerts {
			fmt.Println(alert.ColorString())
			if i == maxAlertItems-1 {
				break
			}
		}
		if len(status.Alerts) > maxAlertItems {
			fmt.Printf("... and %d more.\n", len(status.Alerts)-maxAlertItems)
		}
	}

	if status.Warning != "" {
		fmt.Printf("\n%sWARNING: %s%s\n", colorRed, status.Warning, colorReset)
	}

	// Return
	return nil

}<|MERGE_RESOLUTION|>--- conflicted
+++ resolved
@@ -338,15 +338,11 @@
 			fmt.Printf("The node has %.6f megapool staked RPL.\n", math.RoundDown(eth.WeiToEth(status.RplStakeMegapool), 6))
 			if status.RplStakeLegacy != nil && status.RplStakeLegacy.Cmp(big.NewInt(0)) != 0 {
 				fmt.Printf("The node has %6f legacy staked RPL.\n", math.RoundDown(eth.WeiToEth(status.RplStakeLegacy), 6))
-<<<<<<< HEAD
-				fmt.Printf("The node has a total stake (legacy minipool RPL plus megapool RPL) of %.6f RPL.\n", math.RoundDown(eth.WeiToEth(status.RplStake), 6))
+				fmt.Printf("The node has a total stake (legacy minipool RPL plus megapool RPL) of %.6f RPL.\n", math.RoundDown(eth.WeiToEth(status.TotalRplStake), 6))
 				if status.RplStakeLegacy.Cmp(status.RplStakeThreshold) > 1 {
 					fmt.Printf(
 						"You can withdraw down to %.6f Legacy RPL (%.0f%% of borrowed eth)\n", math.RoundDown(eth.WeiToEth(status.RplStakeThreshold), 6), (status.RplStakeThresholdFraction)*100)
 				}
-=======
-				fmt.Printf("The node has a total stake (legacy minipool RPL plus megapool RPL) of %.6f RPL.\n", math.RoundDown(eth.WeiToEth(status.TotalRplStake), 6))
->>>>>>> 9fdacce9
 			}
 			var unstakingPeriodEnd time.Time
 			if status.UnstakingRPL.Cmp(big.NewInt(0)) > 0 {
@@ -386,13 +382,8 @@
 			fmt.Printf("You have %.6f RPL staked on your megapool and can request to unstake up to %.6f RPL\n", math.RoundDown(eth.WeiToEth(status.RplStakeMegapool), 6), math.RoundDown(eth.WeiToEth(&maxAmount), 6))
 		} else {
 			// Withdrawal limit pre-saturn 1
-<<<<<<< HEAD
-			rplTotalStake := math.RoundDown(eth.WeiToEth(status.RplStake), 6)
+			rplTotalStake := math.RoundDown(eth.WeiToEth(status.TotalRplStake), 6)
 			rplWithdrawalLimit := math.RoundDown(eth.WeiToEth(status.RplStakeThreshold), 6)
-=======
-			rplTotalStake := math.RoundDown(eth.WeiToEth(status.TotalRplStake), 6)
-			rplWithdrawalLimit := math.RoundDown(eth.WeiToEth(status.MaximumRplStake), 6)
->>>>>>> 9fdacce9
 			if rplTotalStake > rplWithdrawalLimit {
 				fmt.Printf(
 					"You can withdraw down to %.6f RPL (%.0f%% of bonded eth)\n", math.RoundDown(eth.WeiToEth(status.RplStakeThreshold), 6), (status.RplStakeThresholdFraction)*100)
