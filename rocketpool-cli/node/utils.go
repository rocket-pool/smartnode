package node

import (
	"fmt"
	"io"
	"net/http"
	"os"
	"path/filepath"
	"sort"
	"strconv"
	"strings"
	"time"
	"unicode"

	"github.com/goccy/go-json"
	"github.com/mitchellh/go-homedir"
	"github.com/urfave/cli"
	"gopkg.in/yaml.v2"

	"github.com/rocket-pool/rocketpool-go/types"
	"github.com/rocket-pool/smartnode/shared/services/config"
	"github.com/rocket-pool/smartnode/shared/services/rocketpool"
	"github.com/rocket-pool/smartnode/shared/types/api"
	"github.com/rocket-pool/smartnode/shared/utils/cli/prompt"
	hexutils "github.com/rocket-pool/smartnode/shared/utils/hex"
)

// IPInfo API
const IPInfoURL = "https://ipinfo.io/json/"

// IPInfo response
type ipInfoResponse struct {
	Timezone string `json:"timezone"`
}

// Prompt user for a time zone string
func promptTimezone() string {

	// Time zone value
	var timezone string

	// Prompt for auto-detect
	if prompt.Confirm("Would you like to detect your timezone automatically?") {
		// Detect using the IPInfo API
		resp, err := http.Get(IPInfoURL)
		if err == nil {
			defer func() {
				_ = resp.Body.Close()
			}()
			body, err := io.ReadAll(resp.Body)
			if err == nil {
				message := new(ipInfoResponse)
				err := json.Unmarshal(body, message)
				if err == nil {
					timezone = message.Timezone
				} else {
					fmt.Printf("WARNING: couldn't query %s for your timezone based on your IP address (%s).\nChecking your system's timezone...\n", IPInfoURL, err.Error())
				}
			} else {
				fmt.Printf("WARNING: couldn't query %s for your timezone based on your IP address (%s).\nChecking your system's timezone...\n", IPInfoURL, err.Error())
			}
		} else {
			fmt.Printf("WARNING: couldn't query %s for your timezone based on your IP address (%s).\nChecking your system's timezone...\n", IPInfoURL, err.Error())
		}

		// Fall back to system time zone
		if timezone == "" {
			_, err := os.Stat("/etc/timezone")
			if os.IsNotExist(err) {
				// Try /etc/localtime, which Redhat-based systems use instead
				_, err = os.Stat("/etc/localtime")
				if err != nil {
					fmt.Printf("WARNING: couldn't get system timezone info (%s), you'll have to set it manually.\n", err.Error())
				} else {
					path, err := filepath.EvalSymlinks("/etc/localtime")
					if err != nil {
						fmt.Printf("WARNING: couldn't get system timezone info (%s), you'll have to set it manually.\n", err.Error())
					} else {
						path = strings.TrimPrefix(path, "/usr/share/zoneinfo/")
						path = strings.TrimPrefix(path, "posix/")
						path = strings.TrimSpace(path)
						// Verify it
						_, err = time.LoadLocation(path)
						if err != nil {
							fmt.Printf("WARNING: couldn't get system timezone info (%s), you'll have to set it manually.\n", err.Error())
						} else {
							timezone = path
						}
					}
				}
			} else if err != nil {
				fmt.Printf("WARNING: couldn't get system timezone info (%s), you'll have to set it manually.\n", err.Error())
			} else {
				// Debian systems
				bytes, err := os.ReadFile("/etc/timezone")
				if err != nil {
					fmt.Printf("WARNING: couldn't get system timezone info (%s), you'll have to set it manually.\n", err.Error())
				} else {
					timezone = strings.TrimSpace(string(bytes))
					// Verify it
					_, err = time.LoadLocation(timezone)
					if err != nil {
						fmt.Printf("WARNING: couldn't get system timezone info (%s), you'll have to set it manually.\n", err.Error())
						timezone = ""
					}
				}
			}
		}

	}

	// Confirm detected time zone
	if timezone != "" {
		if !prompt.Confirm(fmt.Sprintf("The detected timezone is '%s', would you like to register using this timezone?", timezone)) {
			timezone = ""
		} else {
			return timezone
		}
	}

	// Get the list of valid countries
	platformZoneSources := []string{
		"/usr/share/zoneinfo/",
		"/usr/share/lib/zoneinfo/",
		"/usr/lib/locale/TZ/",
	}
	invalidCountries := []string{
		"SystemV",
	}

	countryNames := []string{}
	for _, source := range platformZoneSources {
		files, err := os.ReadDir(source)
		if err != nil {
			continue
		}

		for _, file := range files {
			fileInfo, err := file.Info()
			if err != nil {
				continue
			}
			filename := fileInfo.Name()
			isSymlink := fileInfo.Mode()&os.ModeSymlink == os.ModeSymlink // Don't allow symlinks, which are just TZ aliases
			isDir := fileInfo.IsDir()                                     // Must be a directory
			isUpper := unicode.IsUpper(rune(filename[0]))                 // Must start with an upper case letter
			if !isSymlink && isDir && isUpper {
				isValid := true
				for _, invalidCountry := range invalidCountries {
					if invalidCountry == filename {
						isValid = false
						break
					}
				}
				if isValid {
					countryNames = append(countryNames, filename)
				}
			}
		}
	}

	fmt.Println("You will now be prompted to enter a timezone.")
	fmt.Println("For a complete list of valid entries, please use one of the \"TZ database name\" entries listed here:")
	fmt.Println("https://en.wikipedia.org/wiki/List_of_tz_database_time_zones")
	fmt.Println()

	// Handle situations where we couldn't parse any timezone info from the OS
	if len(countryNames) == 0 {
		for timezone == "" {
			timezone = prompt.Prompt("Please enter a timezone to register with in the format 'Country/City' (use Etc/UTC if you prefer not to answer):", "^([a-zA-Z_]{2,}\\/)+[a-zA-Z_]{2,}$", "Please enter a timezone in the format 'Country/City' (use Etc/UTC if you prefer not to answer)")
			if !prompt.Confirm(fmt.Sprintf("You have chosen to register with the timezone '%s', is this correct?", timezone)) {
				timezone = ""
			}
		}

		// Return
		return timezone
	}

	// Print countries
	sort.Strings(countryNames)
	fmt.Println("List of valid countries / continents:")
	for _, countryName := range countryNames {
		fmt.Println(countryName)
	}
	fmt.Println()

	// Prompt for country
	country := ""
	for {
		time.Now().Zone()
		timezone = ""
		country = prompt.Prompt("Please enter a country / continent from the list above:", "^.+$", "Please enter a country / continent from the list above:")

		exists := false
		for _, candidate := range countryNames {
			if candidate == country {
				exists = true
				break
			}
		}

		if !exists {
			fmt.Printf("%s is not a valid country or continent. Please see the list above for valid countries and continents.\n\n", country)
		} else {
			break
		}
	}

	// Get the list of regions for the selected country
	regionNames := []string{}
	for _, source := range platformZoneSources {
		files, err := os.ReadDir(filepath.Join(source, country))
		if err != nil {
			continue
		}

		for _, file := range files {
			fileInfo, err := file.Info()
			if err != nil {
				continue
			}
			if fileInfo.IsDir() {
				subfiles, err := os.ReadDir(filepath.Join(source, country, fileInfo.Name()))
				if err != nil {
					continue
				}
				for _, subfile := range subfiles {
					subfileInfo, err := subfile.Info()
					if err != nil {
						continue
					}
					regionNames = append(regionNames, fmt.Sprintf("%s/%s", fileInfo.Name(), subfileInfo.Name()))
				}
			} else {
				regionNames = append(regionNames, fileInfo.Name())
			}
		}
	}

	// Print regions
	sort.Strings(regionNames)
	fmt.Println("List of valid regions:")
	for _, regionName := range regionNames {
		fmt.Println(regionName)
	}
	fmt.Println()

	// Prompt for region
	region := ""
	for {
		time.Now().Zone()
		timezone = ""
		region = prompt.Prompt("Please enter a region from the list above:", "^.+$", "Please enter a region from the list above:")

		exists := false
		for _, candidate := range regionNames {
			if candidate == region {
				exists = true
				break
			}
		}

		if !exists {
			fmt.Printf("%s is not a valid country or continent. Please see the list above for valid countries and continents.\n\n", region)
		} else {
			break
		}
	}

	// Return
	timezone = fmt.Sprintf("%s/%s", country, region)
	fmt.Printf("Using timezone %s.\n", timezone)
	return timezone
}

// Prompt user for a minimum node fee
func promptMinNodeFee(networkCurrentNodeFee, networkMinNodeFee float64) float64 {

	// Get suggested min node fee
	suggestedMinNodeFee := networkCurrentNodeFee - defaultMaxNodeFeeSlippage
	if suggestedMinNodeFee < networkMinNodeFee {
		suggestedMinNodeFee = networkMinNodeFee
	}

	// Prompt for suggested max slippage
	fmt.Printf("The current network node commission rate that your minipool should receive is %f%%.\n", networkCurrentNodeFee*100)
	fmt.Printf("The suggested maximum commission rate slippage for your deposit transaction is %f%%.\n", defaultMaxNodeFeeSlippage*100)
	fmt.Printf("This will result in your minipool receiving a minimum possible commission rate of %f%%.\n", suggestedMinNodeFee*100)
	if prompt.Confirm("Do you want to use the suggested maximum commission rate slippage?") {
		return suggestedMinNodeFee
	}

	// Prompt for custom max slippage
	for {

		// Get max slippage
		maxNodeFeeSlippagePercStr := prompt.Prompt("Please enter a maximum commission rate slippage % for your deposit:", "^\\d+(\\.\\d+)?$", "Invalid maximum commission rate slippage")
		maxNodeFeeSlippagePerc, _ := strconv.ParseFloat(maxNodeFeeSlippagePercStr, 64)
		maxNodeFeeSlippage := maxNodeFeeSlippagePerc / 100
		if maxNodeFeeSlippage < 0 || maxNodeFeeSlippage > 1 {
			fmt.Println("Invalid maximum commission rate slippage")
			fmt.Println("")
			continue
		}

		// Calculate min node fee
		minNodeFee := networkCurrentNodeFee - maxNodeFeeSlippage
		if minNodeFee < networkMinNodeFee {
			minNodeFee = networkMinNodeFee
		}

		// Confirm max slippage
		if prompt.Confirm(fmt.Sprintf("You have chosen a maximum commission rate slippage of %f%%, resulting in a minimum possible commission rate of %f%%. Is this correct?", maxNodeFeeSlippage*100, minNodeFee*100)) {
			return minNodeFee
		}

	}

}

// Prompt for the password to a solo validator key as part of migration
func promptForSoloKeyPassword(rp *rocketpool.Client, cfg *config.RocketPoolConfig, pubkey types.ValidatorPubkey) (string, error) {

	// Check for the custom key directory
	datapath, err := homedir.Expand(cfg.Smartnode.DataPath.Value.(string))
	if err != nil {
		return "", fmt.Errorf("error expanding data directory: %w", err)
	}
	customKeyDir := filepath.Join(datapath, "custom-keys")
	info, err := os.Stat(customKeyDir)
	if os.IsNotExist(err) || !info.IsDir() {
		return "", nil
	}

	// Get the custom keystore files
	files, err := os.ReadDir(customKeyDir)
	if err != nil {
		return "", fmt.Errorf("error enumerating custom keystores: %w", err)
	}
	if len(files) == 0 {
		return "", nil
	}

	// Get the pubkeys for the custom keystores
	pubkeyPasswords := map[string]string{}
	for _, file := range files {
		// Read the file
		bytes, err := os.ReadFile(filepath.Join(customKeyDir, file.Name()))
		if err != nil {
			return "", fmt.Errorf("error reading custom keystore %s: %w", file.Name(), err)
		}

		// Deserialize it
		keystore := api.ValidatorKeystore{}
		err = json.Unmarshal(bytes, &keystore)
		if err != nil {
			return "", fmt.Errorf("error deserializing custom keystore %s: %w", file.Name(), err)
		}

		if keystore.Pubkey == pubkey {
			// Found it, prompt for the password
			password := prompt.PromptPassword(
				fmt.Sprintf("Please enter the password that the keystore for %s was encrypted with:", pubkey.Hex()), "^.*$", "",
			)

			formattedPubkey := strings.ToUpper(hexutils.RemovePrefix(pubkey.Hex()))
			pubkeyPasswords[formattedPubkey] = password

			fmt.Println()
			break
		}
	}

	if len(pubkeyPasswords) == 0 {
		return "", fmt.Errorf("couldn't find the keystore for validator %s in the custom-keys directory; if you want to import this key into the Smartnode stack, you will need to put its keystore file into custom-keys first", pubkey.String())
	}

	// Store it in the file
	fileBytes, err := yaml.Marshal(pubkeyPasswords)
	if err != nil {
		return "", fmt.Errorf("error serializing keystore passwords file: %w", err)
	}
	passwordFile := filepath.Join(datapath, "custom-key-passwords")
	err = os.WriteFile(passwordFile, fileBytes, 0600)
	if err != nil {
		return "", fmt.Errorf("error writing keystore passwords file: %w", err)
	}

	return passwordFile, nil

}

// Display a warning if hotfix is live and voting is uninitialized
func warnIfVotingUninitialized(rp *rocketpool.Client, c *cli.Context, warningMessage string) error {
	// Check if voting power is initialized
	isVotingInitializedResponse, err := rp.IsVotingInitialized()
	if err != nil {
		return fmt.Errorf("error checking if voting is initialized: %w", err)
	}
<<<<<<< HEAD
	if !isVotingInitializedResponse.VotingInitialized {
		fmt.Println("Your voting power hasn't been initialized yet. Please visit https://docs.rocketpool.net/guides/houston/participate#initializing-voting to learn more.")
		// Post a warning about initializing voting
		if !(c.Bool("yes") || cliutils.Confirm(fmt.Sprintf("%s%s%s\nWould you like to continue?", colorYellow, warningMessage, colorReset))) {
			fmt.Println("Cancelled.")
			return fmt.Errorf("operation cancelled by user")
=======

	if hotfix.IsHoustonHotfixDeployed {
		// Check if voting power is initialized
		isVotingInitializedResponse, err := rp.IsVotingInitialized()
		if err != nil {
			return fmt.Errorf("error checking if voting is initialized: %w", err)
		}
		if !isVotingInitializedResponse.VotingInitialized {
			fmt.Println("Your voting power hasn't been initialized yet. Please visit https://docs.rocketpool.net/guides/houston/participate#initializing-voting to learn more.")
			// Post a warning about initializing voting
			if !(c.Bool("yes") || prompt.Confirm(fmt.Sprintf("%s%s%s\nWould you like to continue?", colorYellow, warningMessage, colorReset))) {
				fmt.Println("Cancelled.")
				return fmt.Errorf("operation cancelled by user")
			}
>>>>>>> 1031ffd9
		}
	}

	return nil
}<|MERGE_RESOLUTION|>--- conflicted
+++ resolved
@@ -398,29 +398,12 @@
 	if err != nil {
 		return fmt.Errorf("error checking if voting is initialized: %w", err)
 	}
-<<<<<<< HEAD
 	if !isVotingInitializedResponse.VotingInitialized {
 		fmt.Println("Your voting power hasn't been initialized yet. Please visit https://docs.rocketpool.net/guides/houston/participate#initializing-voting to learn more.")
 		// Post a warning about initializing voting
-		if !(c.Bool("yes") || cliutils.Confirm(fmt.Sprintf("%s%s%s\nWould you like to continue?", colorYellow, warningMessage, colorReset))) {
+		if !(c.Bool("yes") || prompt.Confirm(fmt.Sprintf("%s%s%s\nWould you like to continue?", colorYellow, warningMessage, colorReset))) {
 			fmt.Println("Cancelled.")
 			return fmt.Errorf("operation cancelled by user")
-=======
-
-	if hotfix.IsHoustonHotfixDeployed {
-		// Check if voting power is initialized
-		isVotingInitializedResponse, err := rp.IsVotingInitialized()
-		if err != nil {
-			return fmt.Errorf("error checking if voting is initialized: %w", err)
-		}
-		if !isVotingInitializedResponse.VotingInitialized {
-			fmt.Println("Your voting power hasn't been initialized yet. Please visit https://docs.rocketpool.net/guides/houston/participate#initializing-voting to learn more.")
-			// Post a warning about initializing voting
-			if !(c.Bool("yes") || prompt.Confirm(fmt.Sprintf("%s%s%s\nWould you like to continue?", colorYellow, warningMessage, colorReset))) {
-				fmt.Println("Cancelled.")
-				return fmt.Errorf("operation cancelled by user")
-			}
->>>>>>> 1031ffd9
 		}
 	}
 
