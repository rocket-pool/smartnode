--- conflicted
+++ resolved
@@ -352,11 +352,7 @@
 		}
 
 		// Post a warning about fee distribution
-<<<<<<< HEAD
-		if !(c.Bool("yes") || cliutils.Confirm(fmt.Sprintf("%sNOTE: By creating a new validator, your node will automatically claim and distribute any balance you have in your fee distributor contract. If you don't want to claim your balance at this time, you should not create a new minipool.%s\nWould you like to continue?", colorYellow, colorReset))) {
-=======
 		if !(c.Bool("yes") || prompt.Confirm(fmt.Sprintf("%sNOTE: By creating a new validator, your node will automatically claim and distribute any balance you have in your fee distributor contract. If you don't want to claim your balance at this time, you should not create a new minipool.%s\nWould you like to continue?", colorYellow, colorReset))) {
->>>>>>> 8ab0c077
 			fmt.Println("Cancelled.")
 			return nil
 		}
