--- conflicted
+++ resolved
@@ -33,15 +33,11 @@
 		switch selectedClient {
 		case cfgtypes.ConsensusClient_Lighthouse:
 			wiz.lighthouseExternalSettingsModal.show()
-<<<<<<< HEAD
-		case config.ConsensusClient_Nimbus:
+		case cfgtypes.ConsensusClient_Nimbus:
 			wiz.nimbusExternalSettingsModal.show()
-		case config.ConsensusClient_Prysm:
-=======
 		case cfgtypes.ConsensusClient_Lodestar:
 			wiz.lodestarExternalSettingsModal.show()
 		case cfgtypes.ConsensusClient_Prysm:
->>>>>>> b1b7a20d
 			wiz.prysmExternalSettingsModal.show()
 		case cfgtypes.ConsensusClient_Teku:
 			wiz.tekuExternalSettingsModal.show()
