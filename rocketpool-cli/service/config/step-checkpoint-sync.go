package config

import (
	"fmt"

	"github.com/rocket-pool/smartnode/shared/services/config"
	cfgtypes "github.com/rocket-pool/smartnode/shared/types/config"
)

func createCheckpointSyncStep(wiz *wizard, currentStep int, totalSteps int) *textBoxWizardStep {

	// Create the labels and args
	checkpointSyncLabel := wiz.md.Config.ConsensusCommon.CheckpointSyncProvider.Name

	helperText := "Your client supports Checkpoint Sync. This powerful feature allows it to copy the most recent state from a separate Consensus client that you trust, so you don't have to wait for it to sync from scratch - you can start using it instantly!\n\nTake a look at our documentation for an example of how to use it:\nhttps://docs.rocketpool.net/guides/node/config-docker.html#beacon-chain-checkpoint-syncing-with-infura\n\nIf you would like to use Checkpoint Sync, please provide the provider URL here. If you don't want to use it, leave it blank."

	show := func(modal *textBoxModalLayout) {
		wiz.md.setPage(modal.page)
		modal.focus()
		for label, box := range modal.textboxes {
			for _, param := range wiz.md.Config.ConsensusCommon.GetParameters() {
				if param.Name == label {
					box.SetText(fmt.Sprint(param.Value))
				}
			}
		}
	}

	done := func(text map[string]string) {
		wiz.md.Config.ConsensusCommon.CheckpointSyncProvider.Value = text[checkpointSyncLabel]
		// Get the selected client
		client, err := wiz.md.Config.GetSelectedConsensusClientConfig()
		if err != nil {
			wiz.md.app.Stop()
			fmt.Printf("Error setting the consensus client checkpoint sync provider: %s", err.Error())
		}

		// Check to see if it supports doppelganger detection
		unsupportedParams := client.(cfgtypes.LocalConsensusConfig).GetUnsupportedCommonParams()
		supportsDoppelganger := true
		for _, param := range unsupportedParams {
			if param == config.DoppelgangerDetectionID {
				supportsDoppelganger = false
			}
		}

		// Move to the next appropriate dialog
		if supportsDoppelganger {
			wiz.doppelgangerDetectionModal.show()
		} else {
			cc, _ := wiz.md.Config.GetSelectedConsensusClient()
			switch cc {
<<<<<<< HEAD
			case cfgtypes.ConsensusClient_Nimbus, cfgtypes.ConsensusClient_Teku, cfgtypes.ConsensusClient_Lodestar:
				// Temp until Nimbus, Teku, and Lodestar support fallbacks
=======
			case cfgtypes.ConsensusClient_Nimbus:
				// Temp until Nimbus supports fallbacks
>>>>>>> 78c61fba
				wiz.md.Config.UseFallbackClients.Value = false
				wiz.metricsModal.show()
			default:
				wiz.useFallbackModal.show()
			}
		}
	}

	back := func() {
		wiz.graffitiModal.show()
	}

	return newTextBoxWizardStep(
		wiz,
		currentStep,
		totalSteps,
		helperText,
		76,
		"Consensus Client > Checkpoint Sync",
		[]string{checkpointSyncLabel},
		[]int{wiz.md.Config.ConsensusCommon.CheckpointSyncProvider.MaxLength},
		[]string{wiz.md.Config.ConsensusCommon.CheckpointSyncProvider.Regex},
		show,
		done,
		back,
		"step-checkpoint-sync",
	)

}<|MERGE_RESOLUTION|>--- conflicted
+++ resolved
@@ -50,13 +50,8 @@
 		} else {
 			cc, _ := wiz.md.Config.GetSelectedConsensusClient()
 			switch cc {
-<<<<<<< HEAD
-			case cfgtypes.ConsensusClient_Nimbus, cfgtypes.ConsensusClient_Teku, cfgtypes.ConsensusClient_Lodestar:
-				// Temp until Nimbus, Teku, and Lodestar support fallbacks
-=======
-			case cfgtypes.ConsensusClient_Nimbus:
-				// Temp until Nimbus supports fallbacks
->>>>>>> 78c61fba
+			case cfgtypes.ConsensusClient_Nimbus, cfgtypes.ConsensusClient_Lodestar:
+				// Temp until Nimbus and Lodestar support fallbacks
 				wiz.md.Config.UseFallbackClients.Value = false
 				wiz.metricsModal.show()
 			default:
