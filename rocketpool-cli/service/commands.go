package service

import (
	"fmt"

	"github.com/urfave/cli"

	"github.com/rocket-pool/smartnode/rocketpool-cli/service/config"
	"github.com/rocket-pool/smartnode/shared"
	cliutils "github.com/rocket-pool/smartnode/shared/utils/cli"
)

// Register commands
func RegisterCommands(app *cli.App, name string, aliases []string) {
<<<<<<< HEAD
    app.Commands = append(app.Commands, cli.Command{
        Name:      name,
        Aliases:   aliases,
        Usage:     "Manage Rocket Pool service",
        Flags: []cli.Flag{
            cli.StringSliceFlag{
                Name:  "compose-file, f",
                Usage: "Optional compose files to override the standard Rocket Pool docker-compose.yml; this flag may be defined multiple times",
            },
        },
        Subcommands: []cli.Command{

            cli.Command{
                Name:      "install",
                Aliases:   []string{"i"},
                Usage:     "Install the Rocket Pool service",
                UsageText: "rocketpool service install [options]",
                Flags: []cli.Flag{
                    cli.BoolFlag{
                        Name:  "yes, y",
                        Usage: "Automatically confirm service installation",
                    },
                    cli.BoolFlag{
                        Name:  "verbose, r",
                        Usage: "Print installation script command output",
                    },
                    cli.BoolFlag{
                        Name:  "no-deps, d",
                        Usage: "Do not install Operating System dependencies",
                    },
                    cli.StringFlag{
                        Name:  "network, n",
                        Usage: "The Eth 2.0 network to run Rocket Pool on - use 'prater' for Rocket Pool's test network",
                        Value: "mainnet",
                    },
                    cli.StringFlag{
                        Name:  "path, p",
                        Usage: "A custom path to install Rocket Pool to",
                    },
                    cli.StringFlag{
                        Name:  "version, v",
                        Usage: "The smart node package version to install",
                        Value: fmt.Sprintf("v%s", shared.RocketPoolVersion),
                    },
                },
                Action: func(c *cli.Context) error {

                    // Validate args
                    if err := cliutils.ValidateArgCount(c, 0); err != nil { return err }

                    // Run command
                    return installService(c)

                },
            },

            cli.Command{
                Name:      "config",
                Aliases:   []string{"c"},
                Usage:     "Configure the Rocket Pool service",
                UsageText: "rocketpool service config",
                Flags: []cli.Flag{
                    cli.BoolFlag{
                        Name:  "advanced, a",
                        Usage: "Show all settings during configuration for advanced users",
                    },
                },
                Action: func(c *cli.Context) error {

                    // Validate args
                    if err := cliutils.ValidateArgCount(c, 0); err != nil { return err }

                    // Run command
                    return config.ConfigureService(c)

                },
            },

            cli.Command{
                Name:      "status",
                Aliases:   []string{"u"},
                Usage:     "View the Rocket Pool service status",
                UsageText: "rocketpool service status",
                Action: func(c *cli.Context) error {

                    // Validate args
                    if err := cliutils.ValidateArgCount(c, 0); err != nil { return err }

                    // Run command
                    return serviceStatus(c)

                },
            },

            cli.Command{
                Name:      "start",
                Aliases:   []string{"s"},
                Usage:     "Start the Rocket Pool service",
                UsageText: "rocketpool service start",
                Flags: []cli.Flag{
                    cli.BoolFlag{
                        Name: "ignore-slash-timer",
                        Usage: "Bypass the safety timer that forces a delay when switching to a new ETH2 client",
                    },
                },
                Action: func(c *cli.Context) error {

                    // Validate args
                    if err := cliutils.ValidateArgCount(c, 0); err != nil { return err }

                    // Run command
                    return startService(c)

                },
            },

            cli.Command{
                Name:      "pause",
                Aliases:   []string{"p"},
                Usage:     "Pause the Rocket Pool service",
                UsageText: "rocketpool service pause [options]",
                Flags: []cli.Flag{
                    cli.BoolFlag{
                        Name:  "yes, y",
                        Usage: "Automatically confirm service suspension",
                    },
                },
                Action: func(c *cli.Context) error {

                    // Validate args
                    if err := cliutils.ValidateArgCount(c, 0); err != nil { return err }

                    // Run command
                    return pauseService(c)

                },
            },
            cli.Command{
                Name:      "stop",
                Aliases:   []string{"o"},
                Usage:     "Pause the Rocket Pool service (alias of 'rocketpool service pause')",
                UsageText: "rocketpool service stop [options]",
                Flags: []cli.Flag{
                    cli.BoolFlag{
                        Name:  "yes, y",
                        Usage: "Automatically confirm service suspension",
                    },
                },
                Action: func(c *cli.Context) error {

                    // Validate args
                    if err := cliutils.ValidateArgCount(c, 0); err != nil { return err }

                    // Run command
                    return pauseService(c)

                },
            },

            cli.Command{
                Name:      "terminate",
                Aliases:   []string{"t"},
                Usage:     "Stop the Rocket Pool service and tear down the service stack",
                UsageText: "rocketpool service terminate [options]",
                Flags: []cli.Flag{
                    cli.BoolFlag{
                        Name:  "yes, y",
                        Usage: "Automatically confirm service termination",
                    },
                },
                Action: func(c *cli.Context) error {

                    // Validate args
                    if err := cliutils.ValidateArgCount(c, 0); err != nil { return err }

                    // Run command
                    return stopService(c)

                },
            },

            cli.Command{
                Name:      "logs",
                Aliases:   []string{"l"},
                Usage:     "View the Rocket Pool service logs",
                UsageText: "rocketpool service logs [options] [services...]",
                Flags: []cli.Flag{
                    cli.StringFlag{
                        Name:  "tail, t",
                        Usage: "The number of lines to show from the end of the logs (number or \"all\")",
                        Value: "100",
                    },
                },
                Action: func(c *cli.Context) error {

                    // Run command
                    return serviceLogs(c, c.Args()...)

                },
            },

            cli.Command{
                Name:      "stats",
                Aliases:   []string{"a"},
                Usage:     "View the Rocket Pool service stats",
                UsageText: "rocketpool service stats",
                Action: func(c *cli.Context) error {

                    // Validate args
                    if err := cliutils.ValidateArgCount(c, 0); err != nil { return err }

                    // Run command
                    return serviceStats(c)

                },
            },

            cli.Command{
                Name:      "version",
                Aliases:   []string{"v"},
                Usage:     "View the Rocket Pool service version information",
                UsageText: "rocketpool service version",
                Action: func(c *cli.Context) error {

                    // Validate args
                    if err := cliutils.ValidateArgCount(c, 0); err != nil { return err }

                    // Run command
                    return serviceVersion(c)

                },
            },

            cli.Command{
                Name:      "prune-eth1",
                Aliases:   []string{"n"},
                Usage:     "Shuts down the main ETH1 client and prunes its database, freeing up disk space, then restarts it when it's done.",
                UsageText: "rocketpool service prune-eth1",
                Action: func(c *cli.Context) error {

                    // Validate args
                    if err := cliutils.ValidateArgCount(c, 0); err != nil { return err }

                    // Run command
                    return pruneExecutionClient(c)

                },
            },

            cli.Command{
                Name:      "install-update-tracker",
                Aliases:   []string{"d"},
                Usage:     "Install the update tracker that provides the available system update count to the metrics dashboard",
                UsageText: "rocketpool service install-update-tracker [options]",
                Flags: []cli.Flag{
                    cli.BoolFlag{
                        Name:  "yes, y",
                        Usage: "Automatically confirm service installation",
                    },
                    cli.BoolFlag{
                        Name:  "verbose, r",
                        Usage: "Print installation script command output",
                    },
                    cli.StringFlag{
                        Name:  "version, v",
                        Usage: "The update tracker package version to install",
                        Value: fmt.Sprintf("v%s", shared.RocketPoolVersion),
                    },
                },
                Action: func(c *cli.Context) error {

                    // Validate args
                    if err := cliutils.ValidateArgCount(c, 0); err != nil { return err }

                    // Run command
                    return installUpdateTracker(c)

                },
            },

            cli.Command{
                Name:      "resync-eth1",
                Usage:     fmt.Sprintf("%sDeletes the main ETH1 client's chain data and resyncs it from scratch. Only use this as a last resort!%s", colorRed, colorReset),
                UsageText: "rocketpool service resync-eth1",
                Action: func(c *cli.Context) error {

                    // Validate args
                    if err := cliutils.ValidateArgCount(c, 0); err != nil { return err }

                    // Run command
                    return resyncEth1(c)

                },
            },

            cli.Command{
                Name:      "resync-eth2",
                Usage:     fmt.Sprintf("%sDeletes the ETH2 client's chain data and resyncs it from scratch. Only use this as a last resort!%s", colorRed, colorReset),
                UsageText: "rocketpool service resync-eth2",
                Action: func(c *cli.Context) error {

                    // Validate args
                    if err := cliutils.ValidateArgCount(c, 0); err != nil { return err }

                    // Run command
                    return resyncEth2(c)

                },
            },

        },
    })
}
=======
	app.Commands = append(app.Commands, cli.Command{
		Name:    name,
		Aliases: aliases,
		Usage:   "Manage Rocket Pool service",
		Flags: []cli.Flag{
			cli.StringSliceFlag{
				Name:  "compose-file, f",
				Usage: "Optional compose files to override the standard Rocket Pool docker-compose.yml; this flag may be defined multiple times",
			},
		},
		Subcommands: []cli.Command{

			{
				Name:      "install",
				Aliases:   []string{"i"},
				Usage:     "Install the Rocket Pool service",
				UsageText: "rocketpool service install [options]",
				Flags: []cli.Flag{
					cli.BoolFlag{
						Name:  "yes, y",
						Usage: "Automatically confirm service installation",
					},
					cli.BoolFlag{
						Name:  "verbose, r",
						Usage: "Print installation script command output",
					},
					cli.BoolFlag{
						Name:  "no-deps, d",
						Usage: "Do not install Operating System dependencies",
					},
					cli.StringFlag{
						Name:  "network, n",
						Usage: "The Eth 2.0 network to run Rocket Pool on - use 'prater' for Rocket Pool's test network",
						Value: "mainnet",
					},
					cli.StringFlag{
						Name:  "path, p",
						Usage: "A custom path to install Rocket Pool to",
					},
					cli.StringFlag{
						Name:  "version, v",
						Usage: "The smart node package version to install",
						Value: fmt.Sprintf("v%s", shared.RocketPoolVersion),
					},
				},
				Action: func(c *cli.Context) error {

					// Validate args
					if err := cliutils.ValidateArgCount(c, 0); err != nil {
						return err
					}

					// Run command
					return installService(c)

				},
			},

			{
				Name:      "config",
				Aliases:   []string{"c"},
				Usage:     "Configure the Rocket Pool service",
				UsageText: "rocketpool service config",
				Flags: []cli.Flag{
					cli.BoolFlag{
						Name:  "advanced, a",
						Usage: "Show all settings during configuration for advanced users",
					},
				},
				Action: func(c *cli.Context) error {

					// Validate args
					if err := cliutils.ValidateArgCount(c, 0); err != nil {
						return err
					}

					// Run command
					return configureService(c)

				},
			},

			{
				Name:      "status",
				Aliases:   []string{"u"},
				Usage:     "View the Rocket Pool service status",
				UsageText: "rocketpool service status",
				Action: func(c *cli.Context) error {

					// Validate args
					if err := cliutils.ValidateArgCount(c, 0); err != nil {
						return err
					}

					// Run command
					return serviceStatus(c)

				},
			},

			{
				Name:      "start",
				Aliases:   []string{"s"},
				Usage:     "Start the Rocket Pool service",
				UsageText: "rocketpool service start",
				Flags: []cli.Flag{
					cli.BoolFlag{
						Name:  "ignore-slash-timer",
						Usage: "Bypass the safety timer that forces a delay when switching to a new ETH2 client",
					},
				},
				Action: func(c *cli.Context) error {

					// Validate args
					if err := cliutils.ValidateArgCount(c, 0); err != nil {
						return err
					}

					// Run command
					return startService(c)

				},
			},

			{
				Name:      "pause",
				Aliases:   []string{"p"},
				Usage:     "Pause the Rocket Pool service",
				UsageText: "rocketpool service pause [options]",
				Flags: []cli.Flag{
					cli.BoolFlag{
						Name:  "yes, y",
						Usage: "Automatically confirm service suspension",
					},
				},
				Action: func(c *cli.Context) error {

					// Validate args
					if err := cliutils.ValidateArgCount(c, 0); err != nil {
						return err
					}

					// Run command
					return pauseService(c)

				},
			},
			{
				Name:      "stop",
				Aliases:   []string{"o"},
				Usage:     "Pause the Rocket Pool service (alias of 'rocketpool service pause')",
				UsageText: "rocketpool service stop [options]",
				Flags: []cli.Flag{
					cli.BoolFlag{
						Name:  "yes, y",
						Usage: "Automatically confirm service suspension",
					},
				},
				Action: func(c *cli.Context) error {

					// Validate args
					if err := cliutils.ValidateArgCount(c, 0); err != nil {
						return err
					}

					// Run command
					return pauseService(c)

				},
			},

			{
				Name:      "terminate",
				Aliases:   []string{"t"},
				Usage:     "Stop the Rocket Pool service and tear down the service stack",
				UsageText: "rocketpool service terminate [options]",
				Flags: []cli.Flag{
					cli.BoolFlag{
						Name:  "yes, y",
						Usage: "Automatically confirm service termination",
					},
				},
				Action: func(c *cli.Context) error {

					// Validate args
					if err := cliutils.ValidateArgCount(c, 0); err != nil {
						return err
					}

					// Run command
					return stopService(c)

				},
			},

			{
				Name:      "logs",
				Aliases:   []string{"l"},
				Usage:     "View the Rocket Pool service logs",
				UsageText: "rocketpool service logs [options] [services...]",
				Flags: []cli.Flag{
					cli.StringFlag{
						Name:  "tail, t",
						Usage: "The number of lines to show from the end of the logs (number or \"all\")",
						Value: "100",
					},
				},
				Action: func(c *cli.Context) error {

					// Run command
					return serviceLogs(c, c.Args()...)

				},
			},

			{
				Name:      "stats",
				Aliases:   []string{"a"},
				Usage:     "View the Rocket Pool service stats",
				UsageText: "rocketpool service stats",
				Action: func(c *cli.Context) error {

					// Validate args
					if err := cliutils.ValidateArgCount(c, 0); err != nil {
						return err
					}

					// Run command
					return serviceStats(c)

				},
			},

			{
				Name:      "version",
				Aliases:   []string{"v"},
				Usage:     "View the Rocket Pool service version information",
				UsageText: "rocketpool service version",
				Action: func(c *cli.Context) error {

					// Validate args
					if err := cliutils.ValidateArgCount(c, 0); err != nil {
						return err
					}

					// Run command
					return serviceVersion(c)

				},
			},

			{
				Name:      "prune-eth1",
				Aliases:   []string{"n"},
				Usage:     "Shuts down the main ETH1 client and prunes its database, freeing up disk space, then restarts it when it's done.",
				UsageText: "rocketpool service prune-eth1",
				Action: func(c *cli.Context) error {

					// Validate args
					if err := cliutils.ValidateArgCount(c, 0); err != nil {
						return err
					}

					// Run command
					return pruneExecutionClient(c)

				},
			},

			{
				Name:      "install-update-tracker",
				Aliases:   []string{"d"},
				Usage:     "Install the update tracker that provides the available system update count to the metrics dashboard",
				UsageText: "rocketpool service install-update-tracker [options]",
				Flags: []cli.Flag{
					cli.BoolFlag{
						Name:  "yes, y",
						Usage: "Automatically confirm service installation",
					},
					cli.BoolFlag{
						Name:  "verbose, r",
						Usage: "Print installation script command output",
					},
					cli.StringFlag{
						Name:  "version, v",
						Usage: "The update tracker package version to install",
						Value: fmt.Sprintf("v%s", shared.RocketPoolVersion),
					},
				},
				Action: func(c *cli.Context) error {

					// Validate args
					if err := cliutils.ValidateArgCount(c, 0); err != nil {
						return err
					}

					// Run command
					return installUpdateTracker(c)

				},
			},

			{
				Name:      "resync-eth1",
				Usage:     fmt.Sprintf("%sDeletes the main ETH1 client's chain data and resyncs it from scratch. Only use this as a last resort!%s", colorRed, colorReset),
				UsageText: "rocketpool service resync-eth1",
				Action: func(c *cli.Context) error {

					// Validate args
					if err := cliutils.ValidateArgCount(c, 0); err != nil {
						return err
					}

					// Run command
					return resyncEth1(c)

				},
			},

			{
				Name:      "resync-eth2",
				Usage:     fmt.Sprintf("%sDeletes the ETH2 client's chain data and resyncs it from scratch. Only use this as a last resort!%s", colorRed, colorReset),
				UsageText: "rocketpool service resync-eth2",
				Action: func(c *cli.Context) error {

					// Validate args
					if err := cliutils.ValidateArgCount(c, 0); err != nil {
						return err
					}

					// Run command
					return resyncEth2(c)

				},
			},
		},
	})
}
>>>>>>> 6d1ac24f
<|MERGE_RESOLUTION|>--- conflicted
+++ resolved
@@ -12,321 +12,6 @@
 
 // Register commands
 func RegisterCommands(app *cli.App, name string, aliases []string) {
-<<<<<<< HEAD
-    app.Commands = append(app.Commands, cli.Command{
-        Name:      name,
-        Aliases:   aliases,
-        Usage:     "Manage Rocket Pool service",
-        Flags: []cli.Flag{
-            cli.StringSliceFlag{
-                Name:  "compose-file, f",
-                Usage: "Optional compose files to override the standard Rocket Pool docker-compose.yml; this flag may be defined multiple times",
-            },
-        },
-        Subcommands: []cli.Command{
-
-            cli.Command{
-                Name:      "install",
-                Aliases:   []string{"i"},
-                Usage:     "Install the Rocket Pool service",
-                UsageText: "rocketpool service install [options]",
-                Flags: []cli.Flag{
-                    cli.BoolFlag{
-                        Name:  "yes, y",
-                        Usage: "Automatically confirm service installation",
-                    },
-                    cli.BoolFlag{
-                        Name:  "verbose, r",
-                        Usage: "Print installation script command output",
-                    },
-                    cli.BoolFlag{
-                        Name:  "no-deps, d",
-                        Usage: "Do not install Operating System dependencies",
-                    },
-                    cli.StringFlag{
-                        Name:  "network, n",
-                        Usage: "The Eth 2.0 network to run Rocket Pool on - use 'prater' for Rocket Pool's test network",
-                        Value: "mainnet",
-                    },
-                    cli.StringFlag{
-                        Name:  "path, p",
-                        Usage: "A custom path to install Rocket Pool to",
-                    },
-                    cli.StringFlag{
-                        Name:  "version, v",
-                        Usage: "The smart node package version to install",
-                        Value: fmt.Sprintf("v%s", shared.RocketPoolVersion),
-                    },
-                },
-                Action: func(c *cli.Context) error {
-
-                    // Validate args
-                    if err := cliutils.ValidateArgCount(c, 0); err != nil { return err }
-
-                    // Run command
-                    return installService(c)
-
-                },
-            },
-
-            cli.Command{
-                Name:      "config",
-                Aliases:   []string{"c"},
-                Usage:     "Configure the Rocket Pool service",
-                UsageText: "rocketpool service config",
-                Flags: []cli.Flag{
-                    cli.BoolFlag{
-                        Name:  "advanced, a",
-                        Usage: "Show all settings during configuration for advanced users",
-                    },
-                },
-                Action: func(c *cli.Context) error {
-
-                    // Validate args
-                    if err := cliutils.ValidateArgCount(c, 0); err != nil { return err }
-
-                    // Run command
-                    return config.ConfigureService(c)
-
-                },
-            },
-
-            cli.Command{
-                Name:      "status",
-                Aliases:   []string{"u"},
-                Usage:     "View the Rocket Pool service status",
-                UsageText: "rocketpool service status",
-                Action: func(c *cli.Context) error {
-
-                    // Validate args
-                    if err := cliutils.ValidateArgCount(c, 0); err != nil { return err }
-
-                    // Run command
-                    return serviceStatus(c)
-
-                },
-            },
-
-            cli.Command{
-                Name:      "start",
-                Aliases:   []string{"s"},
-                Usage:     "Start the Rocket Pool service",
-                UsageText: "rocketpool service start",
-                Flags: []cli.Flag{
-                    cli.BoolFlag{
-                        Name: "ignore-slash-timer",
-                        Usage: "Bypass the safety timer that forces a delay when switching to a new ETH2 client",
-                    },
-                },
-                Action: func(c *cli.Context) error {
-
-                    // Validate args
-                    if err := cliutils.ValidateArgCount(c, 0); err != nil { return err }
-
-                    // Run command
-                    return startService(c)
-
-                },
-            },
-
-            cli.Command{
-                Name:      "pause",
-                Aliases:   []string{"p"},
-                Usage:     "Pause the Rocket Pool service",
-                UsageText: "rocketpool service pause [options]",
-                Flags: []cli.Flag{
-                    cli.BoolFlag{
-                        Name:  "yes, y",
-                        Usage: "Automatically confirm service suspension",
-                    },
-                },
-                Action: func(c *cli.Context) error {
-
-                    // Validate args
-                    if err := cliutils.ValidateArgCount(c, 0); err != nil { return err }
-
-                    // Run command
-                    return pauseService(c)
-
-                },
-            },
-            cli.Command{
-                Name:      "stop",
-                Aliases:   []string{"o"},
-                Usage:     "Pause the Rocket Pool service (alias of 'rocketpool service pause')",
-                UsageText: "rocketpool service stop [options]",
-                Flags: []cli.Flag{
-                    cli.BoolFlag{
-                        Name:  "yes, y",
-                        Usage: "Automatically confirm service suspension",
-                    },
-                },
-                Action: func(c *cli.Context) error {
-
-                    // Validate args
-                    if err := cliutils.ValidateArgCount(c, 0); err != nil { return err }
-
-                    // Run command
-                    return pauseService(c)
-
-                },
-            },
-
-            cli.Command{
-                Name:      "terminate",
-                Aliases:   []string{"t"},
-                Usage:     "Stop the Rocket Pool service and tear down the service stack",
-                UsageText: "rocketpool service terminate [options]",
-                Flags: []cli.Flag{
-                    cli.BoolFlag{
-                        Name:  "yes, y",
-                        Usage: "Automatically confirm service termination",
-                    },
-                },
-                Action: func(c *cli.Context) error {
-
-                    // Validate args
-                    if err := cliutils.ValidateArgCount(c, 0); err != nil { return err }
-
-                    // Run command
-                    return stopService(c)
-
-                },
-            },
-
-            cli.Command{
-                Name:      "logs",
-                Aliases:   []string{"l"},
-                Usage:     "View the Rocket Pool service logs",
-                UsageText: "rocketpool service logs [options] [services...]",
-                Flags: []cli.Flag{
-                    cli.StringFlag{
-                        Name:  "tail, t",
-                        Usage: "The number of lines to show from the end of the logs (number or \"all\")",
-                        Value: "100",
-                    },
-                },
-                Action: func(c *cli.Context) error {
-
-                    // Run command
-                    return serviceLogs(c, c.Args()...)
-
-                },
-            },
-
-            cli.Command{
-                Name:      "stats",
-                Aliases:   []string{"a"},
-                Usage:     "View the Rocket Pool service stats",
-                UsageText: "rocketpool service stats",
-                Action: func(c *cli.Context) error {
-
-                    // Validate args
-                    if err := cliutils.ValidateArgCount(c, 0); err != nil { return err }
-
-                    // Run command
-                    return serviceStats(c)
-
-                },
-            },
-
-            cli.Command{
-                Name:      "version",
-                Aliases:   []string{"v"},
-                Usage:     "View the Rocket Pool service version information",
-                UsageText: "rocketpool service version",
-                Action: func(c *cli.Context) error {
-
-                    // Validate args
-                    if err := cliutils.ValidateArgCount(c, 0); err != nil { return err }
-
-                    // Run command
-                    return serviceVersion(c)
-
-                },
-            },
-
-            cli.Command{
-                Name:      "prune-eth1",
-                Aliases:   []string{"n"},
-                Usage:     "Shuts down the main ETH1 client and prunes its database, freeing up disk space, then restarts it when it's done.",
-                UsageText: "rocketpool service prune-eth1",
-                Action: func(c *cli.Context) error {
-
-                    // Validate args
-                    if err := cliutils.ValidateArgCount(c, 0); err != nil { return err }
-
-                    // Run command
-                    return pruneExecutionClient(c)
-
-                },
-            },
-
-            cli.Command{
-                Name:      "install-update-tracker",
-                Aliases:   []string{"d"},
-                Usage:     "Install the update tracker that provides the available system update count to the metrics dashboard",
-                UsageText: "rocketpool service install-update-tracker [options]",
-                Flags: []cli.Flag{
-                    cli.BoolFlag{
-                        Name:  "yes, y",
-                        Usage: "Automatically confirm service installation",
-                    },
-                    cli.BoolFlag{
-                        Name:  "verbose, r",
-                        Usage: "Print installation script command output",
-                    },
-                    cli.StringFlag{
-                        Name:  "version, v",
-                        Usage: "The update tracker package version to install",
-                        Value: fmt.Sprintf("v%s", shared.RocketPoolVersion),
-                    },
-                },
-                Action: func(c *cli.Context) error {
-
-                    // Validate args
-                    if err := cliutils.ValidateArgCount(c, 0); err != nil { return err }
-
-                    // Run command
-                    return installUpdateTracker(c)
-
-                },
-            },
-
-            cli.Command{
-                Name:      "resync-eth1",
-                Usage:     fmt.Sprintf("%sDeletes the main ETH1 client's chain data and resyncs it from scratch. Only use this as a last resort!%s", colorRed, colorReset),
-                UsageText: "rocketpool service resync-eth1",
-                Action: func(c *cli.Context) error {
-
-                    // Validate args
-                    if err := cliutils.ValidateArgCount(c, 0); err != nil { return err }
-
-                    // Run command
-                    return resyncEth1(c)
-
-                },
-            },
-
-            cli.Command{
-                Name:      "resync-eth2",
-                Usage:     fmt.Sprintf("%sDeletes the ETH2 client's chain data and resyncs it from scratch. Only use this as a last resort!%s", colorRed, colorReset),
-                UsageText: "rocketpool service resync-eth2",
-                Action: func(c *cli.Context) error {
-
-                    // Validate args
-                    if err := cliutils.ValidateArgCount(c, 0); err != nil { return err }
-
-                    // Run command
-                    return resyncEth2(c)
-
-                },
-            },
-
-        },
-    })
-}
-=======
 	app.Commands = append(app.Commands, cli.Command{
 		Name:    name,
 		Aliases: aliases,
@@ -404,7 +89,7 @@
 					}
 
 					// Run command
-					return configureService(c)
+					return config.ConfigureService(c)
 
 				},
 			},
@@ -664,5 +349,4 @@
 			},
 		},
 	})
-}
->>>>>>> 6d1ac24f
+}