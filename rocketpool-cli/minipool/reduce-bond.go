package minipool

import (
	"bytes"
	"fmt"
	"math/big"
	"time"

	"github.com/ethereum/go-ethereum/common"
	rocketpoolapi "github.com/rocket-pool/rocketpool-go/rocketpool"
	"github.com/rocket-pool/rocketpool-go/types"
	"github.com/rocket-pool/rocketpool-go/utils/eth"
	"github.com/rocket-pool/smartnode/shared/services/gas"
	"github.com/rocket-pool/smartnode/shared/services/rocketpool"
	"github.com/rocket-pool/smartnode/shared/types/api"
	cliutils "github.com/rocket-pool/smartnode/shared/utils/cli"
	"github.com/rocket-pool/smartnode/shared/utils/math"
	"github.com/urfave/cli"
)

func beginReduceBondAmount(c *cli.Context) error {

	// Get RP client
	rp, err := rocketpool.NewReadyClientFromCtx(c)
	if err != nil {
		return err
	}
	defer rp.Close()

<<<<<<< HEAD
	// Check for Atlas
	atlasResponse, err := rp.IsAtlasDeployed()
	if err != nil {
		return fmt.Errorf("error checking if Atlas has been deployed: %w", err)
	}
	if !atlasResponse.IsAtlasDeployed {
		fmt.Println("You cannot reduce a minipool's bond until Atlas has been deployed.")
		return nil
=======
	// Check and assign the EC status
	err = cliutils.CheckClientStatus(rp)
	if err != nil {
		return err
>>>>>>> ee6b5662
	}

	// Check the fee distributor
	distribResponse, err := rp.IsFeeDistributorInitialized()
	if err != nil {
		return fmt.Errorf("error checking the node's fee distributor status: %w", err)
	}
	if !distribResponse.IsInitialized {
		fmt.Println("Minipools cannot have their bonds reduced until your fee distributor has been initialized.\nPlease run `rocketpool node initialize-fee-distributor` first, then return here to reduce your bonds.")
		return nil
	}

	// Get minipool statuses
	status, err := rp.MinipoolStatus()
	if err != nil {
		return err
	}

	// Get the bond reduction variables
	settingsResponse, err := rp.GetTNDAOMinipoolSettings()
	if err != nil {
		return err
	}

	// TODO POST-ATLAS: Ask the user how much they want the new bond to be; since there's only one option right now there's no point
	fmt.Printf("This will allow you to begin the bond reduction process to reduce your 16 ETH bond for a minipool down to 8 ETH, awarding you 8 ETH in credit and allowing you to create a second minipool for free (plus gas costs).\n\nThere will be a %.0f-hour wait period after you start the process. After this wait period is over, you will have %.0f hours to complete the process. Your `node` container will do this automatically unless you have it disabled, in which case you must manually run `rocketpool minipool reduce-bond`.\n\n%sNOTE: If you don't run it during this window, your request will time out and you will have to start over.%s\n\n", (time.Duration(settingsResponse.BondReductionWindowStart) * time.Second).Hours(), (time.Duration(settingsResponse.BondReductionWindowLength) * time.Second).Hours(), colorYellow, colorReset)
	newBondAmount := eth.EthToWei(8)

	// Prompt for confirmation
	if !(c.Bool("yes") || cliutils.Confirm("Do you understand how the bond reduction process will work?")) {
		fmt.Println("Cancelled.")
		return nil
	}

	bondReductionTimeout := time.Duration(settingsResponse.BondReductionWindowStart+settingsResponse.BondReductionWindowLength) * time.Second

	// Get reduceable minipools
	reduceableMinipools := []api.MinipoolDetails{}
	scrubbedMinipools := []api.MinipoolDetails{}

	for _, minipool := range status.Minipools {
		if minipool.ReduceBondCancelled {
			scrubbedMinipools = append(scrubbedMinipools, minipool)
		} else {
			nodeDepositBalance := eth.WeiToEth(minipool.Node.DepositBalance)
			if nodeDepositBalance == 16 &&
				time.Since(minipool.ReduceBondTime) > bondReductionTimeout &&
				minipool.Status.Status == types.Staking &&
				!minipool.Finalised {
				reduceableMinipools = append(reduceableMinipools, minipool)
			}
		}
	}

	// Print scrubs
	if len(scrubbedMinipools) > 0 {
		fmt.Printf("%sNOTE: The following minipools had a previous bond reducton attempt scrubbed by the Oracle DAO and are no longer reduceable:\n", colorYellow)
		for _, mp := range scrubbedMinipools {
			fmt.Printf("\t%s\n", mp.Address)
		}
		fmt.Printf("%s\n\n", colorReset)
	}

	if len(reduceableMinipools) == 0 {
		fmt.Println("No minipools can have their bond reduced at this time.")
		return nil
	}

	// Get selected minipools
	var selectedMinipools []api.MinipoolDetails
	if c.String("minipool") == "" {

		// Prompt for minipool selection
		options := make([]string, len(reduceableMinipools)+1)
		options[0] = "All available minipools"
		for mi, minipool := range reduceableMinipools {
			options[mi+1] = fmt.Sprintf("%s (Current bond: %d ETH, commission: %.2f%%)", minipool.Address.Hex(), int(eth.WeiToEth(minipool.Node.DepositBalance)), minipool.Node.Fee*100)
		}
		selected, _ := cliutils.Select("Please select a minipool to begin the ETH bond reduction for:", options)

		// Get minipools
		if selected == 0 {
			selectedMinipools = reduceableMinipools
		} else {
			selectedMinipools = []api.MinipoolDetails{reduceableMinipools[selected-1]}
		}

	} else {

		// Get matching minipools
		if c.String("minipool") == "all" {
			selectedMinipools = reduceableMinipools
		} else {
			selectedAddress := common.HexToAddress(c.String("minipool"))
			for _, minipool := range reduceableMinipools {
				if bytes.Equal(minipool.Address.Bytes(), selectedAddress.Bytes()) {
					selectedMinipools = []api.MinipoolDetails{minipool}
					break
				}
			}
			if selectedMinipools == nil {
				return fmt.Errorf("The minipool %s cannot have its bond reduced.", selectedAddress.Hex())
			}
		}

	}

	// Get the total gas limit estimate
	var totalGas uint64 = 0
	var totalSafeGas uint64 = 0
	var gasInfo rocketpoolapi.GasInfo
	totalMatchRequest := big.NewInt(0)
	for _, minipool := range selectedMinipools {
		canResponse, err := rp.CanBeginReduceBondAmount(minipool.Address, newBondAmount)
		if err != nil {
			return fmt.Errorf("couldn't check if minipool %s could have its bond reduced: %s)", minipool.Address.Hex(), err.Error())
		} else {
			if !canResponse.CanReduce {
				fmt.Printf("Cannot reduce bond for minipool %s:\n", minipool.Address.Hex())
				if canResponse.BondReductionDisabled {
					fmt.Println("Bond reductions are currently disabled.")
				}
				if canResponse.MinipoolVersionTooLow {
					fmt.Println("The minipool version is too low. It must be upgraded first using `rocketpool minipool delegate-upgrade`.")
				}
				if canResponse.BalanceTooLow {
					fmt.Printf("The minipool's validator balance on the Beacon Chain is too low (must be 32 ETH or higher, currently %.6f ETH).\n", math.RoundDown(float64(canResponse.Balance)/1e9, 6))
				}
				if canResponse.InvalidBeaconState {
					fmt.Printf("The minipool's validator is not in a legal state on the Beacon Chain. It must be pending or active (current state: %s)\n", canResponse.BeaconState)
				}
				return nil
			}
			gasInfo = canResponse.GasInfo
			totalGas += canResponse.GasInfo.EstGasLimit
			totalSafeGas += canResponse.GasInfo.SafeGasLimit
			totalMatchRequest.Add(totalMatchRequest, canResponse.MatchRequest)
		}
	}
	gasInfo.EstGasLimit = totalGas
	gasInfo.SafeGasLimit = totalSafeGas

	// Make sure there's enough collateral to cover all of the pending bond reductions
	collateralResponse, err := rp.CheckCollateral()
	if err != nil {
		return fmt.Errorf("error checking the node's total collateral: %w", err)
	}
	totalMatchAvailable := big.NewInt(0).Sub(collateralResponse.EthMatchedLimit, collateralResponse.EthMatched)
	totalMatchAvailable.Sub(totalMatchAvailable, collateralResponse.PendingMatchAmount)
	if totalMatchAvailable.Cmp(totalMatchRequest) < 0 {
		fmt.Printf("You do not have enough RPL staked to support all of the selected bond reductions.\nYou can borrow %.6f more ETH, but are requesting %.6f ETH with these bond reductions.\nIn total, they would bring you below the minimum RPL staking requirement (including the RPL required for any pending bond reductions you've already started).\nYou will have to stake more RPL first.\n", eth.WeiToEth(totalMatchAvailable), eth.WeiToEth(totalMatchRequest))
		return nil
	}

	// Assign max fees
	err = gas.AssignMaxFeeAndLimit(gasInfo, rp, c.Bool("yes"))
	if err != nil {
		return err
	}

	// Prompt for confirmation
	if !(c.Bool("yes") || cliutils.Confirm(fmt.Sprintf("Are you sure you want to begin bond reduction for %d minipools from 16 ETH to 8 ETH?", len(selectedMinipools)))) {
		fmt.Println("Cancelled.")
		return nil
	}

	// Begin bond reduction
	for _, minipool := range selectedMinipools {
		response, err := rp.BeginReduceBondAmount(minipool.Address, newBondAmount)
		if err != nil {
			fmt.Printf("Could not begin bond reduction for minipool %s: %s.\n", minipool.Address.Hex(), err.Error())
			continue
		}

		fmt.Printf("Beginning bond reduction for minipool %s...\n", minipool.Address.Hex())
		cliutils.PrintTransactionHash(rp, response.TxHash)
		if _, err = rp.WaitForTransaction(response.TxHash); err != nil {
			fmt.Printf("Could not begin bond reduction for minipool %s: %s.\n", minipool.Address.Hex(), err.Error())
		} else {
			fmt.Printf("Successfully started bond reduction for minipool %s.\n", minipool.Address.Hex())
		}
	}

	// Return
	return nil

}

func reduceBondAmount(c *cli.Context) error {

	// Get RP client
	rp, err := rocketpool.NewReadyClientFromCtx(c)
	if err != nil {
		return err
	}
	defer rp.Close()

	// Get minipool statuses
	status, err := rp.MinipoolStatus()
	if err != nil {
		return err
	}

	// Get the bond reduction variables
	settingsResponse, err := rp.GetTNDAOMinipoolSettings()
	if err != nil {
		return err
	}

	fmt.Println("NOTE: this function is used to complete the bond reduction process for a minipool. If you haven't started the process already, please run `rocketpool minipool begin-bond-reduction` first.\n")

	// Get reduceable minipools
	reduceableMinipools := []api.MinipoolDetails{}
	for _, minipool := range status.Minipools {
		timeSinceBondReductionStart := time.Since(minipool.ReduceBondTime)
		nodeDepositBalance := eth.WeiToEth(minipool.Node.DepositBalance)
		if nodeDepositBalance == 16 && timeSinceBondReductionStart > (time.Duration(settingsResponse.BondReductionWindowStart)*time.Second) && timeSinceBondReductionStart < (time.Duration(settingsResponse.BondReductionWindowStart+settingsResponse.BondReductionWindowLength)*time.Second) && !minipool.ReduceBondCancelled {
			reduceableMinipools = append(reduceableMinipools, minipool)
		}
	}

	if len(reduceableMinipools) == 0 {
		fmt.Println("No minipools can have their bond reduced at this time.")
		return nil
	}

	// Workaround for the fee distribution issue
	err = forceFeeDistribution(c, rp)
	if err != nil {
		return err
	}

	// Get selected minipools
	var selectedMinipools []api.MinipoolDetails
	if c.String("minipool") == "" {

		// Prompt for minipool selection
		options := make([]string, len(reduceableMinipools)+1)
		options[0] = "All available minipools"
		for mi, minipool := range reduceableMinipools {
			options[mi+1] = fmt.Sprintf("%s (Current bond: %d ETH)", minipool.Address.Hex(), int(eth.WeiToEth(minipool.Node.DepositBalance)))
		}
		selected, _ := cliutils.Select("Please select a minipool to reduce the ETH bond for:", options)

		// Get minipools
		if selected == 0 {
			selectedMinipools = reduceableMinipools
		} else {
			selectedMinipools = []api.MinipoolDetails{reduceableMinipools[selected-1]}
		}

	} else {

		// Get matching minipools
		if c.String("minipool") == "all" {
			selectedMinipools = reduceableMinipools
		} else {
			selectedAddress := common.HexToAddress(c.String("minipool"))
			for _, minipool := range reduceableMinipools {
				if bytes.Equal(minipool.Address.Bytes(), selectedAddress.Bytes()) {
					selectedMinipools = []api.MinipoolDetails{minipool}
					break
				}
			}
			if selectedMinipools == nil {
				return fmt.Errorf("The minipool %s cannot have its bond reduced.", selectedAddress.Hex())
			}
		}

	}

	// Get the total gas limit estimate
	var totalGas uint64 = 0
	var totalSafeGas uint64 = 0
	var gasInfo rocketpoolapi.GasInfo
	for _, minipool := range selectedMinipools {
		canResponse, err := rp.CanReduceBondAmount(minipool.Address)
		if err != nil {
			return fmt.Errorf("error checking if minipool %s can have its bond reduced: %w", minipool.Address.Hex(), err)
		} else if !canResponse.CanReduce {
			fmt.Printf("Minipool %s cannot have its bond reduced:\n", minipool.Address.Hex())
			fmt.Println("The minipool version is too low. Please run `rocketpool minipool delegate-upgrade` to update it.")
			return nil
		} else {
			gasInfo = canResponse.GasInfo
			totalGas += canResponse.GasInfo.EstGasLimit
			totalSafeGas += canResponse.GasInfo.SafeGasLimit
		}
	}
	gasInfo.EstGasLimit = totalGas
	gasInfo.SafeGasLimit = totalSafeGas

	// Assign max fees
	err = gas.AssignMaxFeeAndLimit(gasInfo, rp, c.Bool("yes"))
	if err != nil {
		return err
	}

	// Prompt for confirmation
	if !(c.Bool("yes") || cliutils.Confirm(fmt.Sprintf("Are you sure you want to reduce the bond for %d minipools from 16 ETH to 8 ETH?", len(selectedMinipools)))) {
		fmt.Println("Cancelled.")
		return nil
	}

	// Begin bond reduction
	for _, minipool := range selectedMinipools {
		response, err := rp.ReduceBondAmount(minipool.Address)
		if err != nil {
			fmt.Printf("Could not reduce bond for minipool %s: %s.\n", minipool.Address.Hex(), err.Error())
			continue
		}

		fmt.Printf("Reducing bond for minipool %s...\n", minipool.Address.Hex())
		cliutils.PrintTransactionHash(rp, response.TxHash)
		if _, err = rp.WaitForTransaction(response.TxHash); err != nil {
			fmt.Printf("Could not reduce bond for minipool %s: %s.\n", minipool.Address.Hex(), err.Error())
		} else {
			fmt.Printf("Successfully reduced bond for minipool %s.\n", minipool.Address.Hex())
		}
	}

	// Return
	return nil

}

func forceFeeDistribution(c *cli.Context, rp *rocketpool.Client) error {
	// Get the gas estimate
	canDistributeResponse, err := rp.CanDistribute()
	if err != nil {
		return err
	}

	balance := eth.WeiToEth(canDistributeResponse.Balance)
	if balance == 0 {
		fmt.Println("Your fee distributor does not have any ETH and does not need to be distributed.\n")
		return nil
	}
	fmt.Println("NOTE: prior to bond reduction, you must distribute the funds in your fee distributor.\n")

	// Print info
	rEthShare := balance - canDistributeResponse.NodeShare
	fmt.Printf("Your fee distributor's balance of %.6f ETH will be distributed as follows:\n", balance)
	fmt.Printf("\tYour withdrawal address will receive %.6f ETH.\n", canDistributeResponse.NodeShare)
	fmt.Printf("\trETH pool stakers will receive %.6f ETH.\n\n", rEthShare)

	// Assign max fees
	err = gas.AssignMaxFeeAndLimit(canDistributeResponse.GasInfo, rp, c.Bool("yes"))
	if err != nil {
		return err
	}

	// Prompt for confirmation
	if !(c.Bool("yes") || cliutils.Confirm("Are you sure you want to distribute the ETH from your node's fee distributor?")) {
		fmt.Println("Cancelled.")
		return nil
	}

	// Distribute
	response, err := rp.Distribute()
	if err != nil {
		return err
	}

	fmt.Printf("Distributing rewards...\n")
	cliutils.PrintTransactionHash(rp, response.TxHash)
	if _, err = rp.WaitForTransaction(response.TxHash); err != nil {
		return err
	}

	// Log & return
	fmt.Println("Successfully distributed your fee distributor's balance. Your rewards should arrive in your withdrawal address shortly.")
	return nil
}<|MERGE_RESOLUTION|>--- conflicted
+++ resolved
@@ -26,23 +26,6 @@
 		return err
 	}
 	defer rp.Close()
-
-<<<<<<< HEAD
-	// Check for Atlas
-	atlasResponse, err := rp.IsAtlasDeployed()
-	if err != nil {
-		return fmt.Errorf("error checking if Atlas has been deployed: %w", err)
-	}
-	if !atlasResponse.IsAtlasDeployed {
-		fmt.Println("You cannot reduce a minipool's bond until Atlas has been deployed.")
-		return nil
-=======
-	// Check and assign the EC status
-	err = cliutils.CheckClientStatus(rp)
-	if err != nil {
-		return err
->>>>>>> ee6b5662
-	}
 
 	// Check the fee distributor
 	distribResponse, err := rp.IsFeeDistributorInitialized()
