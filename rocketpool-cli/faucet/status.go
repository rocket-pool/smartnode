package faucet

import (
	"fmt"
	"math/big"

	"github.com/rocket-pool/rocketpool-go/utils/eth"
	"github.com/urfave/cli/v2"

	"github.com/rocket-pool/smartnode/rocketpool-cli/utils/client"
	"github.com/rocket-pool/smartnode/shared/utils/math"
)

func getStatus(c *cli.Context) error {
	// Get RP client
	rp, err := client.NewClientFromCtx(c).WithReady()
	if err != nil {
		return err
	}

	// Get faucet status
	status, err := rp.Api.Faucet.Status()
	if err != nil {
		return err
	}

	// Print status & return
<<<<<<< HEAD
	fmt.Printf("The faucet has a balance of %.6f legacy RPL.\n", math.RoundDown(eth.WeiToEth(status.Data.Balance), 6))
	if status.Data.WithdrawableAmount.Cmp(big.NewInt(0)) > 0 {
		fmt.Printf("You can withdraw %.6f legacy RPL (requires a %.6f GoETH fee)!\n", math.RoundDown(eth.WeiToEth(status.Data.WithdrawableAmount), 6), math.RoundDown(eth.WeiToEth(status.Data.WithdrawalFee), 6))
=======
	fmt.Printf("The faucet has a balance of %.6f legacy RPL.\n", math.RoundDown(eth.WeiToEth(status.Balance), 6))
	if status.WithdrawableAmount.Cmp(big.NewInt(0)) > 0 {
		fmt.Printf("You can withdraw %.6f legacy RPL (requires a %.6f testnet ETH fee)!\n", math.RoundDown(eth.WeiToEth(status.WithdrawableAmount), 6), math.RoundDown(eth.WeiToEth(status.WithdrawalFee), 6))
>>>>>>> a731dbde
	} else {
		fmt.Println("You cannot withdraw legacy RPL right now.")
	}
	fmt.Printf("Allowances reset in %d blocks.\n", status.Data.ResetsInBlocks)
	return nil
}<|MERGE_RESOLUTION|>--- conflicted
+++ resolved
@@ -25,15 +25,9 @@
 	}
 
 	// Print status & return
-<<<<<<< HEAD
 	fmt.Printf("The faucet has a balance of %.6f legacy RPL.\n", math.RoundDown(eth.WeiToEth(status.Data.Balance), 6))
 	if status.Data.WithdrawableAmount.Cmp(big.NewInt(0)) > 0 {
-		fmt.Printf("You can withdraw %.6f legacy RPL (requires a %.6f GoETH fee)!\n", math.RoundDown(eth.WeiToEth(status.Data.WithdrawableAmount), 6), math.RoundDown(eth.WeiToEth(status.Data.WithdrawalFee), 6))
-=======
-	fmt.Printf("The faucet has a balance of %.6f legacy RPL.\n", math.RoundDown(eth.WeiToEth(status.Balance), 6))
-	if status.WithdrawableAmount.Cmp(big.NewInt(0)) > 0 {
-		fmt.Printf("You can withdraw %.6f legacy RPL (requires a %.6f testnet ETH fee)!\n", math.RoundDown(eth.WeiToEth(status.WithdrawableAmount), 6), math.RoundDown(eth.WeiToEth(status.WithdrawalFee), 6))
->>>>>>> a731dbde
+		fmt.Printf("You can withdraw %.6f legacy RPL (requires a %.6f testnet ETH fee)!\n", math.RoundDown(eth.WeiToEth(status.Data.WithdrawableAmount), 6), math.RoundDown(eth.WeiToEth(status.Data.WithdrawalFee), 6))
 	} else {
 		fmt.Println("You cannot withdraw legacy RPL right now.")
 	}
