package api

import (
	"math/big"
	"time"

	"github.com/ethereum/go-ethereum/common"
	"github.com/rocket-pool/rocketpool-go/core"
	"github.com/rocket-pool/rocketpool-go/types"
)

var VoteDirectionMap = map[string]types.VoteDirection{
	"abstain": types.VoteDirection_Abstain,
	"for":     types.VoteDirection_For,
	"against": types.VoteDirection_Against,
	"veto":    types.VoteDirection_AgainstWithVeto,
}

var VoteDirectionNameMap = map[types.VoteDirection]string{
	types.VoteDirection_Abstain:         "abstain",
	types.VoteDirection_For:             "for",
	types.VoteDirection_Against:         "against",
	types.VoteDirection_AgainstWithVeto: "veto",
}

type ProtocolDaoProposalDetails struct {
	ID                   uint64                         `json:"id"`
	ProposerAddress      common.Address                 `json:"proposerAddress"`
	TargetBlock          uint32                         `json:"targetBlock"`
	Message              string                         `json:"message"`
	ChallengeWindow      time.Duration                  `json:"challengeWindow"`
	CreatedTime          time.Time                      `json:"createdTime"`
	VotingStartTime      time.Time                      `json:"votingStartTime"`
	Phase1EndTime        time.Time                      `json:"phase1EndTime"`
	Phase2EndTime        time.Time                      `json:"phase2EndTime"`
	ExpiryTime           time.Time                      `json:"expiryTime"`
	VotingPowerRequired  *big.Int                       `json:"votingPowerRequired"`
	VotingPowerFor       *big.Int                       `json:"votingPowerFor"`
	VotingPowerAgainst   *big.Int                       `json:"votingPowerAgainst"`
	VotingPowerAbstained *big.Int                       `json:"votingPowerAbstained"`
	VotingPowerToVeto    *big.Int                       `json:"votingPowerToVeto"`
	IsDestroyed          bool                           `json:"isDestroyed"`
	IsFinalized          bool                           `json:"isFinalized"`
	IsExecuted           bool                           `json:"isExecuted"`
	IsVetoed             bool                           `json:"isVetoed"`
	Payload              []byte                         `json:"payload"`
	PayloadStr           string                         `json:"payloadStr"`
	State                types.ProtocolDaoProposalState `json:"state"`
	ProposalBond         *big.Int                       `json:"proposalBond"`
	ChallengeBond        *big.Int                       `json:"challengeBond"`
	DefeatIndex          uint64                         `json:"defeatIndex"`
	NodeVoteDirection    types.VoteDirection            `json:"nodeVoteDirection"`
}
type ProtocolDaoProposalsData struct {
	Proposals []ProtocolDaoProposalDetails `json:"proposals"`
}

type ProtocolDaoVoteOnProposalData struct {
	CanVote           bool                  `json:"canVote"`
	DoesNotExist      bool                  `json:"doesNotExist"`
	InvalidState      bool                  `json:"invalidState"`
	InsufficientPower bool                  `json:"insufficientPower"`
	AlreadyVoted      bool                  `json:"alreadyVoted"`
	VotingPower       *big.Int              `json:"votingPower"`
	TxInfo            *core.TransactionInfo `json:"txInfo"`
}

type ProtocolDaoOverrideVoteOnProposalData struct {
	CanVote           bool                  `json:"canVote"`
	DoesNotExist      bool                  `json:"doesNotExist"`
	InvalidState      bool                  `json:"invalidState"`
	InsufficientPower bool                  `json:"insufficientPower"`
	AlreadyVoted      bool                  `json:"alreadyVoted"`
	VotingPower       *big.Int              `json:"votingPower"`
	TxInfo            *core.TransactionInfo `json:"txInfo"`
}

type ProtocolDaoExecuteProposalData struct {
	CanExecute   bool                  `json:"canExecute"`
	DoesNotExist bool                  `json:"doesNotExist"`
	InvalidState bool                  `json:"invalidState"`
	TxInfo       *core.TransactionInfo `json:"txInfo"`
}

type ProtocolDaoSettingsData struct {
	Auction struct {
		IsCreateLotEnabled    bool     `json:"isCreateLotEnabled"`
		IsBidOnLotEnabled     bool     `json:"isBidOnLotEnabled"`
		LotMinimumEthValue    *big.Int `json:"lotMinimumEthValue"`
		LotMaximumEthValue    *big.Int `json:"lotMaximumEthValue"`
		LotDuration           uint64   `json:"lotDuration"`
		LotStartingPriceRatio *big.Int `json:"lotStartingPriceRatio"`
		LotReservePriceRatio  *big.Int `json:"lotReservePriceRatio"`
	} `json:"auction"`

	Deposit struct {
		IsDepositingEnabled                    bool     `json:"isDepositingEnabled"`
		AreDepositAssignmentsEnabled           bool     `json:"areDepositAssignmentsEnabled"`
		MinimumDeposit                         *big.Int `json:"minimumDeposit"`
		MaximumDepositPoolSize                 *big.Int `json:"maximumDepositPoolSize"`
		MaximumAssignmentsPerDeposit           uint64   `json:"maximumAssignmentsPerDeposit"`
		MaximumSocialisedAssignmentsPerDeposit uint64   `json:"maximumSocialisedAssignmentsPerDeposit"`
		DepositFee                             *big.Int `json:"depositFee"`
	} `json:"deposit"`

	Inflation struct {
		IntervalRate *big.Int  `json:"intervalRate"`
		StartTime    time.Time `json:"startTime"`
	} `json:"inflation"`

	Minipool struct {
		IsSubmitWithdrawableEnabled bool          `json:"isSubmitWithdrawableEnabled"`
		LaunchTimeout               time.Duration `json:"launchTimeout"`
		IsBondReductionEnabled      bool          `json:"isBondReductionEnabled"`
		MaximumCount                uint64        `json:"maximumCount"`
		UserDistributeWindowStart   time.Duration `json:"userDistributeWindowStart"`
		UserDistributeWindowLength  time.Duration `json:"userDistributeWindowLength"`
	} `json:"minipool"`

	Network struct {
		OracleDaoConsensusThreshold *big.Int      `json:"oracleDaoConsensusThreshold"`
		NodePenaltyThreshold        *big.Int      `json:"nodePenaltyThreshold"`
		PerPenaltyRate              *big.Int      `json:"perPenaltyRate"`
		IsSubmitBalancesEnabled     bool          `json:"isSubmitBalancesEnabled"`
		SubmitBalancesFrequency     time.Duration `json:"submitBalancesFrequency"`
		IsSubmitPricesEnabled       bool          `json:"isSubmitPricesEnabled"`
		SubmitPricesFrequency       time.Duration `json:"submitPricesFrequency"`
		MinimumNodeFee              *big.Int      `json:"minimumNodeFee"`
		TargetNodeFee               *big.Int      `json:"targetNodeFee"`
		MaximumNodeFee              *big.Int      `json:"maximumNodeFee"`
		NodeFeeDemandRange          *big.Int      `json:"nodeFeeDemandRange"`
		TargetRethCollateralRate    *big.Int      `json:"targetRethCollateralRate"`
		IsSubmitRewardsEnabled      bool          `json:"isSubmitRewardsEnabled"`
	} `json:"network"`

	Node struct {
		IsRegistrationEnabled              bool     `json:"isRegistrationEnabled"`
		IsSmoothingPoolRegistrationEnabled bool     `json:"isSmoothingPoolRegistrationEnabled"`
		IsDepositingEnabled                bool     `json:"isDepositingEnabled"`
		AreVacantMinipoolsEnabled          bool     `json:"areVacantMinipoolsEnabled"`
		MinimumPerMinipoolStake            *big.Int `json:"minimumPerMinipoolStake"`
		MaximumPerMinipoolStake            *big.Int `json:"maximumPerMinipoolStake"`
	} `json:"node"`

	Proposals struct {
		VotePhase1Time  time.Duration `json:"votePhase1Time"`
		VotePhase2Time  time.Duration `json:"votePhase2Time"`
		VoteDelayTime   time.Duration `json:"voteDelayTime"`
		ExecuteTime     time.Duration `json:"executeTime"`
		ProposalBond    *big.Int      `json:"proposalBond"`
		ChallengeBond   *big.Int      `json:"challengeBond"`
		ChallengePeriod time.Duration `json:"challengePeriod"`
		Quorum          *big.Int      `json:"quorum"`
		VetoQuorum      *big.Int      `json:"vetoQuorum"`
		MaxBlockAge     uint64        `json:"maxBlockAge"`
	} `json:"proposals"`

	Rewards struct {
		IntervalTime time.Duration `json:"intervalTime"`
	} `json:"rewards"`
<<<<<<< HEAD
=======

	Security struct {
		MembersQuorum       *big.Int      `json:"membersQuorum"`
		MembersLeaveTime    time.Duration `json:"membersLeaveTime"`
		ProposalVoteTime    time.Duration `json:"proposalVoteTime"`
		ProposalExecuteTime time.Duration `json:"proposalExecuteTime"`
		ProposalActionTime  time.Duration `json:"proposalActionTime"`
	} `json:"security"`
}
>>>>>>> a731dbde

	Security struct {
		MembersQuorum       *big.Int      `json:"membersQuorum"`
		MembersLeaveTime    time.Duration `json:"membersLeaveTime"`
		ProposalVoteTime    time.Duration `json:"proposalVoteTime"`
		ProposalExecuteTime time.Duration `json:"proposalExecuteTime"`
		ProposalActionTime  time.Duration `json:"proposalActionTime"`
	} `json:"security"`
}

type ProtocolDaoRewardsPercentagesData struct {
	Node        *big.Int `json:"node"`
	OracleDao   *big.Int `json:"odao"`
	ProtocolDao *big.Int `json:"pdao"`
}

type ProtocolDaoProposeSettingData struct {
	CanPropose      bool                  `json:"canPropose"`
	UnknownSetting  bool                  `json:"unknownSetting"`
	InsufficientRpl bool                  `json:"insufficientRpl"`
	StakedRpl       *big.Int              `json:"stakedRpl"`
	LockedRpl       *big.Int              `json:"lockedRpl"`
	ProposalBond    *big.Int              `json:"proposalBond"`
	TxInfo          *core.TransactionInfo `json:"txInfo"`
}

type ProtocolDaoGeneralProposeData struct {
	CanPropose      bool                  `json:"canPropose"`
	InsufficientRpl bool                  `json:"insufficientRpl"`
	StakedRpl       *big.Int              `json:"stakedRpl"`
	LockedRpl       *big.Int              `json:"lockedRpl"`
	ProposalBond    *big.Int              `json:"proposalBond"`
	TxInfo          *core.TransactionInfo `json:"txInfo"`
}

type ProtocolDaoProposeInviteToSecurityCouncilData struct {
	CanPropose          bool                  `json:"canPropose"`
	MemberAlreadyExists bool                  `json:"memberAlreadyExists"`
	InsufficientRpl     bool                  `json:"insufficientRpl"`
	StakedRpl           *big.Int              `json:"stakedRpl"`
	LockedRpl           *big.Int              `json:"lockedRpl"`
	ProposalBond        *big.Int              `json:"proposalBond"`
	TxInfo              *core.TransactionInfo `json:"txInfo"`
}

type ProtocolDaoProposeKickFromSecurityCouncilData struct {
	CanPropose         bool                  `json:"canPropose"`
	MemberDoesNotExist bool                  `json:"memberDoesNotExist"`
	InsufficientRpl    bool                  `json:"insufficientRpl"`
	StakedRpl          *big.Int              `json:"stakedRpl"`
	LockedRpl          *big.Int              `json:"lockedRpl"`
	ProposalBond       *big.Int              `json:"proposalBond"`
	TxInfo             *core.TransactionInfo `json:"txInfo"`
}

type ProtocolDaoProposeKickMultiFromSecurityCouncilData struct {
	CanPropose         bool                  `json:"canPropose"`
	NonexistingMembers []common.Address      `json:"nonexistingMembers"`
	InsufficientRpl    bool                  `json:"insufficientRpl"`
	StakedRpl          *big.Int              `json:"stakedRpl"`
	LockedRpl          *big.Int              `json:"lockedRpl"`
	ProposalBond       *big.Int              `json:"proposalBond"`
	TxInfo             *core.TransactionInfo `json:"txInfo"`
}

type ProtocolDaoProposeReplaceMemberOfSecurityCouncilData struct {
	CanPropose             bool                  `json:"canPropose"`
	OldMemberDoesNotExist  bool                  `json:"oldMemberDoesNotExist"`
	NewMemberAlreadyExists bool                  `json:"newMemberAlreadyExists"`
	InsufficientRpl        bool                  `json:"insufficientRpl"`
	StakedRpl              *big.Int              `json:"stakedRpl"`
	LockedRpl              *big.Int              `json:"lockedRpl"`
	ProposalBond           *big.Int              `json:"proposalBond"`
	TxInfo                 *core.TransactionInfo `json:"txInfo"`
}

type BondClaimResult struct {
	ProposalID        uint64   `json:"proposalId"`
	IsProposer        bool     `json:"isProposer"`
	UnlockableIndices []uint64 `json:"unlockableIndices"`
	RewardableIndices []uint64 `json:"rewardableIndices"`
	UnlockAmount      *big.Int `json:"unlockAmount"`
	RewardAmount      *big.Int `json:"rewardAmount"`
}
type ProtocolDaoGetClaimableBondsData struct {
	ClaimableBonds []BondClaimResult `json:"claimableBonds"`
}

type ProtocolDaoClaimBondsData struct {
	CanClaim     bool                  `json:"canClaim"`
	IsProposer   bool                  `json:"isProposer"`
	DoesNotExist bool                  `json:"doesNotExist"`
	InvalidState bool                  `json:"invalidState"`
	TxInfo       *core.TransactionInfo `json:"txInfo"`
}

type ProtocolDaoDefeatProposalData struct {
	CanDefeat              bool                  `json:"canDefeat"`
	DoesNotExist           bool                  `json:"doesNotExist"`
	AlreadyDefeated        bool                  `json:"alreadyDefeated"`
	StillInChallengeWindow bool                  `json:"stillInChallengeWindow"`
	InvalidChallengeState  bool                  `json:"invalidChallengeState"`
	TxInfo                 *core.TransactionInfo `json:"txInfo"`
}

type ProtocolDaoFinalizeProposalData struct {
	CanFinalize      bool                  `json:"canFinalize"`
	DoesNotExist     bool                  `json:"doesNotExist"`
	InvalidState     bool                  `json:"invalidState"`
	AlreadyFinalized bool                  `json:"alreadyFinalized"`
	TxInfo           *core.TransactionInfo `json:"txInfo"`
}

type ProtocolDaoProposeRecurringSpendUpdateData struct {
	CanPropose      bool                  `json:"canPropose"`
	DoesNotExist    bool                  `json:"doesNotExist"`
	InsufficientRpl bool                  `json:"insufficientRpl"`
	StakedRpl       *big.Int              `json:"stakedRpl"`
	LockedRpl       *big.Int              `json:"lockedRpl"`
	ProposalBond    *big.Int              `json:"proposalBond"`
	TxInfo          *core.TransactionInfo `json:"txInfo"`
}<|MERGE_RESOLUTION|>--- conflicted
+++ resolved
@@ -158,18 +158,6 @@
 	Rewards struct {
 		IntervalTime time.Duration `json:"intervalTime"`
 	} `json:"rewards"`
-<<<<<<< HEAD
-=======
-
-	Security struct {
-		MembersQuorum       *big.Int      `json:"membersQuorum"`
-		MembersLeaveTime    time.Duration `json:"membersLeaveTime"`
-		ProposalVoteTime    time.Duration `json:"proposalVoteTime"`
-		ProposalExecuteTime time.Duration `json:"proposalExecuteTime"`
-		ProposalActionTime  time.Duration `json:"proposalActionTime"`
-	} `json:"security"`
-}
->>>>>>> a731dbde
 
 	Security struct {
 		MembersQuorum       *big.Int      `json:"membersQuorum"`
