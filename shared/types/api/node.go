package api

import (
	"math/big"
	"time"

	"github.com/ethereum/go-ethereum/common"

	"github.com/rocket-pool/rocketpool-go/rocketpool"
	"github.com/rocket-pool/rocketpool-go/tokens"
	rptypes "github.com/rocket-pool/rocketpool-go/types"
	"github.com/rocket-pool/smartnode/shared/services/rewards"
)

type NodeStatusResponse struct {
	Status                   string          `json:"status"`
	Error                    string          `json:"error"`
	AccountAddress           common.Address  `json:"accountAddress"`
	WithdrawalAddress        common.Address  `json:"withdrawalAddress"`
	PendingWithdrawalAddress common.Address  `json:"pendingWithdrawalAddress"`
	Registered               bool            `json:"registered"`
	Trusted                  bool            `json:"trusted"`
	TimezoneLocation         string          `json:"timezoneLocation"`
	AccountBalances          tokens.Balances `json:"accountBalances"`
	WithdrawalBalances       tokens.Balances `json:"withdrawalBalances"`
	RplStake                 *big.Int        `json:"rplStake"`
	EffectiveRplStake        *big.Int        `json:"effectiveRplStake"`
	MinimumRplStake          *big.Int        `json:"minimumRplStake"`
	MaximumRplStake          *big.Int        `json:"maximumRplStake"`
	CollateralRatio          float64         `json:"collateralRatio"`
	MinipoolLimit            uint64          `json:"minipoolLimit"`
	MinipoolCounts           struct {
		Total               int `json:"total"`
		Initialized         int `json:"initialized"`
		Prelaunch           int `json:"prelaunch"`
		Staking             int `json:"staking"`
		Withdrawable        int `json:"withdrawable"`
		Dissolved           int `json:"dissolved"`
		RefundAvailable     int `json:"refundAvailable"`
		WithdrawalAvailable int `json:"withdrawalAvailable"`
		CloseAvailable      int `json:"closeAvailable"`
		Finalised           int `json:"finalised"`
	} `json:"minipoolCounts"`
	IsMergeUpdateDeployed       bool           `json:"isMergeUpdateDeployed"`
	IsFeeDistributorInitialized bool           `json:"isFeeDistributorInitialized"`
	FeeDistributorAddress       common.Address `json:"feeDistributorAddress"`
	FeeDistributorBalance       *big.Int       `json:"feeDistributorBalance"`
}

type CanRegisterNodeResponse struct {
	Status               string             `json:"status"`
	Error                string             `json:"error"`
	CanRegister          bool               `json:"canRegister"`
	AlreadyRegistered    bool               `json:"alreadyRegistered"`
	RegistrationDisabled bool               `json:"registrationDisabled"`
	GasInfo              rocketpool.GasInfo `json:"gasInfo"`
}
type RegisterNodeResponse struct {
	Status string      `json:"status"`
	Error  string      `json:"error"`
	TxHash common.Hash `json:"txHash"`
}

type CanSetNodeWithdrawalAddressResponse struct {
	Status  string             `json:"status"`
	Error   string             `json:"error"`
	CanSet  bool               ` json:"canSet"`
	GasInfo rocketpool.GasInfo `json:"gasInfo"`
}
type SetNodeWithdrawalAddressResponse struct {
	Status string      `json:"status"`
	Error  string      `json:"error"`
	TxHash common.Hash `json:"txHash"`
}

type CanConfirmNodeWithdrawalAddressResponse struct {
	Status     string             `json:"status"`
	Error      string             `json:"error"`
	CanConfirm bool               `json:"canConfirm"`
	GasInfo    rocketpool.GasInfo `json:"gasInfo"`
}
type ConfirmNodeWithdrawalAddressResponse struct {
	Status string      `json:"status"`
	Error  string      `json:"error"`
	TxHash common.Hash `json:"txHash"`
}

type GetNodeWithdrawalAddressResponse struct {
	Status  string         `json:"status"`
	Error   string         `json:"error"`
	Address common.Address `json:"address"`
}

type GetNodePendingWithdrawalAddressResponse struct {
	Status  string         `json:"status"`
	Error   string         `json:"error"`
	Address common.Address `json:"address"`
}

type CanSetNodeTimezoneResponse struct {
	Status  string             `json:"status"`
	Error   string             `json:"error"`
	CanSet  bool               `json:"canSet"`
	GasInfo rocketpool.GasInfo `json:"gasInfo"`
}
type SetNodeTimezoneResponse struct {
	Status string      `json:"status"`
	Error  string      `json:"error"`
	TxHash common.Hash `json:"txHash"`
}

type CanNodeSwapRplResponse struct {
	Status              string             `json:"status"`
	Error               string             `json:"error"`
	CanSwap             bool               `json:"canSwap"`
	InsufficientBalance bool               `json:"insufficientBalance"`
	GasInfo             rocketpool.GasInfo `json:"GasInfo"`
}
type NodeSwapRplApproveGasResponse struct {
	Status  string             `json:"status"`
	Error   string             `json:"error"`
	GasInfo rocketpool.GasInfo `json:"gasInfo"`
}
type NodeSwapRplApproveResponse struct {
	Status        string      `json:"status"`
	Error         string      `json:"error"`
	ApproveTxHash common.Hash `json:"approveTxHash"`
}
type NodeSwapRplSwapResponse struct {
	Status     string      `json:"status"`
	Error      string      `json:"error"`
	SwapTxHash common.Hash `json:"swapTxHash"`
}
type NodeSwapRplAllowanceResponse struct {
	Status    string   `json:"status"`
	Error     string   `json:"error"`
	Allowance *big.Int `json:"allowance"`
}

type CanNodeStakeRplResponse struct {
	Status              string             `json:"status"`
	Error               string             `json:"error"`
	CanStake            bool               `json:"canStake"`
	InsufficientBalance bool               `json:"insufficientBalance"`
	InConsensus         bool               `json:"inConsensus"`
	GasInfo             rocketpool.GasInfo `json:"gasInfo"`
}
type NodeStakeRplApproveGasResponse struct {
	Status  string             `json:"status"`
	Error   string             `json:"error"`
	GasInfo rocketpool.GasInfo `json:"gasInfo"`
}
type NodeStakeRplApproveResponse struct {
	Status        string      `json:"status"`
	Error         string      `json:"error"`
	ApproveTxHash common.Hash `json:"approveTxHash"`
}
type NodeStakeRplStakeResponse struct {
	Status      string      `json:"status"`
	Error       string      `json:"error"`
	StakeTxHash common.Hash `json:"stakeTxHash"`
}
type NodeStakeRplAllowanceResponse struct {
	Status    string   `json:"status"`
	Error     string   `json:"error"`
	Allowance *big.Int `json:"allowance"`
}

type CanNodeWithdrawRplResponse struct {
	Status                       string             `json:"status"`
	Error                        string             `json:"error"`
	CanWithdraw                  bool               `json:"canWithdraw"`
	InsufficientBalance          bool               `json:"insufficientBalance"`
	MinipoolsUndercollateralized bool               `json:"minipoolsUndercollateralized"`
	WithdrawalDelayActive        bool               `json:"withdrawalDelayActive"`
	InConsensus                  bool               `json:"inConsensus"`
	GasInfo                      rocketpool.GasInfo `json:"gasInfo"`
}
type NodeWithdrawRplResponse struct {
	Status string      `json:"status"`
	Error  string      `json:"error"`
	TxHash common.Hash `json:"txHash"`
}

type CanNodeDepositResponse struct {
	Status                 string             `json:"status"`
	Error                  string             `json:"error"`
	CanDeposit             bool               `json:"canDeposit"`
	InsufficientBalance    bool               `json:"insufficientBalance"`
	InsufficientRplStake   bool               `json:"insufficientRplStake"`
	InvalidAmount          bool               `json:"invalidAmount"`
	UnbondedMinipoolsAtMax bool               `json:"unbondedMinipoolsAtMax"`
	DepositDisabled        bool               `json:"depositDisabled"`
	InConsensus            bool               `json:"inConsensus"`
	MinipoolAddress        common.Address     `json:"minipoolAddress"`
	GasInfo                rocketpool.GasInfo `json:"gasInfo"`
}
type NodeDepositResponse struct {
	Status          string                  `json:"status"`
	Error           string                  `json:"error"`
	TxHash          common.Hash             `json:"txHash"`
	MinipoolAddress common.Address          `json:"minipoolAddress"`
	ValidatorPubkey rptypes.ValidatorPubkey `json:"validatorPubkey"`
	ScrubPeriod     time.Duration           `json:"scrubPeriod"`
}

type CanNodeSendResponse struct {
	Status              string             `json:"status"`
	Error               string             `json:"error"`
	CanSend             bool               `json:"canSend"`
	InsufficientBalance bool               `json:"insufficientBalance"`
	GasInfo             rocketpool.GasInfo `json:"gasInfo"`
}
type NodeSendResponse struct {
	Status string      `json:"status"`
	Error  string      `json:"error"`
	TxHash common.Hash `json:"txHash"`
}

type CanNodeBurnResponse struct {
	Status                 string             `json:"status"`
	Error                  string             `json:"error"`
	CanBurn                bool               `json:"canBurn"`
	InsufficientBalance    bool               `json:"insufficientBalance"`
	InsufficientCollateral bool               `json:"insufficientCollateral"`
	GasInfo                rocketpool.GasInfo `json:"gasInfo"`
}
type NodeBurnResponse struct {
	Status string      `json:"status"`
	Error  string      `json:"error"`
	TxHash common.Hash `json:"txHash"`
}

type NodeSyncProgressResponse struct {
	Status       string                       `json:"status"`
	Error        string                       `json:"error"`
	EcStatus     ExecutionClientManagerStatus `json:"ecStatus"`
	Eth2Progress float64                      `json:"eth2Progress"`
	Eth2Synced   bool                         `json:"eth2Synced"`
}

type CanNodeClaimRplResponse struct {
	Status    string             `json:"status"`
	Error     string             `json:"error"`
	RplAmount *big.Int           `json:"rplAmount"`
	GasInfo   rocketpool.GasInfo `json:"gasInfo"`
}
type NodeClaimRplResponse struct {
	Status string      `json:"status"`
	Error  string      `json:"error"`
	TxHash common.Hash `json:"txHash"`
}

type NodeRewardsResponse struct {
	Status                   string        `json:"status"`
	Error                    string        `json:"error"`
	NodeRegistrationTime     time.Time     `json:"nodeRegistrationTime"`
	RewardsInterval          time.Duration `json:"rewardsInterval"`
	LastCheckpoint           time.Time     `json:"lastCheckpoint"`
	Trusted                  bool          `json:"trusted"`
	Registered               bool          `json:"registered"`
	EffectiveRplStake        float64       `json:"effectiveRplStake"`
	TotalRplStake            float64       `json:"totalRplStake"`
	TrustedRplBond           float64       `json:"trustedRplBond"`
	EstimatedRewards         float64       `json:"estimatedRewards"`
	CumulativeRewards        float64       `json:"cumulativeRewards"`
	EstimatedTrustedRewards  float64       `json:"estimatedTrustedRewards"`
	CumulativeTrustedRewards float64       `json:"cumulativeTrustedRewards"`
	UnclaimedRewards         float64       `json:"unclaimedRewards"`
	UnclaimedTrustedRewards  float64       `json:"unclaimedTrustedRewards"`
	BeaconRewards            float64       `json:"beaconRewards"`
	IsMergeUpdateDeployed    bool          `json:"isMergeUpdateDeployed"`
	TxHash                   common.Hash   `json:"txHash"`
}

type DepositContractInfoResponse struct {
	Status                string         `json:"status"`
	Error                 string         `json:"error"`
	RPDepositContract     common.Address `json:"rpDepositContract"`
	RPNetwork             uint64         `json:"rpNetwork"`
	BeaconDepositContract common.Address `json:"beaconDepositContract"`
	BeaconNetwork         uint64         `json:"beaconNetwork"`
	SufficientSync        bool           `json:"sufficientSync"`
}

<<<<<<< HEAD
type NodeIsFeeDistributorInitializedResponse struct {
	Status        string `json:"status"`
	Error         string `json:"error"`
	IsInitialized bool   `json:"isInitialized"`
}
type NodeInitializeFeeDistributorGasResponse struct {
	Status      string             `json:"status"`
	Error       string             `json:"error"`
	Distributor common.Address     `json:"distributor"`
	GasInfo     rocketpool.GasInfo `json:"gasInfo"`
}
type NodeInitializeFeeDistributorResponse struct {
	Status string      `json:"status"`
	Error  string      `json:"error"`
	TxHash common.Hash `json:"txHash"`
}
type NodeCanDistributeResponse struct {
	Status         string             `json:"status"`
	Error          string             `json:"error"`
	Balance        *big.Int           `json:"balance"`
	AverageNodeFee float64            `json:"averageNodeFee"`
	GasInfo        rocketpool.GasInfo `json:"gasInfo"`
}
type NodeDistributeResponse struct {
	Status string      `json:"status"`
	Error  string      `json:"error"`
	TxHash common.Hash `json:"txHash"`
}

type NodeGetRewardsInfoResponse struct {
	Status             string                 `json:"status"`
	Error              string                 `json:"error"`
	ClaimedIntervals   []uint64               `json:"claimedIntervals"`
	UnclaimedIntervals []rewards.IntervalInfo `json:"unclaimedIntervals"`
	RplStake           *big.Int               `json:"rplStake"`
	RplPrice           *big.Int               `json:"rplPrice"`
	ActiveMinipools    int                    `json:"activeMinipools"`
}

type CanNodeClaimRewardsResponse struct {
	Status  string             `json:"status"`
	Error   string             `json:"error"`
	GasInfo rocketpool.GasInfo `json:"gasInfo"`
}
type NodeClaimRewardsResponse struct {
	Status string      `json:"status"`
	Error  string      `json:"error"`
	TxHash common.Hash `json:"txHash"`
}

type CanNodeClaimAndStakeRewardsResponse struct {
	Status  string             `json:"status"`
	Error   string             `json:"error"`
	GasInfo rocketpool.GasInfo `json:"gasInfo"`
}
type NodeClaimAndStakeRewardsResponse struct {
	Status string      `json:"status"`
	Error  string      `json:"error"`
	TxHash common.Hash `json:"txHash"`
=======
type NodeSignResponse struct {
	Status     string `json:"status"`
	Error      string `json:"error"`
	SignedData string `json:"signedData"`
>>>>>>> ef7aa535
}<|MERGE_RESOLUTION|>--- conflicted
+++ resolved
@@ -283,7 +283,12 @@
 	SufficientSync        bool           `json:"sufficientSync"`
 }
 
-<<<<<<< HEAD
+type NodeSignResponse struct {
+	Status     string `json:"status"`
+	Error      string `json:"error"`
+	SignedData string `json:"signedData"`
+}
+
 type NodeIsFeeDistributorInitializedResponse struct {
 	Status        string `json:"status"`
 	Error         string `json:"error"`
@@ -343,10 +348,4 @@
 	Status string      `json:"status"`
 	Error  string      `json:"error"`
 	TxHash common.Hash `json:"txHash"`
-=======
-type NodeSignResponse struct {
-	Status     string `json:"status"`
-	Error      string `json:"error"`
-	SignedData string `json:"signedData"`
->>>>>>> ef7aa535
 }