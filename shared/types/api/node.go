package api

import (
	"fmt"
	"math/big"
	"time"

	"github.com/ethereum/go-ethereum/common"

	"github.com/rocket-pool/rocketpool-go/rocketpool"
	"github.com/rocket-pool/rocketpool-go/tokens"
	rptypes "github.com/rocket-pool/rocketpool-go/types"
	"github.com/rocket-pool/smartnode/shared/services/rewards"
	"github.com/rocket-pool/smartnode/shared/utils/rp"
)

type NodeStatusResponse struct {
	Status                                   string          `json:"status"`
	Error                                    string          `json:"error"`
	Warning                                  string          `json:"warning"`
	AccountAddress                           common.Address  `json:"accountAddress"`
	AccountAddressFormatted                  string          `json:"accountAddressFormatted"`
	PrimaryWithdrawalAddress                 common.Address  `json:"primaryWithdrawalAddress"`
	PrimaryWithdrawalAddressFormatted        string          `json:"primaryWithdrawalAddressFormatted"`
	PendingPrimaryWithdrawalAddress          common.Address  `json:"pendingPrimaryWithdrawalAddress"`
	PendingPrimaryWithdrawalAddressFormatted string          `json:"pendingPrimaryWithdrawalAddressFormatted"`
	IsRPLWithdrawalAddressSet                bool            `json:"isRPLWithdrawalAddressSet"`
	RPLWithdrawalAddress                     common.Address  `json:"rplWithdrawalAddress"`
	RPLWithdrawalAddressFormatted            string          `json:"rplWithdrawalAddressFormatted"`
	PendingRPLWithdrawalAddress              common.Address  `json:"pendingRPLWithdrawalAddress"`
	PendingRPLWithdrawalAddressFormatted     string          `json:"pendingRPLWithdrawalAddressFormatted"`
	IsRPLLockingAllowed                      bool            `json:"isRPLLockingAllowed"`
	NodeRPLLocked                            *big.Int        `json:"nodeRPLLocked"`
	Registered                               bool            `json:"registered"`
	Trusted                                  bool            `json:"trusted"`
	TimezoneLocation                         string          `json:"timezoneLocation"`
	AccountBalances                          tokens.Balances `json:"accountBalances"`
	PrimaryWithdrawalBalances                tokens.Balances `json:"primaryWithdrawalBalances"`
	RPLWithdrawalBalances                    tokens.Balances `json:"rplWithdrawalBalances"`
	RplStake                                 *big.Int        `json:"rplStake"`
	EffectiveRplStake                        *big.Int        `json:"effectiveRplStake"`
	MinimumRplStake                          *big.Int        `json:"minimumRplStake"`
	MaximumRplStake                          *big.Int        `json:"maximumRplStake"`
	MaximumStakeFraction                     float64         `json:"maximumStakeFraction"`
	BorrowedCollateralRatio                  float64         `json:"borrowedCollateralRatio"`
	BondedCollateralRatio                    float64         `json:"bondedCollateralRatio"`
	PendingEffectiveRplStake                 *big.Int        `json:"pendingEffectiveRplStake"`
	PendingMinimumRplStake                   *big.Int        `json:"pendingMinimumRplStake"`
	PendingMaximumRplStake                   *big.Int        `json:"pendingMaximumRplStake"`
	PendingBorrowedCollateralRatio           float64         `json:"pendingBorrowedCollateralRatio"`
	PendingBondedCollateralRatio             float64         `json:"pendingBondedCollateralRatio"`
	IsVotingInitialized                      bool            `json:"isVotingInitialized"`
	OnchainVotingDelegate                    common.Address  `json:"onchainVotingDelegate"`
	OnchainVotingDelegateFormatted           string          `json:"onchainVotingDelegateFormatted"`
	MinipoolLimit                            uint64          `json:"minipoolLimit"`
	EthMatched                               *big.Int        `json:"ethMatched"`
	EthMatchedLimit                          *big.Int        `json:"ethMatchedLimit"`
	PendingMatchAmount                       *big.Int        `json:"pendingMatchAmount"`
	CreditBalance                            *big.Int        `json:"creditBalance"`
	CreditAndEthOnBehalfBalance              *big.Int        `json:"creditAndEthOnBehalfBalance"`
	EthOnBehalfBalance                       *big.Int        `json:"ethOnBehalfBalance"`
	UsableCreditAndEthOnBehalfBalance        *big.Int        `json:"usableCreditAndEthOnBehalfBalance"`
	MinipoolCounts                           struct {
		Total               int `json:"total"`
		Initialized         int `json:"initialized"`
		Prelaunch           int `json:"prelaunch"`
		Staking             int `json:"staking"`
		Withdrawable        int `json:"withdrawable"`
		Dissolved           int `json:"dissolved"`
		RefundAvailable     int `json:"refundAvailable"`
		WithdrawalAvailable int `json:"withdrawalAvailable"`
		CloseAvailable      int `json:"closeAvailable"`
		Finalised           int `json:"finalised"`
	} `json:"minipoolCounts"`
	IsFeeDistributorInitialized bool                      `json:"isFeeDistributorInitialized"`
	FeeRecipientInfo            rp.FeeRecipientInfo       `json:"feeRecipientInfo"`
	FeeDistributorBalance       *big.Int                  `json:"feeDistributorBalance"`
	PenalizedMinipools          map[common.Address]uint64 `json:"penalizedMinipools"`
	SnapshotResponse            struct {
		Error                   string                 `json:"error"`
		ProposalVotes           []SnapshotProposalVote `json:"proposalVotes"`
		ActiveSnapshotProposals []SnapshotProposal     `json:"activeSnapshotProposals"`
	} `json:"snapshotResponse"`
	Alerts                       []NodeAlert       `json:"alerts"`
	SignallingAddress            common.Address    `json:"signallingAddress"`
	SignallingAddressFormatted   string            `json:"signallingAddressFormatted"`
	Minipools                    []MinipoolDetails `json:"minipools"`
	LatestDelegate               common.Address    `json:"latestDelegate"`
	MegapoolDeployed             bool              `json:"megapoolDeployed"`
	MegapoolAddress              common.Address    `json:"megapoolAddress"`
	MegapoolActiveValidatorCount uint16            `json:"megapoolValidatorCount"`
	MegapoolNodeDebt             *big.Int          `json:"megapoolNodeDebt"`
	MegapoolRefundValue          *big.Int          `json:"megapoolRefundValue"`
	IsSaturnDeployed             bool              `json:"isSaturnDeployed"`
	ExpressTicketCount           uint64            `json:"expressTicketCount"`
}

type NodeAlert struct {
	// Enum: [unprocessed active suppressed]
	State string `json:"state"`
	// NOTE: Alertmanager puts "description" and "summary" in annotations and "alertname" is in labels (along with any configured labels and annotations).
	Labels      map[string]string `json:"labels"`
	Annotations map[string]string `json:"annotations"`
}

func (n NodeAlert) IsActive() bool {
	return n.State == "active"
}

func (n NodeAlert) IsSuppressed() bool {
	return n.State == "suppressed"
}

func (n NodeAlert) Name() string {
	value, ok := n.Annotations["alertname"]
	if !ok {
		return ""
	}
	return value
}

func (n NodeAlert) Summary() string {
	value, ok := n.Annotations["summary"]
	if !ok {
		return ""
	}
	return value
}

func (n NodeAlert) Description() string {
	value, ok := n.Annotations["description"]
	if !ok {
		return ""
	}
	return value
}

func (n NodeAlert) Severity() string {
	value, ok := n.Labels["severity"]
	if !ok {
		return ""
	}
	return value
}

func (n NodeAlert) ColorString() string {
	const (
		colorReset  string = "\033[0m"
		colorRed    string = "\033[31m"
		colorYellow string = "\033[33m"
	)
	suppressed := ""
	if n.IsSuppressed() {
		suppressed = " (suppressed)"
	}
	alertColor := colorYellow
	if n.Severity() == "critical" {
		alertColor = colorRed
	}
	return fmt.Sprintf("%s%s%s%s %s: %s", alertColor, n.Severity(), suppressed, colorReset, n.Summary(), n.Description())
}

type CanRegisterNodeResponse struct {
	Status               string             `json:"status"`
	Error                string             `json:"error"`
	CanRegister          bool               `json:"canRegister"`
	AlreadyRegistered    bool               `json:"alreadyRegistered"`
	RegistrationDisabled bool               `json:"registrationDisabled"`
	GasInfo              rocketpool.GasInfo `json:"gasInfo"`
}
type RegisterNodeResponse struct {
	Status string      `json:"status"`
	Error  string      `json:"error"`
	TxHash common.Hash `json:"txHash"`
}

type CanSetNodePrimaryWithdrawalAddressResponse struct {
	Status  string             `json:"status"`
	Error   string             `json:"error"`
	CanSet  bool               `json:"canSet"`
	GasInfo rocketpool.GasInfo `json:"gasInfo"`
}
type SetNodePrimaryWithdrawalAddressResponse struct {
	Status string      `json:"status"`
	Error  string      `json:"error"`
	TxHash common.Hash `json:"txHash"`
}

type CanConfirmNodePrimaryWithdrawalAddressResponse struct {
	Status     string             `json:"status"`
	Error      string             `json:"error"`
	CanConfirm bool               `json:"canConfirm"`
	GasInfo    rocketpool.GasInfo `json:"gasInfo"`
}
type ConfirmNodePrimaryWithdrawalAddressResponse struct {
	Status string      `json:"status"`
	Error  string      `json:"error"`
	TxHash common.Hash `json:"txHash"`
}

type CanSetNodeRPLWithdrawalAddressResponse struct {
	Status                string             `json:"status"`
	Error                 string             `json:"error"`
	CanSet                bool               `json:"canSet"`
	PrimaryAddressDiffers bool               `json:"primaryAddressDiffers"`
	RPLAddressDiffers     bool               `json:"rplAddressDiffers"`
	RPLStake              *big.Int           `json:"rplStake"`
	GasInfo               rocketpool.GasInfo `json:"gasInfo"`
}
type SetNodeRPLWithdrawalAddressResponse struct {
	Status string      `json:"status"`
	Error  string      `json:"error"`
	TxHash common.Hash `json:"txHash"`
}

type CanConfirmNodeRPLWithdrawalAddressResponse struct {
	Status     string             `json:"status"`
	Error      string             `json:"error"`
	CanConfirm bool               `json:"canConfirm"`
	GasInfo    rocketpool.GasInfo `json:"gasInfo"`
}
type ConfirmNodeRPLWithdrawalAddressResponse struct {
	Status string      `json:"status"`
	Error  string      `json:"error"`
	TxHash common.Hash `json:"txHash"`
}

type GetNodePrimaryWithdrawalAddressResponse struct {
	Status  string         `json:"status"`
	Error   string         `json:"error"`
	Address common.Address `json:"address"`
}

type GetNodePendingPrimaryWithdrawalAddressResponse struct {
	Status  string         `json:"status"`
	Error   string         `json:"error"`
	Address common.Address `json:"address"`
}

type CanSetNodeTimezoneResponse struct {
	Status  string             `json:"status"`
	Error   string             `json:"error"`
	CanSet  bool               `json:"canSet"`
	GasInfo rocketpool.GasInfo `json:"gasInfo"`
}
type SetNodeTimezoneResponse struct {
	Status string      `json:"status"`
	Error  string      `json:"error"`
	TxHash common.Hash `json:"txHash"`
}

type CanNodeSwapRplResponse struct {
	Status              string             `json:"status"`
	Error               string             `json:"error"`
	CanSwap             bool               `json:"canSwap"`
	InsufficientBalance bool               `json:"insufficientBalance"`
	GasInfo             rocketpool.GasInfo `json:"GasInfo"`
}
type NodeSwapRplApproveGasResponse struct {
	Status  string             `json:"status"`
	Error   string             `json:"error"`
	GasInfo rocketpool.GasInfo `json:"gasInfo"`
}
type NodeSwapRplApproveResponse struct {
	Status        string      `json:"status"`
	Error         string      `json:"error"`
	ApproveTxHash common.Hash `json:"approveTxHash"`
}
type NodeSwapRplSwapResponse struct {
	Status     string      `json:"status"`
	Error      string      `json:"error"`
	SwapTxHash common.Hash `json:"swapTxHash"`
}
type NodeSwapRplAllowanceResponse struct {
	Status    string   `json:"status"`
	Error     string   `json:"error"`
	Allowance *big.Int `json:"allowance"`
}

type CanNodeStakeRplResponse struct {
	Status               string             `json:"status"`
	Error                string             `json:"error"`
	CanStake             bool               `json:"canStake"`
	InsufficientBalance  bool               `json:"insufficientBalance"`
	InConsensus          bool               `json:"inConsensus"`
	MinimumRplStake      *big.Int           `json:"minimumRplStake"`
	MaximumStakeFraction float64            `json:"maximumStakeFraction"`
	GasInfo              rocketpool.GasInfo `json:"gasInfo"`
}
type NodeStakeRplApproveGasResponse struct {
	Status  string             `json:"status"`
	Error   string             `json:"error"`
	GasInfo rocketpool.GasInfo `json:"gasInfo"`
}
type NodeStakeRplApproveResponse struct {
	Status        string      `json:"status"`
	Error         string      `json:"error"`
	ApproveTxHash common.Hash `json:"approveTxHash"`
}
type NodeStakeRplStakeResponse struct {
	Status      string      `json:"status"`
	Error       string      `json:"error"`
	StakeTxHash common.Hash `json:"stakeTxHash"`
}
type NodeStakeRplAllowanceResponse struct {
	Status    string   `json:"status"`
	Error     string   `json:"error"`
	Allowance *big.Int `json:"allowance"`
}

type CanSetRplLockingAllowedResponse struct {
	Status  string             `json:"status"`
	Error   string             `json:"error"`
	CanSet  bool               `json:"canSet"`
	GasInfo rocketpool.GasInfo `json:"gasInfo"`
}

type SetRplLockingAllowedResponse struct {
	Status    string      `json:"status"`
	Error     string      `json:"error"`
	SetTxHash common.Hash `json:"setTxHash"`
}
type CanSetStakeRplForAllowedResponse struct {
	Status  string             `json:"status"`
	Error   string             `json:"error"`
	CanSet  bool               `json:"canSet"`
	GasInfo rocketpool.GasInfo `json:"gasInfo"`
}
type SetStakeRplForAllowedResponse struct {
	Status    string      `json:"status"`
	Error     string      `json:"error"`
	SetTxHash common.Hash `json:"setTxHash"`
}
type CanNodeWithdrawEthResponse struct {
	Status                        string             `json:"status"`
	Error                         string             `json:"error"`
	CanWithdraw                   bool               `json:"canWithdraw"`
	InsufficientBalance           bool               `json:"insufficientBalance"`
	HasDifferentWithdrawalAddress bool               `json:"hasDifferentWithdrawalAddress"`
	GasInfo                       rocketpool.GasInfo `json:"gasInfo"`
}
type NodeWithdrawEthResponse struct {
	Status string      `json:"status"`
	Error  string      `json:"error"`
	TxHash common.Hash `json:"txHash"`
}
type CanNodeWithdrawCreditResponse struct {
	Status              string             `json:"status"`
	Error               string             `json:"error"`
	CanWithdraw         bool               `json:"canWithdraw"`
	InsufficientBalance bool               `json:"insufficientBalance"`
	GasInfo             rocketpool.GasInfo `json:"gasInfo"`
}
type NodeWithdrawCreditResponse struct {
	Status string      `json:"status"`
	Error  string      `json:"error"`
	TxHash common.Hash `json:"txHash"`
}
type CanNodeWithdrawRplResponse struct {
	Status                           string             `json:"status"`
	Error                            string             `json:"error"`
	CanWithdraw                      bool               `json:"canWithdraw"`
	InsufficientBalance              bool               `json:"insufficientBalance"`
	BelowMaxRPLStake                 bool               `json:"belowMaxRPLStake"`
	MinipoolsUndercollateralized     bool               `json:"minipoolsUndercollateralized"`
	WithdrawalDelayActive            bool               `json:"withdrawalDelayActive"`
	HasDifferentRPLWithdrawalAddress bool               `json:"hasDifferentRPLWithdrawalAddress"`
	GasInfo                          rocketpool.GasInfo `json:"gasInfo"`
}
type NodeWithdrawRplResponse struct {
	Status string      `json:"status"`
	Error  string      `json:"error"`
	TxHash common.Hash `json:"txHash"`
}

type CanNodeDepositResponse struct {
	Status                           string             `json:"status"`
	Error                            string             `json:"error"`
	CanDeposit                       bool               `json:"canDeposit"`
	CreditBalance                    *big.Int           `json:"creditBalance"`
	DepositBalance                   *big.Int           `json:"depositBalance"`
	CanUseCredit                     bool               `json:"canUseCredit"`
	NodeBalance                      *big.Int           `json:"nodeBalance"`
	InsufficientBalance              bool               `json:"insufficientBalance"`
	InsufficientBalanceWithoutCredit bool               `json:"insufficientBalanceWithoutCredit"`
	InvalidAmount                    bool               `json:"invalidAmount"`
	DepositDisabled                  bool               `json:"depositDisabled"`
	InConsensus                      bool               `json:"inConsensus"`
	MinipoolAddress                  common.Address     `json:"minipoolAddress"`
	MegapoolAddress                  common.Address     `json:"megapoolAddress"`
	GasInfo                          rocketpool.GasInfo `json:"gasInfo"`
}
type NodeDepositResponse struct {
	Status          string                  `json:"status"`
	Error           string                  `json:"error"`
	TxHash          common.Hash             `json:"txHash"`
	MinipoolAddress common.Address          `json:"minipoolAddress"`
	ValidatorPubkey rptypes.ValidatorPubkey `json:"validatorPubkey"`
	ScrubPeriod     time.Duration           `json:"scrubPeriod"`
}

type CanCreateVacantMinipoolResponse struct {
	Status               string             `json:"status"`
	Error                string             `json:"error"`
	CanDeposit           bool               `json:"canDeposit"`
	InsufficientRplStake bool               `json:"insufficientRplStake"`
	InvalidAmount        bool               `json:"invalidAmount"`
	DepositDisabled      bool               `json:"depositDisabled"`
	MinipoolAddress      common.Address     `json:"minipoolAddress"`
	GasInfo              rocketpool.GasInfo `json:"gasInfo"`
}
type CreateVacantMinipoolResponse struct {
	Status                string         `json:"status"`
	Error                 string         `json:"error"`
	TxHash                common.Hash    `json:"txHash"`
	MinipoolAddress       common.Address `json:"minipoolAddress"`
	ScrubPeriod           time.Duration  `json:"scrubPeriod"`
	WithdrawalCredentials common.Hash    `json:"withdrawalCredentials"`
}

type CanNodeSendResponse struct {
	Status              string             `json:"status"`
	Error               string             `json:"error"`
	Balance             *big.Int           `json:"balance"`
	TokenName           string             `json:"name"`
	TokenSymbol         string             `json:"symbol"`
	CanSend             bool               `json:"canSend"`
	InsufficientBalance bool               `json:"insufficientBalance"`
	GasInfo             rocketpool.GasInfo `json:"gasInfo"`
}
type NodeSendResponse struct {
	Status string      `json:"status"`
	Error  string      `json:"error"`
	TxHash common.Hash `json:"txHash"`
}

type CanNodeSendMessageResponse struct {
	Status  string             `json:"status"`
	Error   string             `json:"error"`
	GasInfo rocketpool.GasInfo `json:"gasInfo"`
}
type NodeSendMessageResponse struct {
	Status string      `json:"status"`
	Error  string      `json:"error"`
	TxHash common.Hash `json:"txHash"`
}

type CanNodeBurnResponse struct {
	Status                 string             `json:"status"`
	Error                  string             `json:"error"`
	CanBurn                bool               `json:"canBurn"`
	InsufficientBalance    bool               `json:"insufficientBalance"`
	InsufficientCollateral bool               `json:"insufficientCollateral"`
	GasInfo                rocketpool.GasInfo `json:"gasInfo"`
}
type NodeBurnResponse struct {
	Status string      `json:"status"`
	Error  string      `json:"error"`
	TxHash common.Hash `json:"txHash"`
}

type NodeSyncProgressResponse struct {
	Status   string              `json:"status"`
	Error    string              `json:"error"`
	EcStatus ClientManagerStatus `json:"ecStatus"`
	BcStatus ClientManagerStatus `json:"bcStatus"`
}

type CanNodeClaimRplResponse struct {
	Status    string             `json:"status"`
	Error     string             `json:"error"`
	RplAmount *big.Int           `json:"rplAmount"`
	GasInfo   rocketpool.GasInfo `json:"gasInfo"`
}
type NodeClaimRplResponse struct {
	Status string      `json:"status"`
	Error  string      `json:"error"`
	TxHash common.Hash `json:"txHash"`
}

type NodeRewardsResponse struct {
	Status                      string        `json:"status"`
	Error                       string        `json:"error"`
	NodeRegistrationTime        time.Time     `json:"nodeRegistrationTime"`
	RewardsInterval             time.Duration `json:"rewardsInterval"`
	LastCheckpoint              time.Time     `json:"lastCheckpoint"`
	Trusted                     bool          `json:"trusted"`
	Registered                  bool          `json:"registered"`
	EffectiveRplStake           float64       `json:"effectiveRplStake"`
	TotalRplStake               float64       `json:"totalRplStake"`
	TrustedRplBond              float64       `json:"trustedRplBond"`
	EstimatedRewards            float64       `json:"estimatedRewards"`
	CumulativeRplRewards        float64       `json:"cumulativeRplRewards"`
	CumulativeEthRewards        float64       `json:"cumulativeEthRewards"`
	EstimatedTrustedRplRewards  float64       `json:"estimatedTrustedRplRewards"`
	CumulativeTrustedRplRewards float64       `json:"cumulativeTrustedRplRewards"`
	UnclaimedRplRewards         float64       `json:"unclaimedRplRewards"`
	UnclaimedEthRewards         float64       `json:"unclaimedEthRewards"`
	UnclaimedTrustedRplRewards  float64       `json:"unclaimedTrustedRplRewards"`
	BeaconRewards               float64       `json:"beaconRewards"`
	TxHash                      common.Hash   `json:"txHash"`
}

type DepositContractInfoResponse struct {
	Status                string         `json:"status"`
	Error                 string         `json:"error"`
	RPDepositContract     common.Address `json:"rpDepositContract"`
	RPNetwork             uint64         `json:"rpNetwork"`
	BeaconDepositContract common.Address `json:"beaconDepositContract"`
	BeaconNetwork         uint64         `json:"beaconNetwork"`
	SufficientSync        bool           `json:"sufficientSync"`
}

type NodeSignResponse struct {
	Status     string `json:"status"`
	Error      string `json:"error"`
	SignedData string `json:"signedData"`
}

type NodeIsFeeDistributorInitializedResponse struct {
	Status        string `json:"status"`
	Error         string `json:"error"`
	IsInitialized bool   `json:"isInitialized"`
}
type NodeInitializeFeeDistributorGasResponse struct {
	Status      string             `json:"status"`
	Error       string             `json:"error"`
	Distributor common.Address     `json:"distributor"`
	GasInfo     rocketpool.GasInfo `json:"gasInfo"`
}
type NodeInitializeFeeDistributorResponse struct {
	Status string      `json:"status"`
	Error  string      `json:"error"`
	TxHash common.Hash `json:"txHash"`
}
type NodeCanDistributeResponse struct {
	Status    string             `json:"status"`
	Error     string             `json:"error"`
	Balance   *big.Int           `json:"balance"`
	NodeShare float64            `json:"nodeShare"`
	GasInfo   rocketpool.GasInfo `json:"gasInfo"`
}
type NodeDistributeResponse struct {
	Status string      `json:"status"`
	Error  string      `json:"error"`
	TxHash common.Hash `json:"txHash"`
}

type NodeGetRewardsInfoResponse struct {
	Status                  string                 `json:"status"`
	Error                   string                 `json:"error"`
	Registered              bool                   `json:"registered"`
	ClaimedIntervals        []uint64               `json:"claimedIntervals"`
	UnclaimedIntervals      []rewards.IntervalInfo `json:"unclaimedIntervals"`
	InvalidIntervals        []rewards.IntervalInfo `json:"invalidIntervals"`
	RplStake                *big.Int               `json:"rplStake"`
	RplPrice                *big.Int               `json:"rplPrice"`
	ActiveMinipools         int                    `json:"activeMinipools"`
	EffectiveRplStake       *big.Int               `json:"effectiveRplStake"`
	MinimumRplStake         *big.Int               `json:"minimumRplStake"`
	EthMatched              *big.Int               `json:"ethMatched"`
	EthMatchedLimit         *big.Int               `json:"ethMatchedLimit"`
	PendingMatchAmount      *big.Int               `json:"pendingMatchAmount"`
	BorrowedCollateralRatio float64                `json:"borrowedCollateralRatio"`
	BondedCollateralRatio   float64                `json:"bondedCollateralRatio"`
}

type CanNodeClaimRewardsResponse struct {
	Status  string             `json:"status"`
	Error   string             `json:"error"`
	GasInfo rocketpool.GasInfo `json:"gasInfo"`
}
type NodeClaimRewardsResponse struct {
	Status string      `json:"status"`
	Error  string      `json:"error"`
	TxHash common.Hash `json:"txHash"`
}

type CanNodeClaimAndStakeRewardsResponse struct {
	Status  string             `json:"status"`
	Error   string             `json:"error"`
	GasInfo rocketpool.GasInfo `json:"gasInfo"`
}
type NodeClaimAndStakeRewardsResponse struct {
	Status string      `json:"status"`
	Error  string      `json:"error"`
	TxHash common.Hash `json:"txHash"`
}

type GetSmoothingPoolRegistrationStatusResponse struct {
	Status                  string        `json:"status"`
	Error                   string        `json:"error"`
	NodeRegistered          bool          `json:"nodeRegistered"`
	TimeLeftUntilChangeable time.Duration `json:"timeLeftUntilChangeable"`
}
type CanSetSmoothingPoolRegistrationStatusResponse struct {
	Status  string             `json:"status"`
	Error   string             `json:"error"`
	GasInfo rocketpool.GasInfo `json:"gasInfo"`
}
type SetSmoothingPoolRegistrationStatusResponse struct {
	Status string      `json:"status"`
	Error  string      `json:"error"`
	TxHash common.Hash `json:"txHash"`
}
type ResolveEnsNameResponse struct {
	Status  string         `json:"status"`
	Error   string         `json:"error"`
	Address common.Address `json:"address"`
	EnsName string         `json:"ensName"`
}
type SnapshotProposal struct {
	Id            string    `json:"id"`
	Title         string    `json:"title"`
	Start         int64     `json:"start"`
	End           int64     `json:"end"`
	State         string    `json:"state"`
	Snapshot      int64     `json:"snapshot"`
	Author        string    `json:"author"`
	Choices       []string  `json:"choices"`
	Scores        []float64 `json:"scores"`
	ScoresTotal   float64   `json:"scores_total"`
	ScoresUpdated int64     `json:"scores_updated"`
	Quorum        float64   `json:"quorum"`
	Link          string    `json:"link"`
}
type SnapshotResponse struct {
	Status string `json:"status"`
	Error  string `json:"error"`
	Data   struct {
		Proposals []SnapshotProposal `json:"proposals"`
	}
}
type SnapshotVotingPower struct {
	Data struct {
		Vp struct {
			Vp float64 `json:"vp"`
		} `json:"vp"`
	} `json:"data"`
}
type SnapshotProposalVote struct {
	Choice   interface{}    `json:"choice"`
	Voter    common.Address `json:"voter"`
	Proposal struct {
		Id    string `json:"id"`
		State string `json:"state"`
	} `json:"proposal"`
}
type SnapshotVotedProposals struct {
	Status string `json:"status"`
	Error  string `json:"error"`
	Data   struct {
		Votes []SnapshotProposalVote `json:"votes"`
	} `json:"data"`
}
type SmoothingRewardsResponse struct {
	Status     string   `json:"status"`
	Error      string   `json:"error"`
	EthBalance *big.Int `json:"eth_balance"`
}

type CheckCollateralResponse struct {
	Status                 string   `json:"status"`
	Error                  string   `json:"error"`
	EthMatched             *big.Int `json:"ethMatched"`
	EthMatchedLimit        *big.Int `json:"ethMatchedLimit"`
	PendingMatchAmount     *big.Int `json:"pendingMatchAmount"`
	InsufficientCollateral bool     `json:"insufficientCollateral"`
}

type NodeEthBalanceResponse struct {
	Status  string   `json:"status"`
	Error   string   `json:"error"`
	Balance *big.Int `json:"balance"`
}

type NodeAlertsResponse struct {
	Status string `json:"status"`
	Error  string `json:"error"`
	// TODO: change to GettableAlerts
	Message string `json:"message"`
}
type CanDeployMegapoolResponse struct {
	Status          string             `json:"status"`
	Error           string             `json:"error"`
	CanDeploy       bool               `json:"canDeploy"`
	AlreadyDeployed bool               `json:"alreadyDeployed"`
	ExpectedAddress common.Address     `json:"expectedAddress"`
	GasInfo         rocketpool.GasInfo `json:"gasInfo"`
}

type DeployMegapoolResponse struct {
	Status string      `json:"status"`
	Error  string      `json:"error"`
	TxHash common.Hash `json:"txHash"`
}

type GetExpressTicketCountResponse struct {
	Status string `json:"status"`
	Error  string `json:"error"`
	Count  uint64 `json:"count"`
}

<<<<<<< HEAD
=======
type CanClaimRefundResponse struct {
	Status   string             `json:"status"`
	Error    string             `json:"error"`
	CanClaim bool               `json:"canClaim"`
	GasInfo  rocketpool.GasInfo `json:"gasInfo"`
}
type ClaimRefundResponse struct {
	Status string      `json:"status"`
	Error  string      `json:"error"`
	TxHash common.Hash `json:"txHash"`
}

type CanReduceBondResponse struct {
	Status        string             `json:"status"`
	Error         string             `json:"error"`
	CanReduceBond bool               `json:"canReduceBond"`
	NotEnoughBond bool               `json:"notEnoughBond"`
	GasInfo       rocketpool.GasInfo `json:"gasInfo"`
}
type ReduceBondResponse struct {
	Status string      `json:"status"`
	Error  string      `json:"error"`
	TxHash common.Hash `json:"txHash"`
}

>>>>>>> 8ab0c077
type CanRepayDebtResponse struct {
	Status           string             `json:"status"`
	Error            string             `json:"error"`
	CanRepay         bool               `json:"canRepay"`
	NotEnoughDebt    bool               `json:"notEnoughDebt"`
	NotEnoughBalance bool               `json:"notEnoughBalance"`
	GasInfo          rocketpool.GasInfo `json:"gasInfo"`
}
type RepayDebtResponse struct {
	Status string      `json:"status"`
	Error  string      `json:"error"`
	TxHash common.Hash `json:"txHash"`
}

type CanDissolveValidatorResponse struct {
	Status        string             `json:"status"`
	Error         string             `json:"error"`
	CanDissolve   bool               `json:"canDissolve"`
	NotInPrestake bool               `json:"notInPrestake"`
	GasInfo       rocketpool.GasInfo `json:"gasInfo"`
}
type DissolveValidatorResponse struct {
	Status string      `json:"status"`
	Error  string      `json:"error"`
	TxHash common.Hash `json:"txHash"`
}

type CanExitValidatorResponse struct {
	Status        string             `json:"status"`
	Error         string             `json:"error"`
	CanExit       bool               `json:"canExit"`
	InvalidStatus bool               `json:"invalidStatus"`
	GasInfo       rocketpool.GasInfo `json:"gasInfo"`
}
type ExitValidatorResponse struct {
	Status string      `json:"status"`
	Error  string      `json:"error"`
	TxHash common.Hash `json:"txHash"`
}

type CanNotifyValidatorExitResponse struct {
	Status        string             `json:"status"`
	Error         string             `json:"error"`
	CanExit       bool               `json:"canExit"`
	InvalidStatus bool               `json:"invalidStatus"`
	GasInfo       rocketpool.GasInfo `json:"gasInfo"`
}
type NotifyValidatorExitResponse struct {
	Status string      `json:"status"`
	Error  string      `json:"error"`
	TxHash common.Hash `json:"txHash"`
}

type CanStakeResponse struct {
	Status        string             `json:"status"`
	Error         string             `json:"error"`
	CanStake      bool               `json:"canStake"`
	IndexNotFound bool               `json:"indexNotFound"`
	GasInfo       rocketpool.GasInfo `json:"gasInfo"`
}
type StakeResponse struct {
	Status string      `json:"status"`
	Error  string      `json:"error"`
	TxHash common.Hash `json:"txHash"`
}

type CanExitQueueResponse struct {
	Status  string             `json:"status"`
	Error   string             `json:"error"`
	CanExit bool               `json:"canExit"`
	GasInfo rocketpool.GasInfo `json:"gasInfo"`
}

type ExitQueueResponse struct {
	Status string      `json:"status"`
	Error  string      `json:"error"`
	TxHash common.Hash `json:"txHash"`
}<|MERGE_RESOLUTION|>--- conflicted
+++ resolved
@@ -701,8 +701,6 @@
 	Count  uint64 `json:"count"`
 }
 
-<<<<<<< HEAD
-=======
 type CanClaimRefundResponse struct {
 	Status   string             `json:"status"`
 	Error    string             `json:"error"`
@@ -728,7 +726,6 @@
 	TxHash common.Hash `json:"txHash"`
 }
 
->>>>>>> 8ab0c077
 type CanRepayDebtResponse struct {
 	Status           string             `json:"status"`
 	Error            string             `json:"error"`
