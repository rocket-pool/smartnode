package shared

<<<<<<< HEAD
const RocketPoolVersion string = "1.16.0-dev"

const Logo string = `______           _        _    ______           _
| ___ \         | |      | |   | ___ \         | |
| |_/ /___   ___| | _____| |_  | |_/ /__   ___ | |
|    // _ \ / __| |/ / _ \ __| |  __/ _ \ / _ \| |
| |\ \ (_) | (__|   <  __/ |_  | | | (_) | (_) | |
\_| \_\___/ \___|_|\_\___|\__| \_|  \___/ \___/|_|`
=======
import (
	_ "embed"
	"strings"
)

//go:embed version.txt
var rocketPoolVersion string

func RocketPoolVersion() string {
	return strings.TrimSpace(rocketPoolVersion)
}

//go:embed logo.txt
var logo string

func Logo() string {
	return strings.TrimSpace(logo)
}
>>>>>>> fa0aae53
<|MERGE_RESOLUTION|>--- conflicted
+++ resolved
@@ -1,15 +1,5 @@
 package shared
 
-<<<<<<< HEAD
-const RocketPoolVersion string = "1.16.0-dev"
-
-const Logo string = `______           _        _    ______           _
-| ___ \         | |      | |   | ___ \         | |
-| |_/ /___   ___| | _____| |_  | |_/ /__   ___ | |
-|    // _ \ / __| |/ / _ \ __| |  __/ _ \ / _ \| |
-| |\ \ (_) | (__|   <  __/ |_  | | | (_) | (_) | |
-\_| \_\___/ \___|_|\_\___|\__| \_|  \___/ \___/|_|`
-=======
 import (
 	_ "embed"
 	"strings"
@@ -27,5 +17,4 @@
 
 func Logo() string {
 	return strings.TrimSpace(logo)
-}
->>>>>>> fa0aae53
+}