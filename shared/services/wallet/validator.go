--- conflicted
+++ resolved
@@ -201,7 +201,6 @@
 
 }
 
-<<<<<<< HEAD
 // Check if the fee recipient file for this wallet's validators exists, and has the correct address as the default
 // Note: only call this after the merge contracts have been deployed!
 // Use shared/utils/rp.IsMergeUpdateDeployed() to check.
@@ -242,7 +241,10 @@
 		}
 	}
 
-=======
+	return nil
+
+}
+
 // Test recovery of a validator key by public key
 func (w *Wallet) TestRecoverValidatorKey(pubkey rptypes.ValidatorPubkey) error {
 
@@ -275,7 +277,6 @@
 	}
 
 	// Return
->>>>>>> e85a4d17
 	return nil
 
 }
