--- conflicted
+++ resolved
@@ -9,13 +9,8 @@
 
 // Constants
 const (
-<<<<<<< HEAD
-	nethermindTagAmd64         string = "nethermind/nethermind:1.13.3" //string = "rocketpool/nethermind:full-prune-shutdown-amd64"
-	nethermindTagArm64         string = "nethermind/nethermind:1.13.3"
-=======
 	nethermindTagAmd64         string = "nethermind/nethermind:1.13.4"
 	nethermindTagArm64         string = "nethermind/nethermind:1.13.4"
->>>>>>> e85a4d17
 	nethermindEventLogInterval int    = 25000
 	nethermindStopSignal       string = "SIGTERM"
 )
