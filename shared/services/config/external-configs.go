package config

import (
	"github.com/rocket-pool/smartnode/shared/types/config"
)

// Configuration for external Execution clients
type ExternalExecutionConfig struct {
	Title string `yaml:"-"`

	// The URL of the HTTP endpoint
	HttpUrl config.Parameter `yaml:"httpUrl,omitempty"`

	// The URL of the websocket endpoint
	WsUrl config.Parameter `yaml:"wsUrl,omitempty"`
}

// Configuration for external Consensus clients
type ExternalLighthouseConfig struct {
	Title string `yaml:"-"`

	// The URL of the HTTP endpoint
	HttpUrl config.Parameter `yaml:"httpUrl,omitempty"`

	// Custom proposal graffiti
	Graffiti config.Parameter `yaml:"graffiti,omitempty"`

	// Toggle for enabling doppelganger detection
	DoppelgangerDetection config.Parameter `yaml:"doppelgangerDetection,omitempty"`

	// The Docker Hub tag for Lighthouse
	ContainerTag config.Parameter `yaml:"containerTag,omitempty"`

	// Custom command line flags for the VC
	AdditionalVcFlags config.Parameter `yaml:"additionalVcFlags,omitempty"`
}

// Configuration for external Consensus clients
type ExternalLodestarConfig struct {
	Title string `yaml:"-"`

	// The URL of the HTTP endpoint
	HttpUrl config.Parameter `yaml:"httpUrl,omitempty"`

	// Custom proposal graffiti
	Graffiti config.Parameter `yaml:"graffiti,omitempty"`

	// Toggle for enabling doppelganger detection
	DoppelgangerDetection config.Parameter `yaml:"doppelgangerDetection,omitempty"`

	// The Docker Hub tag for Lighthouse
	ContainerTag config.Parameter `yaml:"containerTag,omitempty"`

	// Custom command line flags for the VC
	AdditionalVcFlags config.Parameter `yaml:"additionalVcFlags,omitempty"`
}

// Configuration for external Consensus clients
type ExternalNimbusConfig struct {
	Title string `yaml:"-"`

	// The URL of the HTTP endpoint
	HttpUrl config.Parameter `yaml:"httpUrl,omitempty"`

	// Custom proposal graffiti
	Graffiti config.Parameter `yaml:"graffiti,omitempty"`

	// Toggle for enabling doppelganger detection
	DoppelgangerDetection config.Parameter `yaml:"doppelgangerDetection,omitempty"`

	// The Docker Hub tag for Lighthouse
	ContainerTag config.Parameter `yaml:"containerTag,omitempty"`

	// Custom command line flags for the VC
	AdditionalVcFlags config.Parameter `yaml:"additionalVcFlags,omitempty"`
}

// Configuration for an external Prysm clients
type ExternalPrysmConfig struct {
	Title string `yaml:"-"`

	// The URL of the gRPC (REST) endpoint for the Beacon API
	HttpUrl config.Parameter `yaml:"httpUrl,omitempty"`

	// Custom proposal graffiti
	Graffiti config.Parameter `yaml:"graffiti,omitempty"`

	// Toggle for enabling doppelganger detection
	DoppelgangerDetection config.Parameter `yaml:"doppelgangerDetection,omitempty"`

	// The URL of the JSON-RPC endpoint for the Validator client
	JsonRpcUrl config.Parameter `yaml:"jsonRpcUrl,omitempty"`

	// The Docker Hub tag for Prysm's VC
	ContainerTag config.Parameter `yaml:"containerTag,omitempty"`

	// Custom command line flags for the VC
	AdditionalVcFlags config.Parameter `yaml:"additionalVcFlags,omitempty"`
}

// Configuration for an external Teku client
type ExternalTekuConfig struct {
	Title string `yaml:"-"`

	// The URL of the HTTP endpoint
	HttpUrl config.Parameter `yaml:"httpUrl,omitempty"`

	// Custom proposal graffiti
	Graffiti config.Parameter `yaml:"graffiti,omitempty"`

	// The Docker Hub tag for Teku
	ContainerTag config.Parameter `yaml:"containerTag,omitempty"`

	// Custom command line flags for the VC
	AdditionalVcFlags config.Parameter `yaml:"additionalVcFlags,omitempty"`
}

// Generates a new ExternalExecutionConfig configuration
func NewExternalExecutionConfig(cfg *RocketPoolConfig) *ExternalExecutionConfig {
	return &ExternalExecutionConfig{
		Title: "External Execution Client Settings",

		HttpUrl: config.Parameter{
			ID:                   "httpUrl",
			Name:                 "HTTP URL",
			Description:          "The URL of the HTTP RPC endpoint for your external Execution client.\nNOTE: If you are running it on the same machine as the Smartnode, addresses like `localhost` and `127.0.0.1` will not work due to Docker limitations. Enter your machine's LAN IP address instead, for example 'http://192.168.1.100:8545'.",
			Type:                 config.ParameterType_String,
			Default:              map[config.Network]interface{}{config.Network_All: ""},
			AffectsContainers:    []config.ContainerID{config.ContainerID_Api, config.ContainerID_Eth2, config.ContainerID_Node, config.ContainerID_Watchtower},
			EnvironmentVariables: []string{"EC_HTTP_ENDPOINT"},
			CanBeBlank:           false,
			OverwriteOnUpgrade:   false,
		},

		WsUrl: config.Parameter{
			ID:                   "wsUrl",
			Name:                 "Websocket URL",
			Description:          "The URL of the Websocket RPC endpoint for your external Execution client.\nNOTE: If you are running it on the same machine as the Smartnode, addresses like `localhost` and `127.0.0.1` will not work due to Docker limitations. Enter your machine's LAN IP address instead, for example 'http://192.168.1.100:8546'.",
			Type:                 config.ParameterType_String,
			Default:              map[config.Network]interface{}{config.Network_All: ""},
			AffectsContainers:    []config.ContainerID{config.ContainerID_Api, config.ContainerID_Eth2, config.ContainerID_Node, config.ContainerID_Watchtower},
			EnvironmentVariables: []string{"EC_WS_ENDPOINT"},
			CanBeBlank:           false,
			OverwriteOnUpgrade:   false,
		},
	}
}

// Generates a new ExternalLighthouseClient configuration
func NewExternalLighthouseConfig(cfg *RocketPoolConfig) *ExternalLighthouseConfig {
	return &ExternalLighthouseConfig{
		Title: "External Lighthouse Settings",

		HttpUrl: config.Parameter{
			ID:                   "httpUrl",
			Name:                 "HTTP URL",
			Description:          "The URL of the HTTP Beacon API endpoint for your external client.\nNOTE: If you are running it on the same machine as the Smartnode, addresses like `localhost` and `127.0.0.1` will not work due to Docker limitations. Enter your machine's LAN IP address instead.",
			Type:                 config.ParameterType_String,
			Default:              map[config.Network]interface{}{config.Network_All: ""},
			AffectsContainers:    []config.ContainerID{config.ContainerID_Eth1, config.ContainerID_Api, config.ContainerID_Validator, config.ContainerID_Watchtower, config.ContainerID_Node},
			EnvironmentVariables: []string{"CC_API_ENDPOINT"},
			CanBeBlank:           false,
			OverwriteOnUpgrade:   false,
		},

		Graffiti: config.Parameter{
			ID:                   GraffitiID,
			Name:                 "Custom Graffiti",
			Description:          "Add a short message to any blocks you propose, so the world can see what you have to say!\nIt has a 16 character limit.",
			Type:                 config.ParameterType_String,
			Default:              map[config.Network]interface{}{config.Network_All: defaultGraffiti},
			MaxLength:            16,
			AffectsContainers:    []config.ContainerID{config.ContainerID_Validator},
			EnvironmentVariables: []string{CustomGraffitiEnvVar},
			CanBeBlank:           true,
			OverwriteOnUpgrade:   false,
		},

		DoppelgangerDetection: config.Parameter{
			ID:                   DoppelgangerDetectionID,
			Name:                 "Enable Doppelgänger Detection",
			Description:          "If enabled, your client will *intentionally* miss 1 or 2 attestations on startup to check if validator keys are already running elsewhere. If they are, it will disable validation duties for them to prevent you from being slashed.",
			Type:                 config.ParameterType_Bool,
			Default:              map[config.Network]interface{}{config.Network_All: defaultDoppelgangerDetection},
			AffectsContainers:    []config.ContainerID{config.ContainerID_Validator},
			EnvironmentVariables: []string{"DOPPELGANGER_DETECTION"},
			CanBeBlank:           false,
			OverwriteOnUpgrade:   false,
		},

		ContainerTag: config.Parameter{
			ID:          "containerTag",
			Name:        "Container Tag",
			Description: "The tag name of the Lighthouse container you want to use from Docker Hub. This will be used for the Validator Client that Rocket Pool manages with your minipool keys.",
			Type:        config.ParameterType_String,
			Default: map[config.Network]interface{}{
				config.Network_Mainnet: getLighthouseTagProd(),
				config.Network_Prater:  getLighthouseTagTest(),
				config.Network_Devnet:  getLighthouseTagTest(),
			},
			AffectsContainers:    []config.ContainerID{config.ContainerID_Validator},
			EnvironmentVariables: []string{"VC_CONTAINER_TAG"},
			CanBeBlank:           false,
			OverwriteOnUpgrade:   true,
		},

		AdditionalVcFlags: config.Parameter{
			ID:                   "additionalVcFlags",
			Name:                 "Additional Validator Client Flags",
			Description:          "Additional custom command line flags you want to pass Lighthouse's Validator Client, to take advantage of other settings that the Smartnode's configuration doesn't cover.",
			Type:                 config.ParameterType_String,
			Default:              map[config.Network]interface{}{config.Network_All: ""},
			AffectsContainers:    []config.ContainerID{config.ContainerID_Validator},
			EnvironmentVariables: []string{"VC_ADDITIONAL_FLAGS"},
			CanBeBlank:           true,
			OverwriteOnUpgrade:   false,
		},
	}
}

// Generates a new ExternalLodestarClient configuration
func NewExternalLodestarConfig(cfg *RocketPoolConfig) *ExternalLodestarConfig {
	return &ExternalLodestarConfig{
		Title: "External Lodestar Settings",

		HttpUrl: config.Parameter{
			ID:                   "httpUrl",
			Name:                 "HTTP URL",
			Description:          "The URL of the HTTP Beacon API endpoint for your external client.\nNOTE: If you are running it on the same machine as the Smartnode, addresses like `localhost` and `127.0.0.1` will not work due to Docker limitations. Enter your machine's LAN IP address instead.",
			Type:                 config.ParameterType_String,
			Default:              map[config.Network]interface{}{config.Network_All: ""},
<<<<<<< HEAD
			AffectsContainers:    []config.ContainerID{config.ContainerID_Eth1},
=======
			AffectsContainers:    []config.ContainerID{config.ContainerID_Eth1, config.ContainerID_Api, config.ContainerID_Validator, config.ContainerID_Watchtower, config.ContainerID_Node},
>>>>>>> 0568491c
			EnvironmentVariables: []string{"CC_API_ENDPOINT"},
			CanBeBlank:           false,
			OverwriteOnUpgrade:   false,
		},

		Graffiti: config.Parameter{
			ID:                   GraffitiID,
			Name:                 "Custom Graffiti",
			Description:          "Add a short message to any blocks you propose, so the world can see what you have to say!\nIt has a 16 character limit.",
			Type:                 config.ParameterType_String,
			Default:              map[config.Network]interface{}{config.Network_All: defaultGraffiti},
			MaxLength:            16,
			AffectsContainers:    []config.ContainerID{config.ContainerID_Validator},
			EnvironmentVariables: []string{CustomGraffitiEnvVar},
			CanBeBlank:           true,
			OverwriteOnUpgrade:   false,
		},

		DoppelgangerDetection: config.Parameter{
			ID:                   DoppelgangerDetectionID,
			Name:                 "Enable Doppelgänger Detection",
			Description:          "If enabled, your client will *intentionally* miss 1 or 2 attestations on startup to check if validator keys are already running elsewhere. If they are, it will disable validation duties for them to prevent you from being slashed.",
			Type:                 config.ParameterType_Bool,
			Default:              map[config.Network]interface{}{config.Network_All: defaultDoppelgangerDetection},
			AffectsContainers:    []config.ContainerID{config.ContainerID_Validator},
			EnvironmentVariables: []string{"DOPPELGANGER_DETECTION"},
			CanBeBlank:           false,
			OverwriteOnUpgrade:   false,
		},

		ContainerTag: config.Parameter{
			ID:          "containerTag",
			Name:        "Container Tag",
			Description: "The tag name of the Lodestar container you want to use from Docker Hub. This will be used for the Validator Client that Rocket Pool manages with your minipool keys.",
			Type:        config.ParameterType_String,
			Default: map[config.Network]interface{}{
				config.Network_Mainnet: lodestarTagProd,
				config.Network_Prater:  lodestarTagTest,
				config.Network_Devnet:  lodestarTagTest,
			},
			AffectsContainers:    []config.ContainerID{config.ContainerID_Validator},
			EnvironmentVariables: []string{"VC_CONTAINER_TAG"},
			CanBeBlank:           false,
			OverwriteOnUpgrade:   true,
		},

		AdditionalVcFlags: config.Parameter{
			ID:                   "additionalVcFlags",
			Name:                 "Additional Validator Client Flags",
			Description:          "Additional custom command line flags you want to pass Lodestar's Validator Client, to take advantage of other settings that the Smartnode's configuration doesn't cover.",
			Type:                 config.ParameterType_String,
			Default:              map[config.Network]interface{}{config.Network_All: ""},
			AffectsContainers:    []config.ContainerID{config.ContainerID_Validator},
			EnvironmentVariables: []string{"VC_ADDITIONAL_FLAGS"},
			CanBeBlank:           true,
			OverwriteOnUpgrade:   false,
		},
	}
}

// Generates a new ExternalNimbusConfig configuration
func NewExternalNimbusConfig(cfg *RocketPoolConfig) *ExternalNimbusConfig {

	return &ExternalNimbusConfig{
		Title: "External Nimbus Settings",

		HttpUrl: config.Parameter{
			ID:                   "httpUrl",
			Name:                 "HTTP URL",
			Description:          "The URL of the HTTP Beacon API endpoint for your external client.\nNOTE: If you are running it on the same machine as the Smartnode, addresses like `localhost` and `127.0.0.1` will not work due to Docker limitations. Enter your machine's LAN IP address instead.",
			Type:                 config.ParameterType_String,
			Default:              map[config.Network]interface{}{config.Network_All: ""},
<<<<<<< HEAD
			AffectsContainers:    []config.ContainerID{config.ContainerID_Eth1},
=======
			AffectsContainers:    []config.ContainerID{config.ContainerID_Eth1, config.ContainerID_Api, config.ContainerID_Validator, config.ContainerID_Watchtower, config.ContainerID_Node},
>>>>>>> 0568491c
			EnvironmentVariables: []string{"CC_API_ENDPOINT"},
			CanBeBlank:           false,
			OverwriteOnUpgrade:   false,
		},

		Graffiti: config.Parameter{
			ID:                   GraffitiID,
			Name:                 "Custom Graffiti",
			Description:          "Add a short message to any blocks you propose, so the world can see what you have to say!\nIt has a 16 character limit.",
			Type:                 config.ParameterType_String,
			Default:              map[config.Network]interface{}{config.Network_All: defaultGraffiti},
			MaxLength:            16,
			AffectsContainers:    []config.ContainerID{config.ContainerID_Validator},
			EnvironmentVariables: []string{"CUSTOM_GRAFFITI"},
			CanBeBlank:           true,
			OverwriteOnUpgrade:   false,
		},

		DoppelgangerDetection: config.Parameter{
			ID:                   DoppelgangerDetectionID,
			Name:                 "Enable Doppelgänger Detection",
			Description:          "If enabled, your client will *intentionally* miss 1 or 2 attestations on startup to check if validator keys are already running elsewhere. If they are, it will disable validation duties for them to prevent you from being slashed.",
			Type:                 config.ParameterType_Bool,
			Default:              map[config.Network]interface{}{config.Network_All: defaultDoppelgangerDetection},
			AffectsContainers:    []config.ContainerID{config.ContainerID_Validator},
			EnvironmentVariables: []string{"DOPPELGANGER_DETECTION"},
			CanBeBlank:           false,
			OverwriteOnUpgrade:   false,
		},

		ContainerTag: config.Parameter{
			ID:          "containerTag",
			Name:        "Container Tag",
<<<<<<< HEAD
			Description: "The tag name of the Nimbus container you want to use from Docker Hub. This will be used for the Validator Client that Rocket Pool manages with your minipool keys.",
			Type:        config.ParameterType_String,
			Default: map[config.Network]interface{}{
				config.Network_Mainnet: nimbusTagProd,
				config.Network_Prater:  nimbusTagTest,
				config.Network_Devnet:  nimbusTagTest,
=======
			Description: "The tag name of the Nimbus validator container you want to use from Docker Hub. This will be used for the Validator Client that Rocket Pool manages with your minipool keys.",
			Type:        config.ParameterType_String,
			Default: map[config.Network]interface{}{
				config.Network_Mainnet: nimbusVcTagProd,
				config.Network_Prater:  nimbusVcTagTest,
				config.Network_Devnet:  nimbusVcTagTest,
>>>>>>> 0568491c
			},
			AffectsContainers:    []config.ContainerID{config.ContainerID_Validator},
			EnvironmentVariables: []string{"VC_CONTAINER_TAG"},
			CanBeBlank:           false,
			OverwriteOnUpgrade:   true,
		},

		AdditionalVcFlags: config.Parameter{
			ID:                   "additionalVcFlags",
			Name:                 "Additional Validator Client Flags",
			Description:          "Additional custom command line flags you want to pass Nimbus's Validator Client, to take advantage of other settings that the Smartnode's configuration doesn't cover.",
			Type:                 config.ParameterType_String,
			Default:              map[config.Network]interface{}{config.Network_All: ""},
			AffectsContainers:    []config.ContainerID{config.ContainerID_Validator},
			EnvironmentVariables: []string{"VC_ADDITIONAL_FLAGS"},
			CanBeBlank:           true,
			OverwriteOnUpgrade:   false,
		},
	}
}

// Generates a new ExternalPrysmConfig configuration
func NewExternalPrysmConfig(cfg *RocketPoolConfig) *ExternalPrysmConfig {
	return &ExternalPrysmConfig{
		Title: "External Prysm Settings",

		HttpUrl: config.Parameter{
			ID:                   "httpUrl",
			Name:                 "HTTP URL",
			Description:          "The URL of the HTTP Beacon API endpoint for your external client.\nNOTE: If you are running it on the same machine as the Smartnode, addresses like `localhost` and `127.0.0.1` will not work due to Docker limitations. Enter your machine's LAN IP address instead.",
			Type:                 config.ParameterType_String,
			Default:              map[config.Network]interface{}{config.Network_All: ""},
			AffectsContainers:    []config.ContainerID{config.ContainerID_Eth1, config.ContainerID_Api, config.ContainerID_Validator, config.ContainerID_Watchtower, config.ContainerID_Node},
			EnvironmentVariables: []string{"CC_API_ENDPOINT"},
			CanBeBlank:           false,
			OverwriteOnUpgrade:   false,
		},

		JsonRpcUrl: config.Parameter{
			ID:                   "jsonRpcUrl",
			Name:                 "gRPC URL",
			Description:          "The URL of the gRPC API endpoint for your external client. Prysm's validator client will need this in order to connect to it.\nNOTE: If you are running it on the same machine as the Smartnode, addresses like `localhost` and `127.0.0.1` will not work due to Docker limitations. Enter your machine's LAN IP address instead.",
			Type:                 config.ParameterType_String,
			Default:              map[config.Network]interface{}{config.Network_All: ""},
			AffectsContainers:    []config.ContainerID{config.ContainerID_Eth1},
			EnvironmentVariables: []string{"CC_RPC_ENDPOINT"},
			CanBeBlank:           false,
			OverwriteOnUpgrade:   false,
		},

		Graffiti: config.Parameter{
			ID:                   GraffitiID,
			Name:                 "Custom Graffiti",
			Description:          "Add a short message to any blocks you propose, so the world can see what you have to say!\nIt has a 16 character limit.",
			Type:                 config.ParameterType_String,
			Default:              map[config.Network]interface{}{config.Network_All: defaultGraffiti},
			MaxLength:            16,
			AffectsContainers:    []config.ContainerID{config.ContainerID_Validator},
			EnvironmentVariables: []string{CustomGraffitiEnvVar},
			CanBeBlank:           true,
			OverwriteOnUpgrade:   false,
		},

		DoppelgangerDetection: config.Parameter{
			ID:                   DoppelgangerDetectionID,
			Name:                 "Enable Doppelgänger Detection",
			Description:          "If enabled, your client will *intentionally* miss 1 or 2 attestations on startup to check if validator keys are already running elsewhere. If they are, it will disable validation duties for them to prevent you from being slashed.",
			Type:                 config.ParameterType_Bool,
			Default:              map[config.Network]interface{}{config.Network_All: defaultDoppelgangerDetection},
			AffectsContainers:    []config.ContainerID{config.ContainerID_Validator},
			EnvironmentVariables: []string{"DOPPELGANGER_DETECTION"},
			CanBeBlank:           false,
			OverwriteOnUpgrade:   false,
		},

		ContainerTag: config.Parameter{
			ID:          "containerTag",
			Name:        "Container Tag",
			Description: "The tag name of the Prysm validator container you want to use from Docker Hub. This will be used for the Validator Client that Rocket Pool manages with your minipool keys.",
			Type:        config.ParameterType_String,
			Default: map[config.Network]interface{}{
				config.Network_Mainnet: getPrysmVcProdTag(),
				config.Network_Prater:  getPrysmVcTestTag(),
				config.Network_Devnet:  getPrysmVcTestTag(),
			},
			AffectsContainers:    []config.ContainerID{config.ContainerID_Validator},
			EnvironmentVariables: []string{"VC_CONTAINER_TAG"},
			CanBeBlank:           false,
			OverwriteOnUpgrade:   true,
		},

		AdditionalVcFlags: config.Parameter{
			ID:                   "additionalVcFlags",
			Name:                 "Additional Validator Client Flags",
			Description:          "Additional custom command line flags you want to pass Prysm's Validator Client, to take advantage of other settings that the Smartnode's configuration doesn't cover.",
			Type:                 config.ParameterType_String,
			Default:              map[config.Network]interface{}{config.Network_All: ""},
			AffectsContainers:    []config.ContainerID{config.ContainerID_Validator},
			EnvironmentVariables: []string{"VC_ADDITIONAL_FLAGS"},
			CanBeBlank:           true,
			OverwriteOnUpgrade:   false,
		},
	}
}

// Generates a new ExternalTekuClient configuration
func NewExternalTekuConfig(cfg *RocketPoolConfig) *ExternalTekuConfig {
	return &ExternalTekuConfig{
		Title: "External Teku Settings",

		HttpUrl: config.Parameter{
			ID:                   "httpUrl",
			Name:                 "HTTP URL",
			Description:          "The URL of the HTTP Beacon API endpoint for your external client.\nNOTE: If you are running it on the same machine as the Smartnode, addresses like `localhost` and `127.0.0.1` will not work due to Docker limitations. Enter your machine's LAN IP address instead.",
			Type:                 config.ParameterType_String,
			Default:              map[config.Network]interface{}{config.Network_All: ""},
			AffectsContainers:    []config.ContainerID{config.ContainerID_Eth1, config.ContainerID_Api, config.ContainerID_Validator, config.ContainerID_Watchtower, config.ContainerID_Node},
			EnvironmentVariables: []string{"CC_API_ENDPOINT"},
			CanBeBlank:           false,
			OverwriteOnUpgrade:   false,
		},

		Graffiti: config.Parameter{
			ID:                   GraffitiID,
			Name:                 "Custom Graffiti",
			Description:          "Add a short message to any blocks you propose, so the world can see what you have to say!\nIt has a 16 character limit.",
			Type:                 config.ParameterType_String,
			Default:              map[config.Network]interface{}{config.Network_All: defaultGraffiti},
			MaxLength:            16,
			AffectsContainers:    []config.ContainerID{config.ContainerID_Validator},
			EnvironmentVariables: []string{CustomGraffitiEnvVar},
			CanBeBlank:           true,
			OverwriteOnUpgrade:   false,
		},

		ContainerTag: config.Parameter{
			ID:                   "containerTag",
			Name:                 "Container Tag",
			Description:          "The tag name of the Teku container you want to use from Docker Hub. This will be used for the Validator Client that Rocket Pool manages with your minipool keys.",
			Type:                 config.ParameterType_String,
			Default:              map[config.Network]interface{}{config.Network_All: tekuTag},
			AffectsContainers:    []config.ContainerID{config.ContainerID_Validator},
			EnvironmentVariables: []string{"VC_CONTAINER_TAG"},
			CanBeBlank:           false,
			OverwriteOnUpgrade:   true,
		},

		AdditionalVcFlags: config.Parameter{
			ID:                   "additionalVcFlags",
			Name:                 "Additional Validator Client Flags",
			Description:          "Additional custom command line flags you want to pass Teku's Validator Client, to take advantage of other settings that the Smartnode's configuration doesn't cover.",
			Type:                 config.ParameterType_String,
			Default:              map[config.Network]interface{}{config.Network_All: ""},
			AffectsContainers:    []config.ContainerID{config.ContainerID_Validator},
			EnvironmentVariables: []string{"VC_ADDITIONAL_FLAGS"},
			CanBeBlank:           true,
			OverwriteOnUpgrade:   false,
		},
	}
}

// Get the parameters for this config
func (cfg *ExternalExecutionConfig) GetParameters() []*config.Parameter {
	return []*config.Parameter{
		&cfg.HttpUrl,
		&cfg.WsUrl,
	}
}

// Get the parameters for this config
func (cfg *ExternalLighthouseConfig) GetParameters() []*config.Parameter {
	return []*config.Parameter{
		&cfg.HttpUrl,
		&cfg.Graffiti,
		&cfg.DoppelgangerDetection,
		&cfg.ContainerTag,
		&cfg.AdditionalVcFlags,
	}
}

// Get the parameters for this config
func (cfg *ExternalNimbusConfig) GetParameters() []*config.Parameter {
	return []*config.Parameter{
		&cfg.HttpUrl,
		&cfg.Graffiti,
		&cfg.DoppelgangerDetection,
		&cfg.ContainerTag,
		&cfg.AdditionalVcFlags,
	}
}

// Get the parameters for this config
func (cfg *ExternalLodestarConfig) GetParameters() []*config.Parameter {
	return []*config.Parameter{
		&cfg.HttpUrl,
		&cfg.Graffiti,
		&cfg.DoppelgangerDetection,
		&cfg.ContainerTag,
		&cfg.AdditionalVcFlags,
	}
}

// Get the parameters for this config
func (cfg *ExternalPrysmConfig) GetParameters() []*config.Parameter {
	return []*config.Parameter{
		&cfg.HttpUrl,
		&cfg.JsonRpcUrl,
		&cfg.Graffiti,
		&cfg.DoppelgangerDetection,
		&cfg.ContainerTag,
		&cfg.AdditionalVcFlags,
	}
}

// Get the parameters for this config
func (cfg *ExternalTekuConfig) GetParameters() []*config.Parameter {
	return []*config.Parameter{
		&cfg.HttpUrl,
		&cfg.Graffiti,
		&cfg.ContainerTag,
		&cfg.AdditionalVcFlags,
	}
}

// Get the Docker container name of the validator client
func (cfg *ExternalLighthouseConfig) GetValidatorImage() string {
	return cfg.ContainerTag.Value.(string)
}

// Get the Docker container name of the validator client
func (cfg *ExternalLodestarConfig) GetValidatorImage() string {
	return cfg.ContainerTag.Value.(string)
}

// Get the Docker container name of the validator client
func (cfg *ExternalNimbusConfig) GetValidatorImage() string {
	return cfg.ContainerTag.Value.(string)
}

// Get the Docker container name of the validator client
func (cfg *ExternalPrysmConfig) GetValidatorImage() string {
	return cfg.ContainerTag.Value.(string)
}

// Get the Docker container name of the validator client
func (cfg *ExternalTekuConfig) GetValidatorImage() string {
	return cfg.ContainerTag.Value.(string)
}

// Get the API url from the config
func (cfg *ExternalLighthouseConfig) GetApiUrl() string {
	return cfg.HttpUrl.Value.(string)
}

// Get the API url from the config
func (cfg *ExternalNimbusConfig) GetApiUrl() string {
	return cfg.HttpUrl.Value.(string)
}

// Get the API url from the config
func (cfg *ExternalLodestarConfig) GetApiUrl() string {
	return cfg.HttpUrl.Value.(string)
}

// Get the API url from the config
func (cfg *ExternalPrysmConfig) GetApiUrl() string {
	return cfg.HttpUrl.Value.(string)
}

// Get the API url from the config
func (cfg *ExternalTekuConfig) GetApiUrl() string {
	return cfg.HttpUrl.Value.(string)
}

// Get the name of the client
func (cfg *ExternalLighthouseConfig) GetName() string {
	return "Lighthouse"
}

// Get the name of the client
func (cfg *ExternalNimbusConfig) GetName() string {
	return "Nimbus"
}

// Get the name of the client
func (cfg *ExternalLodestarConfig) GetName() string {
	return "Lodestar"
}

// Get the name of the client
func (cfg *ExternalPrysmConfig) GetName() string {
	return "Prysm"
}

// Get the name of the client
func (cfg *ExternalTekuConfig) GetName() string {
	return "Teku"
}

// The the title for the config
func (cfg *ExternalExecutionConfig) GetConfigTitle() string {
	return cfg.Title
}

// The the title for the config
func (cfg *ExternalLighthouseConfig) GetConfigTitle() string {
	return cfg.Title
}

// The the title for the config
func (cfg *ExternalLodestarConfig) GetConfigTitle() string {
	return cfg.Title
}

// The the title for the config
func (cfg *ExternalNimbusConfig) GetConfigTitle() string {
	return cfg.Title
}

// The the title for the config
func (cfg *ExternalPrysmConfig) GetConfigTitle() string {
	return cfg.Title
}

// The the title for the config
func (cfg *ExternalTekuConfig) GetConfigTitle() string {
	return cfg.Title
}<|MERGE_RESOLUTION|>--- conflicted
+++ resolved
@@ -229,11 +229,7 @@
 			Description:          "The URL of the HTTP Beacon API endpoint for your external client.\nNOTE: If you are running it on the same machine as the Smartnode, addresses like `localhost` and `127.0.0.1` will not work due to Docker limitations. Enter your machine's LAN IP address instead.",
 			Type:                 config.ParameterType_String,
 			Default:              map[config.Network]interface{}{config.Network_All: ""},
-<<<<<<< HEAD
-			AffectsContainers:    []config.ContainerID{config.ContainerID_Eth1},
-=======
 			AffectsContainers:    []config.ContainerID{config.ContainerID_Eth1, config.ContainerID_Api, config.ContainerID_Validator, config.ContainerID_Watchtower, config.ContainerID_Node},
->>>>>>> 0568491c
 			EnvironmentVariables: []string{"CC_API_ENDPOINT"},
 			CanBeBlank:           false,
 			OverwriteOnUpgrade:   false,
@@ -306,11 +302,7 @@
 			Description:          "The URL of the HTTP Beacon API endpoint for your external client.\nNOTE: If you are running it on the same machine as the Smartnode, addresses like `localhost` and `127.0.0.1` will not work due to Docker limitations. Enter your machine's LAN IP address instead.",
 			Type:                 config.ParameterType_String,
 			Default:              map[config.Network]interface{}{config.Network_All: ""},
-<<<<<<< HEAD
-			AffectsContainers:    []config.ContainerID{config.ContainerID_Eth1},
-=======
 			AffectsContainers:    []config.ContainerID{config.ContainerID_Eth1, config.ContainerID_Api, config.ContainerID_Validator, config.ContainerID_Watchtower, config.ContainerID_Node},
->>>>>>> 0568491c
 			EnvironmentVariables: []string{"CC_API_ENDPOINT"},
 			CanBeBlank:           false,
 			OverwriteOnUpgrade:   false,
@@ -344,21 +336,12 @@
 		ContainerTag: config.Parameter{
 			ID:          "containerTag",
 			Name:        "Container Tag",
-<<<<<<< HEAD
-			Description: "The tag name of the Nimbus container you want to use from Docker Hub. This will be used for the Validator Client that Rocket Pool manages with your minipool keys.",
-			Type:        config.ParameterType_String,
-			Default: map[config.Network]interface{}{
-				config.Network_Mainnet: nimbusTagProd,
-				config.Network_Prater:  nimbusTagTest,
-				config.Network_Devnet:  nimbusTagTest,
-=======
 			Description: "The tag name of the Nimbus validator container you want to use from Docker Hub. This will be used for the Validator Client that Rocket Pool manages with your minipool keys.",
 			Type:        config.ParameterType_String,
 			Default: map[config.Network]interface{}{
 				config.Network_Mainnet: nimbusVcTagProd,
 				config.Network_Prater:  nimbusVcTagTest,
 				config.Network_Devnet:  nimbusVcTagTest,
->>>>>>> 0568491c
 			},
 			AffectsContainers:    []config.ContainerID{config.ContainerID_Validator},
 			EnvironmentVariables: []string{"VC_CONTAINER_TAG"},
