--- conflicted
+++ resolved
@@ -2,16 +2,11 @@
 
 import "github.com/pbnjay/memory"
 
-<<<<<<< HEAD
 const (
-	tekuTag                  string = "consensys/teku:22.5.1"
-	defaultTekuMaxPeers      uint16 = 74
+	tekuTag                  string = "consensys/teku:22.5.2"
+	defaultTekuMaxPeers      uint16 = 100
 	TekuFeeRecipientFilename string = "rp-fee-recipients.json"
 )
-=======
-const tekuTag string = "consensys/teku:22.5.2"
-const defaultTekuMaxPeers uint16 = 100
->>>>>>> 1bf17bb0
 
 // Configuration for Teku
 type TekuConfig struct {
