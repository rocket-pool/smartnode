package config

import (
	"fmt"
	"path/filepath"
	"strings"

	"github.com/ethereum/go-ethereum/common"
	"github.com/rocket-pool/smartnode/shared"
	"github.com/rocket-pool/smartnode/shared/types/config"
)

// Constants
const (
	smartnodeTag                       string = "rocketpool/smartnode:v" + shared.RocketPoolVersion
	pruneProvisionerTag                string = "rocketpool/eth1-prune-provision:v0.0.1"
	ecMigratorTag                      string = "rocketpool/ec-migrator:v1.0.0"
	NetworkID                          string = "network"
	ProjectNameID                      string = "projectName"
	SnapshotID                         string = "rocketpool-dao.eth"
	RewardsTreeFilenameFormat          string = "rp-rewards-%s-%d.json"
	MinipoolPerformanceFilenameFormat  string = "rp-minipool-performance-%s-%d.json"
	RewardsTreeIpfsExtension           string = ".zst"
	RewardsTreesFolder                 string = "rewards-trees"
	DaemonDataPath                     string = "/.rocketpool/data"
	WatchtowerFolder                   string = "watchtower"
	WatchtowerStateFile                string = "state.yml"
	RegenerateRewardsTreeRequestSuffix string = ".request"
	RegenerateRewardsTreeRequestFormat string = "%d" + RegenerateRewardsTreeRequestSuffix
	PrimaryRewardsFileUrl              string = "https://%s.ipfs.dweb.link/%s"
	SecondaryRewardsFileUrl            string = "https://ipfs.io/ipfs/%s/%s"
	GithubRewardsFileUrl               string = "https://github.com/rocket-pool/rewards-trees/raw/main/%s/%s"
	FeeRecipientFilename               string = "rp-fee-recipient.txt"
	NativeFeeRecipientFilename         string = "rp-fee-recipient-env.txt"
)

// Defaults
const (
	defaultProjectName       string = "rocketpool"
	WatchtowerMaxFeeDefault  uint64 = 200
	WatchtowerPrioFeeDefault uint64 = 3
)

// Configuration for the Smartnode
type SmartnodeConfig struct {
	Title string `yaml:"-"`

	// The parent config
	parent *RocketPoolConfig

	////////////////////////////
	// User-editable settings //
	////////////////////////////

	// Docker container prefix
	ProjectName config.Parameter `yaml:"projectName,omitempty"`

	// The path of the data folder where everything is stored
	DataPath config.Parameter `yaml:"dataPath,omitempty"`

	// The path of the watchtower's persistent state storage
	WatchtowerStatePath config.Parameter `yaml:"watchtowerStatePath"`

	// Which network we're on
	Network config.Parameter `yaml:"network,omitempty"`

	// Manual max fee override
	ManualMaxFee config.Parameter `yaml:"manualMaxFee,omitempty"`

	// Manual priority fee override
	PriorityFee config.Parameter `yaml:"priorityFee,omitempty"`

	// Threshold for automatic transactions
	AutoTxGasThreshold config.Parameter `yaml:"minipoolStakeGasThreshold,omitempty"`

	// The amount of ETH in a minipool's balance before auto-distribute kicks in
	DistributeThreshold config.Parameter `yaml:"distributeThreshold,omitempty"`

	// Mode for acquiring Merkle rewards trees
	RewardsTreeMode config.Parameter `yaml:"rewardsTreeMode,omitempty"`

	// URL for an EC with archive mode, for manual rewards tree generation
	ArchiveECUrl config.Parameter `yaml:"archiveEcUrl,omitempty"`

	// Token for Oracle DAO members to use when uploading Merkle trees to Web3.Storage
	Web3StorageApiToken config.Parameter `yaml:"web3StorageApiToken,omitempty"`

	// Manual override for the watchtower's max fee
	WatchtowerMaxFeeOverride config.Parameter `yaml:"watchtowerMaxFeeOverride,omitempty"`

	// Manual override for the watchtower's priority fee
	WatchtowerPrioFeeOverride config.Parameter `yaml:"watchtowerPrioFeeOverride,omitempty"`

<<<<<<< HEAD
	// The epoch to start using the new fee distributor share calculation
	NewFeeDistributorCalcEpoch config.Parameter `yaml:"newFeeDistributorCalcEpoch,omitempty"`

	// The path of the records folder where snapshots of rolling record info is stored during a rewards interval
	RecordsPath config.Parameter `yaml:"recordsPath,omitempty"`
=======
	// The epoch to switch over to TWAP for RPL price reporting
	RplTwapEpoch config.Parameter `yaml:"rplTwapEpoch,omitempty"`

	// The epoch to start using the new network balance calculation implementation
	BalancesModernizationEpoch config.Parameter `yaml:"balancesModernizationEpoch,omitempty"`
>>>>>>> 59b1a45f

	///////////////////////////
	// Non-editable settings //
	///////////////////////////

	// The URL to provide the user so they can follow pending transactions
	txWatchUrl map[config.Network]string `yaml:"-"`

	// The URL to use for staking rETH
	stakeUrl map[config.Network]string `yaml:"-"`

	// The map of networks to execution chain IDs
	chainID map[config.Network]uint `yaml:"-"`

	// The contract address of RocketStorage
	storageAddress map[config.Network]string `yaml:"-"`

	// The contract address of the 1inch oracle
	oneInchOracleAddress map[config.Network]string `yaml:"-"`

	// The contract address of the RPL token
	rplTokenAddress map[config.Network]string `yaml:"-"`

	// The contract address of the RPL faucet
	rplFaucetAddress map[config.Network]string `yaml:"-"`

	// The contract address for Snapshot delegation
	snapshotDelegationAddress map[config.Network]string `yaml:"-"`

	// The Snapshot API domain
	snapshotApiDomain map[config.Network]string `yaml:"-"`

	// The contract address of rETH
	rethAddress map[config.Network]string `yaml:"-"`

	// The contract address of rocketRewardsPool from v1.0.0
	v1_0_0_RewardsPoolAddress map[config.Network]string `yaml:"-"`

	// The contract address of rocketClaimNode from v1.0.0
	v1_0_0_ClaimNodeAddress map[config.Network]string `yaml:"-"`

	// The contract address of rocketClaimTrustedNode from v1.0.0
	v1_0_0_ClaimTrustedNodeAddress map[config.Network]string `yaml:"-"`

	// The contract address of rocketMinipoolManager from v1.0.0
	v1_0_0_MinipoolManagerAddress map[config.Network]string `yaml:"-"`

	// The contract address of rocketNetworkPrices from v1.1.0
	v1_1_0_NetworkPricesAddress map[config.Network]string `yaml:"-"`

	// The contract address of rocketNodeStaking from v1.1.0
	v1_1_0_NodeStakingAddress map[config.Network]string `yaml:"-"`

	// The contract address of rocketNodeDeposit from v1.1.0
	v1_1_0_NodeDepositAddress map[config.Network]string `yaml:"-"`

	// The contract address of rocketMinipoolQueue from v1.1.0
	v1_1_0_MinipoolQueueAddress map[config.Network]string `yaml:"-"`

	// The contract address of rocketMinipoolFactory from v1.1.0
	v1_1_0_MinipoolFactoryAddress map[config.Network]string `yaml:"-"`

	// Addresses for RocketRewardsPool that have been upgraded during development
	previousRewardsPoolAddresses map[config.Network][]common.Address `yaml:"-"`

	// The RocketOvmPriceMessenger Optimism address for each network
	optimismPriceMessengerAddress map[config.Network]string `yaml:"-"`

	// The RocketPolygonPriceMessenger Polygon address for each network
	polygonPriceMessengerAddress map[config.Network]string `yaml:"-"`

	// The RocketArbitumPriceMessenger Arbitrum address for each network
	arbitrumPriceMessengerAddress map[config.Network]string `yaml:"-"`

	// The RocketZkSyncPriceMessenger zkSyncEra address for each network
	zkSyncEraPriceMessengerAddress map[config.Network]string `yaml:"-"`

	// The UniswapV3 pool address for each network (used for RPL price TWAP info)
	rplTwapPoolAddress map[config.Network]string `yaml:"-"`

	// The multicall contract address
	multicallAddress map[config.Network]string `yaml:"-"`

	// The BalanceChecker contract address
	balancebatcherAddress map[config.Network]string `yaml:"-"`

	// The FlashBots Protect RPC endpoint
	flashbotsProtectUrl map[config.Network]string `yaml:"-"`
}

// Generates a new Smartnode configuration
func NewSmartnodeConfig(cfg *RocketPoolConfig) *SmartnodeConfig {

	return &SmartnodeConfig{
		Title:  "Smartnode Settings",
		parent: cfg,

		ProjectName: config.Parameter{
			ID:                   ProjectNameID,
			Name:                 "Project Name",
			Description:          "This is the prefix that will be attached to all of the Docker containers managed by the Smartnode.",
			Type:                 config.ParameterType_String,
			Default:              map[config.Network]interface{}{config.Network_All: defaultProjectName},
			AffectsContainers:    []config.ContainerID{config.ContainerID_Api, config.ContainerID_Node, config.ContainerID_Watchtower, config.ContainerID_Eth1, config.ContainerID_Eth2, config.ContainerID_Validator, config.ContainerID_Grafana, config.ContainerID_Prometheus, config.ContainerID_Exporter},
			EnvironmentVariables: []string{"COMPOSE_PROJECT_NAME"},
			CanBeBlank:           false,
			OverwriteOnUpgrade:   false,
		},

		DataPath: config.Parameter{
			ID:                   "dataPath",
			Name:                 "Data Path",
			Description:          "The absolute path of the `data` folder that contains your node wallet's encrypted file, the password for your node wallet, and all of the validator keys for your minipools. You may use environment variables in this string.",
			Type:                 config.ParameterType_String,
			Default:              map[config.Network]interface{}{config.Network_All: getDefaultDataDir(cfg)},
			AffectsContainers:    []config.ContainerID{config.ContainerID_Api, config.ContainerID_Node, config.ContainerID_Watchtower, config.ContainerID_Validator},
			EnvironmentVariables: []string{"ROCKETPOOL_DATA_FOLDER"},
			CanBeBlank:           false,
			OverwriteOnUpgrade:   false,
		},

		WatchtowerStatePath: config.Parameter{
			ID:                   "watchtowerPath",
			Name:                 "Watchtower Path",
			Description:          "The absolute path of the watchtower state folder that contains persistent state that is used by the watchtower process on trusted nodes. **Only relevant for trusted nodes.**",
			Type:                 config.ParameterType_String,
			Default:              map[config.Network]interface{}{config.Network_All: "$HOME/.rocketpool/watchtower"},
			AffectsContainers:    []config.ContainerID{config.ContainerID_Watchtower},
			EnvironmentVariables: []string{"ROCKETPOOL_WATCHTOWER_FOLDER"},
			CanBeBlank:           false,
			OverwriteOnUpgrade:   false,
		},

		Network: config.Parameter{
			ID:                   NetworkID,
			Name:                 "Network",
			Description:          "The Ethereum network you want to use - select Prater Testnet to practice with fake ETH, or Mainnet to stake on the real network using real ETH.",
			Type:                 config.ParameterType_Choice,
			Default:              map[config.Network]interface{}{config.Network_All: config.Network_Mainnet},
			AffectsContainers:    []config.ContainerID{config.ContainerID_Api, config.ContainerID_Node, config.ContainerID_Watchtower, config.ContainerID_Eth1, config.ContainerID_Eth2, config.ContainerID_Validator},
			EnvironmentVariables: []string{"NETWORK"},
			CanBeBlank:           false,
			OverwriteOnUpgrade:   false,
			Options:              getNetworkOptions(),
		},

		ManualMaxFee: config.Parameter{
			ID:                   "manualMaxFee",
			Name:                 "Manual Max Fee",
			Description:          "Set this if you want all of the Smartnode's transactions to use this specific max fee value (in gwei), which is the most you'd be willing to pay (*including the priority fee*).\n\nA value of 0 will show you the current suggested max fee based on the current network conditions and let you specify it each time you do a transaction.\n\nAny other value will ignore the recommended max fee and explicitly use this value instead.\n\nThis applies to automated transactions (such as claiming RPL and staking minipools) as well.",
			Type:                 config.ParameterType_Float,
			Default:              map[config.Network]interface{}{config.Network_All: float64(0)},
			AffectsContainers:    []config.ContainerID{config.ContainerID_Node, config.ContainerID_Watchtower},
			EnvironmentVariables: []string{},
			CanBeBlank:           false,
			OverwriteOnUpgrade:   false,
		},

		PriorityFee: config.Parameter{
			ID:                   "priorityFee",
			Name:                 "Priority Fee",
			Description:          "The default value for the priority fee (in gwei) for all of your transactions. This describes how much you're willing to pay *above the network's current base fee* - the higher this is, the more ETH you give to the validators for including your transaction, which generally means it will be included in a block faster (as long as your max fee is sufficiently high to cover the current network conditions).\n\nMust be larger than 0.",
			Type:                 config.ParameterType_Float,
			Default:              map[config.Network]interface{}{config.Network_All: float64(2)},
			AffectsContainers:    []config.ContainerID{config.ContainerID_Node, config.ContainerID_Watchtower},
			EnvironmentVariables: []string{},
			CanBeBlank:           false,
			OverwriteOnUpgrade:   false,
		},

		AutoTxGasThreshold: config.Parameter{
			ID:   "minipoolStakeGasThreshold",
			Name: "Automatic TX Gas Threshold",
			Description: "Occasionally, the Smartnode will attempt to perform some automatic transactions (such as the second `stake` transaction to finish launching a minipool or the `reduce bond` transaction to convert a 16-ETH minipool to an 8-ETH one). During these, your node will use the `Rapid` suggestion from the gas estimator as its max fee.\n\nThis threshold is a limit (in gwei) you can put on that suggestion; your node will not `stake` the new minipool until the suggestion is below this limit.\n\n" +
				"A value of 0 will disable non-essential automatic transactions (such as minipool balance distribution and bond reduction), but essential transactions (such as minipool staking and solo migration promotion) will not be disabled.\n\n" +
				"NOTE: the node will ignore this limit and automatically execute transactions at whatever the suggested fee happens to be once too much time has passed since those transactions were first eligible. You may end up paying more than you wanted to if you set this too low!",
			Type:                 config.ParameterType_Float,
			Default:              map[config.Network]interface{}{config.Network_All: float64(150)},
			AffectsContainers:    []config.ContainerID{config.ContainerID_Node},
			EnvironmentVariables: []string{},
			CanBeBlank:           false,
			OverwriteOnUpgrade:   false,
		},

		DistributeThreshold: config.Parameter{
			ID:                   "distributeThreshold",
			Name:                 "Auto-Distribute Threshold",
			Description:          "The Smartnode will regularly check the balance of each of your minipools on the Execution Layer (**not** the Beacon Chain).\nIf any of them have a balance greater than this threshold (in ETH), the Smartnode will automatically distribute the balance. This will send your share of the balance to your withdrawal address.\n\nMust be less than 8 ETH.\n\nSet this to 0 to disable automatic distributes.\n[orange]WARNING: if you disable automatic distribution, you **must** ensure you distribute your minipool's balance before it reaches 8 ETH or you will no longer be able to distribute your rewards until you exit the minipool!",
			Type:                 config.ParameterType_Float,
			Default:              map[config.Network]interface{}{config.Network_All: float64(1)},
			AffectsContainers:    []config.ContainerID{config.ContainerID_Node},
			EnvironmentVariables: []string{},
			CanBeBlank:           false,
			OverwriteOnUpgrade:   false,
		},

		RewardsTreeMode: config.Parameter{
			ID:                   "rewardsTreeMode",
			Name:                 "Rewards Tree Mode",
			Description:          "Select how you want to acquire the Merkle Tree files for each rewards interval.",
			Type:                 config.ParameterType_Choice,
			Default:              map[config.Network]interface{}{config.Network_All: config.RewardsMode_Download},
			AffectsContainers:    []config.ContainerID{config.ContainerID_Node, config.ContainerID_Watchtower},
			EnvironmentVariables: []string{},
			CanBeBlank:           false,
			OverwriteOnUpgrade:   false,
			Options: []config.ParameterOption{{
				Name:        "Download",
				Description: "Automatically download the Merkle Tree rewards files that were published by the Oracle DAO after a rewards checkpoint.",
				Value:       config.RewardsMode_Download,
			}, {
				Name:        "Generate",
				Description: "Use your node to automatically generate the Merkle Tree rewards file once a checkpoint has passed. This option lets you build and verify the file that the Oracle DAO created if you prefer not to trust it and want to generate the tree yourself.\n\n[orange]WARNING: Generating the tree can take a *very long time* if many node operators are opted into the Smoothing Pool, which could impact your attestation performance!",
				Value:       config.RewardsMode_Generate,
			}},
		},

		ArchiveECUrl: config.Parameter{
			ID:                   "archiveECUrl",
			Name:                 "Archive-Mode EC URL",
			Description:          "[orange]**For manual Merkle rewards tree generation only.**[white]\n\nGenerating the Merkle rewards tree files for past rewards intervals typically requires an Execution client with Archive mode enabled, which is usually disabled on your primary and fallback Execution clients to save disk space.\nIf you want to generate your own rewards tree files for intervals from a long time ago, you may enter the URL of an Execution client with Archive access here.\n\nFor a free light client with Archive access, you may use https://www.alchemy.com/supernode.",
			Type:                 config.ParameterType_String,
			Default:              map[config.Network]interface{}{config.Network_All: ""},
			AffectsContainers:    []config.ContainerID{config.ContainerID_Watchtower},
			EnvironmentVariables: []string{},
			CanBeBlank:           true,
			OverwriteOnUpgrade:   false,
		},

		Web3StorageApiToken: config.Parameter{
			ID:                   "web3StorageApiToken",
			Name:                 "Web3.Storage API Token",
			Description:          "[orange]**For Oracle DAO members only.**\n\n[white]The API token for your https://web3.storage/ account. This is required in order for you to upload Merkle rewards trees to Web3.Storage at each rewards interval.",
			Type:                 config.ParameterType_String,
			Default:              map[config.Network]interface{}{config.Network_All: ""},
			AffectsContainers:    []config.ContainerID{config.ContainerID_Watchtower},
			EnvironmentVariables: []string{},
			CanBeBlank:           true,
			OverwriteOnUpgrade:   false,
		},

		WatchtowerMaxFeeOverride: config.Parameter{
			ID:                   "watchtowerMaxFeeOverride",
			Name:                 "Watchtower Max Fee Override",
			Description:          fmt.Sprintf("[orange]**For Oracle DAO members only.**\n\n[white]Use this to override the max fee (in gwei) for watchtower transactions. Note that if you set it below %d, the setting will be ignored; it can only be used to set the max fee higher than %d during times of extreme network stress.", WatchtowerMaxFeeDefault, WatchtowerMaxFeeDefault),
			Type:                 config.ParameterType_Float,
			Default:              map[config.Network]interface{}{config.Network_All: float64(WatchtowerMaxFeeDefault)},
			AffectsContainers:    []config.ContainerID{config.ContainerID_Watchtower},
			EnvironmentVariables: []string{},
			CanBeBlank:           false,
			OverwriteOnUpgrade:   true,
		},

		WatchtowerPrioFeeOverride: config.Parameter{
			ID:                   "watchtowerPrioFeeOverride",
			Name:                 "Watchtower Priority Fee Override",
			Description:          fmt.Sprintf("[orange]**For Oracle DAO members only.**\n\n[white]Use this to override the priority fee (in gwei) for watchtower transactions. Note that if you set it below %d, the setting will be ignored; it can only be used to set the priority fee higher than %d during times of extreme network stress.", WatchtowerPrioFeeDefault, WatchtowerPrioFeeDefault),
			Type:                 config.ParameterType_Float,
			Default:              map[config.Network]interface{}{config.Network_All: float64(WatchtowerPrioFeeDefault)},
			AffectsContainers:    []config.ContainerID{config.ContainerID_Watchtower},
			EnvironmentVariables: []string{},
			CanBeBlank:           false,
			OverwriteOnUpgrade:   true,
		},

<<<<<<< HEAD
		NewFeeDistributorCalcEpoch: config.Parameter{
			ID:          "newFeeDistributorCalcEpoch",
			Name:        "New Fee Distributor Calculation Epoch",
			Description: "[orange]**For Oracle DAO members only.**\n\n[white]The epoch to switch from the old fee distributor share calculation method to the new one.",
			Type:        config.ParameterType_Uint,
			Default: map[config.Network]interface{}{
				config.Network_Mainnet: uint64(204900),
				config.Network_Prater:  uint64(177900),
				config.Network_Devnet:  uint64(177900),
=======
		RplTwapEpoch: config.Parameter{
			ID:          "rplTwapEpoch",
			Name:        "RPL TWAP Epoch",
			Description: "[orange]**For Oracle DAO members only.**\n\n[white]The epoch to switch from spot prices to TWAP for RPL price submission.",
			Type:        config.ParameterType_Uint,
			Default: map[config.Network]interface{}{
				config.Network_Mainnet: uint64(193414),
				config.Network_Prater:  uint64(162094),
				config.Network_Devnet:  uint64(162094),
>>>>>>> 59b1a45f
			},
			AffectsContainers:    []config.ContainerID{config.ContainerID_Watchtower},
			EnvironmentVariables: []string{},
			CanBeBlank:           false,
			OverwriteOnUpgrade:   true,
		},

<<<<<<< HEAD
		RecordsPath: config.Parameter{
			ID:                   "recordsPath",
			Name:                 "Records Path",
			Description:          "[orange]**For Oracle DAO members only.**\n\n[white]The path of the folder to store rolling record checkpoints in during a rewards interval.",
			Type:                 config.ParameterType_String,
			Default:              map[config.Network]interface{}{config.Network_All: getDefaultRecordsDir(cfg)},
			AffectsContainers:    []config.ContainerID{config.ContainerID_Watchtower},
			EnvironmentVariables: []string{},
			CanBeBlank:           false,
			OverwriteOnUpgrade:   false,
=======
		BalancesModernizationEpoch: config.Parameter{
			ID:          "balancesModernizationEpoch",
			Name:        "Balances Modernization Epoch",
			Description: "[orange]**For Oracle DAO members only.**\n\n[white]The epoch to switch from the old network balance calculation method to the new one.",
			Type:        config.ParameterType_Uint,
			Default: map[config.Network]interface{}{
				config.Network_Mainnet: uint64(194089),
				config.Network_Prater:  uint64(162094),
				config.Network_Devnet:  uint64(162094),
			},
			AffectsContainers:    []config.ContainerID{config.ContainerID_Watchtower},
			EnvironmentVariables: []string{},
			CanBeBlank:           false,
			OverwriteOnUpgrade:   true,
>>>>>>> 59b1a45f
		},

		txWatchUrl: map[config.Network]string{
			config.Network_Mainnet: "https://etherscan.io/tx",
			config.Network_Prater:  "https://goerli.etherscan.io/tx",
			config.Network_Devnet:  "https://goerli.etherscan.io/tx",
		},

		stakeUrl: map[config.Network]string{
			config.Network_Mainnet: "https://stake.rocketpool.net",
			config.Network_Prater:  "https://testnet.rocketpool.net",
			config.Network_Devnet:  "TBD",
		},

		chainID: map[config.Network]uint{
			config.Network_Mainnet: 1, // Mainnet
			config.Network_Prater:  5, // Goerli
			config.Network_Devnet:  5, // Also goerli
		},

		storageAddress: map[config.Network]string{
			config.Network_Mainnet: "0x1d8f8f00cfa6758d7bE78336684788Fb0ee0Fa46",
			config.Network_Prater:  "0xd8Cd47263414aFEca62d6e2a3917d6600abDceB3",
			config.Network_Devnet:  "0x6A18E47f8CcB453Dd0894AC003f74BEE7e47A368",
		},

		oneInchOracleAddress: map[config.Network]string{
			config.Network_Mainnet: "0x07D91f5fb9Bf7798734C3f606dB065549F6893bb",
			config.Network_Prater:  "0x4eDC966Df24264C9C817295a0753804EcC46Dd22",
			config.Network_Devnet:  "0x4eDC966Df24264C9C817295a0753804EcC46Dd22",
		},

		rplTokenAddress: map[config.Network]string{
			config.Network_Mainnet: "0xD33526068D116cE69F19A9ee46F0bd304F21A51f",
			config.Network_Prater:  "0x5e932688e81a182e3de211db6544f98b8e4f89c7",
			config.Network_Devnet:  "0x09b6aEF57B580f5CB46746BA59ed312Ba80E8Ad4",
		},

		rplFaucetAddress: map[config.Network]string{
			config.Network_Mainnet: "",
			config.Network_Prater:  "0x95D6b8E2106E3B30a72fC87e2B56ce15E37853F9",
			config.Network_Devnet:  "0x218a718A1B23B13737E2F566Dd45730E8DAD451b",
		},

		rethAddress: map[config.Network]string{
			config.Network_Mainnet: "0xae78736Cd615f374D3085123A210448E74Fc6393",
			config.Network_Prater:  "0x178E141a0E3b34152f73Ff610437A7bf9B83267A",
			config.Network_Devnet:  "0x2DF914425da6d0067EF1775AfDBDd7B24fc8100E",
		},

		v1_0_0_RewardsPoolAddress: map[config.Network]string{
			config.Network_Mainnet: "0xA3a18348e6E2d3897B6f2671bb8c120e36554802",
			config.Network_Prater:  "0xf9aE18eB0CE4930Bc3d7d1A5E33e4286d4FB0f8B",
			config.Network_Devnet:  "0x4A1b5Ab9F6C36E7168dE5F994172028Ca8554e02",
		},

		v1_0_0_ClaimNodeAddress: map[config.Network]string{
			config.Network_Mainnet: "0x899336A2a86053705E65dB61f52C686dcFaeF548",
			config.Network_Prater:  "0xc05b7A2a03A6d2736d1D0ebf4d4a0aFE2cc32cE1",
			config.Network_Devnet:  "",
		},

		v1_0_0_ClaimTrustedNodeAddress: map[config.Network]string{
			config.Network_Mainnet: "0x6af730deB0463b432433318dC8002C0A4e9315e8",
			config.Network_Prater:  "0x730982F4439E5AC30292333ff7d0C478907f2219",
			config.Network_Devnet:  "",
		},

		v1_0_0_MinipoolManagerAddress: map[config.Network]string{
			config.Network_Mainnet: "0x6293B8abC1F36aFB22406Be5f96D893072A8cF3a",
			config.Network_Prater:  "0xB815a94430f08dD2ab61143cE1D5739Ac81D3C6d",
			config.Network_Devnet:  "",
		},

		v1_1_0_NetworkPricesAddress: map[config.Network]string{
			config.Network_Mainnet: "0xd3f500F550F46e504A4D2153127B47e007e11166",
			config.Network_Prater:  "0x12f96dC173a806D18d71fAFe3C1BA2149c3E3Dc6",
			config.Network_Devnet:  "",
		},

		v1_1_0_NodeStakingAddress: map[config.Network]string{
			config.Network_Mainnet: "0xA73ec45Fe405B5BFCdC0bF4cbc9014Bb32a01cd2",
			config.Network_Prater:  "0xA73ec45Fe405B5BFCdC0bF4cbc9014Bb32a01cd2",
			config.Network_Devnet:  "",
		},

		v1_1_0_NodeDepositAddress: map[config.Network]string{
			config.Network_Mainnet: "0x1Cc9cF5586522c6F483E84A19c3C2B0B6d027bF0",
			config.Network_Prater:  "0x1Cc9cF5586522c6F483E84A19c3C2B0B6d027bF0",
			config.Network_Devnet:  "",
		},

		v1_1_0_MinipoolQueueAddress: map[config.Network]string{
			config.Network_Mainnet: "0x5870dA524635D1310Dc0e6F256Ce331012C9C19E",
			config.Network_Prater:  "0xEF5EF45bf1CC08D5694f87F8c4023f00CCCB7237",
			config.Network_Devnet:  "",
		},

		v1_1_0_MinipoolFactoryAddress: map[config.Network]string{
			config.Network_Mainnet: "0x54705f80D7C51Fcffd9C659ce3f3C9a7dCCf5788",
			config.Network_Prater:  "0x54705f80D7C51Fcffd9C659ce3f3C9a7dCCf5788",
			config.Network_Devnet:  "",
		},

		snapshotDelegationAddress: map[config.Network]string{
			config.Network_Mainnet: "0x469788fE6E9E9681C6ebF3bF78e7Fd26Fc015446",
			config.Network_Prater:  "0xD0897D68Cd66A710dDCecDe30F7557972181BEDc",
			config.Network_Devnet:  "",
		},

		snapshotApiDomain: map[config.Network]string{
			config.Network_Mainnet: "hub.snapshot.org",
			config.Network_Prater:  "testnet.snapshot.org",
			config.Network_Devnet:  "",
		},

		previousRewardsPoolAddresses: map[config.Network][]common.Address{
			config.Network_Mainnet: {
				common.HexToAddress("0x594Fb75D3dc2DFa0150Ad03F99F97817747dd4E1"),
			},
			config.Network_Prater: {
				common.HexToAddress("0x594Fb75D3dc2DFa0150Ad03F99F97817747dd4E1"),
				common.HexToAddress("0x6e91E3416acf3d015358eeAAF247a0674F6c306f"),
			},
			config.Network_Devnet: {},
		},

		optimismPriceMessengerAddress: map[config.Network]string{
			config.Network_Mainnet: "0xdddcf2c25d50ec22e67218e873d46938650d03a7",
			config.Network_Prater:  "0x87E2deCE7d0A080D579f63cbcD7e1629BEcd7E7d",
			config.Network_Devnet:  "",
		},

		polygonPriceMessengerAddress: map[config.Network]string{
			config.Network_Mainnet: "0xb1029Ac2Be4e08516697093e2AFeC435057f3511",
			config.Network_Prater:  "0x6D736da1dC2562DBeA9998385A0A27d8c2B2793e",
			config.Network_Devnet:  "0x6D736da1dC2562DBeA9998385A0A27d8c2B2793e",
		},

		arbitrumPriceMessengerAddress: map[config.Network]string{
			config.Network_Mainnet: "0x05330300f829AD3fC8f33838BC88CFC4093baD53",
			config.Network_Prater:  "0x2b52479F6ea009907e46fc43e91064D1b92Fdc86",
			config.Network_Devnet:  "0x2b52479F6ea009907e46fc43e91064D1b92Fdc86",
		},

		zkSyncEraPriceMessengerAddress: map[config.Network]string{
			config.Network_Mainnet: "0x6cf6CB29754aEBf88AF12089224429bD68b0b8c8",
			config.Network_Prater:  "0x3Fd49431bD05875AeD449Bc8C07352942A7fBA75",
			config.Network_Devnet:  "0x3Fd49431bD05875AeD449Bc8C07352942A7fBA75",
		},

		rplTwapPoolAddress: map[config.Network]string{
			config.Network_Mainnet: "0xe42318ea3b998e8355a3da364eb9d48ec725eb45",
			config.Network_Prater:  "0x5cE71E603B138F7e65029Cc1918C0566ed0dBD4B",
			config.Network_Devnet:  "0x5cE71E603B138F7e65029Cc1918C0566ed0dBD4B",
		},

		multicallAddress: map[config.Network]string{
			config.Network_Mainnet: "0x5BA1e12693Dc8F9c48aAD8770482f4739bEeD696",
			config.Network_Prater:  "0x5BA1e12693Dc8F9c48aAD8770482f4739bEeD696",
			config.Network_Devnet:  "0x5BA1e12693Dc8F9c48aAD8770482f4739bEeD696",
		},

		balancebatcherAddress: map[config.Network]string{
			config.Network_Mainnet: "0xb1f8e55c7f64d203c1400b9d8555d050f94adf39",
			config.Network_Prater:  "0x9788C4E93f9002a7ad8e72633b11E8d1ecd51f9b",
			config.Network_Devnet:  "0x9788C4E93f9002a7ad8e72633b11E8d1ecd51f9b",
		},

		flashbotsProtectUrl: map[config.Network]string{
			config.Network_Mainnet: "https://rpc.flashbots.net/",
			config.Network_Prater:  "https://rpc-goerli.flashbots.net/",
			config.Network_Devnet:  "https://rpc-goerli.flashbots.net/",
		},
	}

}

// Get the parameters for this config
func (cfg *SmartnodeConfig) GetParameters() []*config.Parameter {
	return []*config.Parameter{
		&cfg.Network,
		&cfg.ProjectName,
		&cfg.DataPath,
		&cfg.ManualMaxFee,
		&cfg.PriorityFee,
		&cfg.AutoTxGasThreshold,
		&cfg.DistributeThreshold,
		&cfg.RewardsTreeMode,
		&cfg.ArchiveECUrl,
		&cfg.Web3StorageApiToken,
		&cfg.WatchtowerMaxFeeOverride,
		&cfg.WatchtowerPrioFeeOverride,
<<<<<<< HEAD
		&cfg.NewFeeDistributorCalcEpoch,
		&cfg.RecordsPath,
=======
		&cfg.RplTwapEpoch,
		&cfg.BalancesModernizationEpoch,
>>>>>>> 59b1a45f
	}
}

// Getters for the non-editable parameters

func (cfg *SmartnodeConfig) GetTxWatchUrl() string {
	return cfg.txWatchUrl[cfg.Network.Value.(config.Network)]
}

func (cfg *SmartnodeConfig) GetStakeUrl() string {
	return cfg.stakeUrl[cfg.Network.Value.(config.Network)]
}

func (cfg *SmartnodeConfig) GetChainID() uint {
	return cfg.chainID[cfg.Network.Value.(config.Network)]
}

func (cfg *SmartnodeConfig) GetWalletPath() string {
	if cfg.parent.IsNativeMode {
		return filepath.Join(cfg.DataPath.Value.(string), "wallet")
	}

	return filepath.Join(DaemonDataPath, "wallet")
}

func (cfg *SmartnodeConfig) GetPasswordPath() string {
	if cfg.parent.IsNativeMode {
		return filepath.Join(cfg.DataPath.Value.(string), "password")
	}

	return filepath.Join(DaemonDataPath, "password")
}

func (cfg *SmartnodeConfig) GetValidatorKeychainPath() string {
	if cfg.parent.IsNativeMode {
		return filepath.Join(cfg.DataPath.Value.(string), "validators")
	}

	return filepath.Join(DaemonDataPath, "validators")
}

func (cfg *SmartnodeConfig) GetRecordsPath() string {
	if cfg.parent.IsNativeMode {
		return filepath.Join(cfg.DataPath.Value.(string), "records")
	}

	return filepath.Join(DaemonDataPath, "records")
}

func (cfg *SmartnodeConfig) GetWalletPathInCLI() string {
	return filepath.Join(cfg.DataPath.Value.(string), "wallet")
}

func (cfg *SmartnodeConfig) GetPasswordPathInCLI() string {
	return filepath.Join(cfg.DataPath.Value.(string), "password")
}

func (cfg *SmartnodeConfig) GetValidatorKeychainPathInCLI() string {
	return filepath.Join(cfg.DataPath.Value.(string), "validators")
}

func (config *SmartnodeConfig) GetWatchtowerStatePath() string {
	if config.parent.IsNativeMode {
		return filepath.Join(config.DataPath.Value.(string), WatchtowerFolder, "state.yml")
	}

	return filepath.Join(DaemonDataPath, WatchtowerFolder, "state.yml")
}

func (cfg *SmartnodeConfig) GetCustomKeyPath() string {
	if cfg.parent.IsNativeMode {
		return filepath.Join(cfg.DataPath.Value.(string), "custom-keys")
	}

	return filepath.Join(DaemonDataPath, "custom-keys")
}

func (cfg *SmartnodeConfig) GetCustomKeyPasswordFilePath() string {
	if cfg.parent.IsNativeMode {
		return filepath.Join(cfg.DataPath.Value.(string), "custom-key-passwords")
	}

	return filepath.Join(DaemonDataPath, "custom-key-passwords")
}

func (cfg *SmartnodeConfig) GetStorageAddress() string {
	return cfg.storageAddress[cfg.Network.Value.(config.Network)]
}

func (cfg *SmartnodeConfig) GetOneInchOracleAddress() string {
	return cfg.oneInchOracleAddress[cfg.Network.Value.(config.Network)]
}

func (cfg *SmartnodeConfig) GetRplTokenAddress() string {
	return cfg.rplTokenAddress[cfg.Network.Value.(config.Network)]
}

func (cfg *SmartnodeConfig) GetRplFaucetAddress() string {
	return cfg.rplFaucetAddress[cfg.Network.Value.(config.Network)]
}

func (cfg *SmartnodeConfig) GetSnapshotDelegationAddress() string {
	return cfg.snapshotDelegationAddress[cfg.Network.Value.(config.Network)]
}

func (cfg *SmartnodeConfig) GetSmartnodeContainerTag() string {
	return smartnodeTag
}

func (config *SmartnodeConfig) GetPruneProvisionerContainerTag() string {
	return pruneProvisionerTag
}

func (cfg *SmartnodeConfig) GetEcMigratorContainerTag() string {
	return ecMigratorTag
}

func (cfg *SmartnodeConfig) GetSnapshotApiDomain() string {
	return cfg.snapshotApiDomain[cfg.Network.Value.(config.Network)]
}

func (cfg *SmartnodeConfig) GetVotingSnapshotID() [32]byte {
	// So the contract wants a Keccak'd hash of the voting ID, but Snapshot's service wants ASCII so it can display the ID in plain text; we have to do this to make it play nicely with Snapshot
	buffer := [32]byte{}
	idBytes := []byte(SnapshotID)
	copy(buffer[0:], idBytes)
	return buffer
}

func (config *SmartnodeConfig) GetSnapshotID() string {
	return SnapshotID
}

// The the title for the config
func (cfg *SmartnodeConfig) GetConfigTitle() string {
	return cfg.Title
}

func (cfg *SmartnodeConfig) GetRethAddress() common.Address {
	return common.HexToAddress(cfg.rethAddress[cfg.Network.Value.(config.Network)])
}

func getDefaultDataDir(config *RocketPoolConfig) string {
	return filepath.Join(config.RocketPoolDirectory, "data")
}

func getDefaultRecordsDir(config *RocketPoolConfig) string {
	return filepath.Join(getDefaultDataDir(config), "records")
}

func (cfg *SmartnodeConfig) GetRewardsTreePath(interval uint64, daemon bool) string {
	if daemon && !cfg.parent.IsNativeMode {
		return filepath.Join(DaemonDataPath, RewardsTreesFolder, fmt.Sprintf(RewardsTreeFilenameFormat, string(cfg.Network.Value.(config.Network)), interval))
	}

	return filepath.Join(cfg.DataPath.Value.(string), RewardsTreesFolder, fmt.Sprintf(RewardsTreeFilenameFormat, string(cfg.Network.Value.(config.Network)), interval))
}

func (cfg *SmartnodeConfig) GetMinipoolPerformancePath(interval uint64, daemon bool) string {
	if daemon && !cfg.parent.IsNativeMode {
		return filepath.Join(DaemonDataPath, RewardsTreesFolder, fmt.Sprintf(MinipoolPerformanceFilenameFormat, string(cfg.Network.Value.(config.Network)), interval))
	}

	return filepath.Join(cfg.DataPath.Value.(string), RewardsTreesFolder, fmt.Sprintf(MinipoolPerformanceFilenameFormat, string(cfg.Network.Value.(config.Network)), interval))
}

func (cfg *SmartnodeConfig) GetRegenerateRewardsTreeRequestPath(interval uint64, daemon bool) string {
	if daemon && !cfg.parent.IsNativeMode {
		return filepath.Join(DaemonDataPath, WatchtowerFolder, fmt.Sprintf(RegenerateRewardsTreeRequestFormat, interval))
	}

	return filepath.Join(cfg.DataPath.Value.(string), WatchtowerFolder, fmt.Sprintf(RegenerateRewardsTreeRequestFormat, interval))
}

func (cfg *SmartnodeConfig) GetWatchtowerFolder(daemon bool) string {
	if daemon && !cfg.parent.IsNativeMode {
		return filepath.Join(DaemonDataPath, WatchtowerFolder)
	}

	return filepath.Join(cfg.DataPath.Value.(string), WatchtowerFolder)
}

func (cfg *SmartnodeConfig) GetFeeRecipientFilePath() string {
	if !cfg.parent.IsNativeMode {
		return filepath.Join(DaemonDataPath, "validators", FeeRecipientFilename)
	}

	return filepath.Join(cfg.DataPath.Value.(string), "validators", NativeFeeRecipientFilename)
}

func (cfg *SmartnodeConfig) GetV100RewardsPoolAddress() common.Address {
	return common.HexToAddress(cfg.v1_0_0_RewardsPoolAddress[cfg.Network.Value.(config.Network)])
}

func (cfg *SmartnodeConfig) GetV100ClaimNodeAddress() common.Address {
	return common.HexToAddress(cfg.v1_0_0_ClaimNodeAddress[cfg.Network.Value.(config.Network)])
}

func (cfg *SmartnodeConfig) GetV100ClaimTrustedNodeAddress() common.Address {
	return common.HexToAddress(cfg.v1_0_0_ClaimTrustedNodeAddress[cfg.Network.Value.(config.Network)])
}

func (cfg *SmartnodeConfig) GetV100MinipoolManagerAddress() common.Address {
	return common.HexToAddress(cfg.v1_0_0_MinipoolManagerAddress[cfg.Network.Value.(config.Network)])
}

func (cfg *SmartnodeConfig) GetV110NetworkPricesAddress() common.Address {
	return common.HexToAddress(cfg.v1_1_0_NetworkPricesAddress[cfg.Network.Value.(config.Network)])
}

func (cfg *SmartnodeConfig) GetV110NodeStakingAddress() common.Address {
	return common.HexToAddress(cfg.v1_1_0_NodeStakingAddress[cfg.Network.Value.(config.Network)])
}

func (cfg *SmartnodeConfig) GetV110NodeDepositAddress() common.Address {
	return common.HexToAddress(cfg.v1_1_0_NodeDepositAddress[cfg.Network.Value.(config.Network)])
}

func (cfg *SmartnodeConfig) GetV110MinipoolQueueAddress() common.Address {
	return common.HexToAddress(cfg.v1_1_0_MinipoolQueueAddress[cfg.Network.Value.(config.Network)])
}

func (cfg *SmartnodeConfig) GetV110MinipoolFactoryAddress() common.Address {
	return common.HexToAddress(cfg.v1_1_0_MinipoolFactoryAddress[cfg.Network.Value.(config.Network)])
}

func (cfg *SmartnodeConfig) GetPreviousRewardsPoolAddresses() []common.Address {
	return cfg.previousRewardsPoolAddresses[cfg.Network.Value.(config.Network)]
}

func (cfg *SmartnodeConfig) GetOptimismMessengerAddress() string {
	return cfg.optimismPriceMessengerAddress[cfg.Network.Value.(config.Network)]
}

func (cfg *SmartnodeConfig) GetPolygonMessengerAddress() string {
	return cfg.polygonPriceMessengerAddress[cfg.Network.Value.(config.Network)]
}

func (cfg *SmartnodeConfig) GetArbitrumMessengerAddress() string {
	return cfg.arbitrumPriceMessengerAddress[cfg.Network.Value.(config.Network)]
}

func (cfg *SmartnodeConfig) GetZkSyncEraMessengerAddress() string {
	return cfg.zkSyncEraPriceMessengerAddress[cfg.Network.Value.(config.Network)]
}

func (cfg *SmartnodeConfig) GetRplTwapPoolAddress() string {
	return cfg.rplTwapPoolAddress[cfg.Network.Value.(config.Network)]
}

func (cfg *SmartnodeConfig) GetMulticallAddress() string {
	return cfg.multicallAddress[cfg.Network.Value.(config.Network)]
}

func (cfg *SmartnodeConfig) GetBalanceBatcherAddress() string {
	return cfg.balancebatcherAddress[cfg.Network.Value.(config.Network)]
}

func (cfg *SmartnodeConfig) GetFlashbotsProtectUrl() string {
	return cfg.flashbotsProtectUrl[cfg.Network.Value.(config.Network)]
}

func getNetworkOptions() []config.ParameterOption {
	options := []config.ParameterOption{
		{
			Name:        "Ethereum Mainnet",
			Description: "This is the real Ethereum main network, using real ETH and real RPL to make real validators.",
			Value:       config.Network_Mainnet,
		}, {
			Name:        "Prater Testnet",
			Description: "This is the Prater test network, using free fake ETH and free fake RPL to make fake validators.\nUse this if you want to practice running the Smartnode in a free, safe environment before moving to Mainnet.",
			Value:       config.Network_Prater,
		},
	}

	if strings.HasSuffix(shared.RocketPoolVersion, "-dev") {
		options = append(options, config.ParameterOption{
			Name:        "Devnet",
			Description: "This is a development network used by Rocket Pool engineers to test new features and contract upgrades before they are promoted to Prater for staging. You should not use this network unless invited to do so by the developers.",
			Value:       config.Network_Devnet,
		})
	}

	return options
}<|MERGE_RESOLUTION|>--- conflicted
+++ resolved
@@ -91,19 +91,14 @@
 	// Manual override for the watchtower's priority fee
 	WatchtowerPrioFeeOverride config.Parameter `yaml:"watchtowerPrioFeeOverride,omitempty"`
 
-<<<<<<< HEAD
-	// The epoch to start using the new fee distributor share calculation
-	NewFeeDistributorCalcEpoch config.Parameter `yaml:"newFeeDistributorCalcEpoch,omitempty"`
+	// The epoch to switch over to TWAP for RPL price reporting
+	RplTwapEpoch config.Parameter `yaml:"rplTwapEpoch,omitempty"`
+
+	// The epoch to start using the new network balance calculation implementation
+	BalancesModernizationEpoch config.Parameter `yaml:"balancesModernizationEpoch,omitempty"`
 
 	// The path of the records folder where snapshots of rolling record info is stored during a rewards interval
 	RecordsPath config.Parameter `yaml:"recordsPath,omitempty"`
-=======
-	// The epoch to switch over to TWAP for RPL price reporting
-	RplTwapEpoch config.Parameter `yaml:"rplTwapEpoch,omitempty"`
-
-	// The epoch to start using the new network balance calculation implementation
-	BalancesModernizationEpoch config.Parameter `yaml:"balancesModernizationEpoch,omitempty"`
->>>>>>> 59b1a45f
 
 	///////////////////////////
 	// Non-editable settings //
@@ -369,17 +364,6 @@
 			OverwriteOnUpgrade:   true,
 		},
 
-<<<<<<< HEAD
-		NewFeeDistributorCalcEpoch: config.Parameter{
-			ID:          "newFeeDistributorCalcEpoch",
-			Name:        "New Fee Distributor Calculation Epoch",
-			Description: "[orange]**For Oracle DAO members only.**\n\n[white]The epoch to switch from the old fee distributor share calculation method to the new one.",
-			Type:        config.ParameterType_Uint,
-			Default: map[config.Network]interface{}{
-				config.Network_Mainnet: uint64(204900),
-				config.Network_Prater:  uint64(177900),
-				config.Network_Devnet:  uint64(177900),
-=======
 		RplTwapEpoch: config.Parameter{
 			ID:          "rplTwapEpoch",
 			Name:        "RPL TWAP Epoch",
@@ -389,7 +373,6 @@
 				config.Network_Mainnet: uint64(193414),
 				config.Network_Prater:  uint64(162094),
 				config.Network_Devnet:  uint64(162094),
->>>>>>> 59b1a45f
 			},
 			AffectsContainers:    []config.ContainerID{config.ContainerID_Watchtower},
 			EnvironmentVariables: []string{},
@@ -397,18 +380,6 @@
 			OverwriteOnUpgrade:   true,
 		},
 
-<<<<<<< HEAD
-		RecordsPath: config.Parameter{
-			ID:                   "recordsPath",
-			Name:                 "Records Path",
-			Description:          "[orange]**For Oracle DAO members only.**\n\n[white]The path of the folder to store rolling record checkpoints in during a rewards interval.",
-			Type:                 config.ParameterType_String,
-			Default:              map[config.Network]interface{}{config.Network_All: getDefaultRecordsDir(cfg)},
-			AffectsContainers:    []config.ContainerID{config.ContainerID_Watchtower},
-			EnvironmentVariables: []string{},
-			CanBeBlank:           false,
-			OverwriteOnUpgrade:   false,
-=======
 		BalancesModernizationEpoch: config.Parameter{
 			ID:          "balancesModernizationEpoch",
 			Name:        "Balances Modernization Epoch",
@@ -423,7 +394,18 @@
 			EnvironmentVariables: []string{},
 			CanBeBlank:           false,
 			OverwriteOnUpgrade:   true,
->>>>>>> 59b1a45f
+		},
+
+		RecordsPath: config.Parameter{
+			ID:                   "recordsPath",
+			Name:                 "Records Path",
+			Description:          "[orange]**For Oracle DAO members only.**\n\n[white]The path of the folder to store rolling record checkpoints in during a rewards interval.",
+			Type:                 config.ParameterType_String,
+			Default:              map[config.Network]interface{}{config.Network_All: getDefaultRecordsDir(cfg)},
+			AffectsContainers:    []config.ContainerID{config.ContainerID_Watchtower},
+			EnvironmentVariables: []string{},
+			CanBeBlank:           false,
+			OverwriteOnUpgrade:   false,
 		},
 
 		txWatchUrl: map[config.Network]string{
@@ -617,13 +599,9 @@
 		&cfg.Web3StorageApiToken,
 		&cfg.WatchtowerMaxFeeOverride,
 		&cfg.WatchtowerPrioFeeOverride,
-<<<<<<< HEAD
-		&cfg.NewFeeDistributorCalcEpoch,
-		&cfg.RecordsPath,
-=======
 		&cfg.RplTwapEpoch,
 		&cfg.BalancesModernizationEpoch,
->>>>>>> 59b1a45f
+		&cfg.RecordsPath,
 	}
 }
 
