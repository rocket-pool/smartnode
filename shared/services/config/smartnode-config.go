package config

import (
	"fmt"
	"path/filepath"
	"strings"

	"github.com/ethereum/go-ethereum/common"
	"github.com/rocket-pool/smartnode/shared"
	"github.com/rocket-pool/smartnode/shared/types/config"
)

// Constants
const (
	smartnodeTag                       string = "rocketpool/smartnode:v" + shared.RocketPoolVersion
	pruneProvisionerTag                string = "rocketpool/eth1-prune-provision:v0.0.1"
	ecMigratorTag                      string = "rocketpool/ec-migrator:v1.0.0"
	NetworkID                          string = "network"
	ProjectNameID                      string = "projectName"
	SnapshotID                         string = "rocketpool-dao.eth"
	RewardsTreeFilenameFormat          string = "rp-rewards-%s-%d.json"
	MinipoolPerformanceFilenameFormat  string = "rp-minipool-performance-%s-%d.json"
	RewardsTreesFolder                 string = "rewards-trees"
	DaemonDataPath                     string = "/.rocketpool/data"
	WatchtowerFolder                   string = "watchtower"
	WatchtowerStateFile                string = "state.yml"
	RegenerateRewardsTreeRequestSuffix string = ".request"
	RegenerateRewardsTreeRequestFormat string = "%d" + RegenerateRewardsTreeRequestSuffix
	PrimaryRewardsFileUrl              string = "https://%s.ipfs.dweb.link/%s"
	SecondaryRewardsFileUrl            string = "https://ipfs.io/ipfs/%s/%s"
	GithubRewardsFileUrl               string = "https://github.com/rocket-pool/rewards-trees/raw/main/%s/%s"
	FeeRecipientFilename               string = "rp-fee-recipient.txt"
	NativeFeeRecipientFilename         string = "rp-fee-recipient-env.txt"
)

// Defaults
const (
	defaultProjectName       string = "rocketpool"
	WatchtowerMaxFeeDefault  uint64 = 200
	WatchtowerPrioFeeDefault uint64 = 3
)

// Configuration for the Smartnode
type SmartnodeConfig struct {
	Title string `yaml:"-"`

	// The parent config
	parent *RocketPoolConfig

	////////////////////////////
	// User-editable settings //
	////////////////////////////

	// Docker container prefix
	ProjectName config.Parameter `yaml:"projectName,omitempty"`

	// The path of the data folder where everything is stored
	DataPath config.Parameter `yaml:"dataPath,omitempty"`

	// The path of the watchtower's persistent state storage
	WatchtowerStatePath config.Parameter `yaml:"watchtowerStatePath"`

	// Which network we're on
	Network config.Parameter `yaml:"network,omitempty"`

	// Manual max fee override
	ManualMaxFee config.Parameter `yaml:"manualMaxFee,omitempty"`

	// Manual priority fee override
	PriorityFee config.Parameter `yaml:"priorityFee,omitempty"`

	// Threshold for automatic transactions
	AutoTxGasThreshold config.Parameter `yaml:"minipoolStakeGasThreshold,omitempty"`

	// The amount of ETH in a minipool's balance before auto-distribute kicks in
	DistributeThreshold config.Parameter `yaml:"distributeThreshold,omitempty"`

	// Mode for acquiring Merkle rewards trees
	RewardsTreeMode config.Parameter `yaml:"rewardsTreeMode,omitempty"`

	// Custom URL to download a rewards tree
	RewardsTreeCustomUrl config.Parameter `yaml:"rewardsTreeCustomUrl,omitempty"`

	// URL for an EC with archive mode, for manual rewards tree generation
	ArchiveECUrl config.Parameter `yaml:"archiveEcUrl,omitempty"`

	// Manual override for the watchtower's max fee
	WatchtowerMaxFeeOverride config.Parameter `yaml:"watchtowerMaxFeeOverride,omitempty"`

	// Manual override for the watchtower's priority fee
	WatchtowerPrioFeeOverride config.Parameter `yaml:"watchtowerPrioFeeOverride,omitempty"`

	// The toggle for rolling records
	UseRollingRecords config.Parameter `yaml:"useRollingRecords,omitempty"`

	// The rolling record checkpoint interval
	RecordCheckpointInterval config.Parameter `yaml:"recordCheckpointInterval,omitempty"`

	// The checkpoint retention limit
	CheckpointRetentionLimit config.Parameter `yaml:"checkpointRetentionLimit,omitempty"`

	// The path of the records folder where snapshots of rolling record info is stored during a rewards interval
	RecordsPath config.Parameter `yaml:"recordsPath,omitempty"`

	///////////////////////////
	// Non-editable settings //
	///////////////////////////

	// The URL to provide the user so they can follow pending transactions
	txWatchUrl map[config.Network]string `yaml:"-"`

	// The URL to use for staking rETH
	stakeUrl map[config.Network]string `yaml:"-"`

	// The map of networks to execution chain IDs
	chainID map[config.Network]uint `yaml:"-"`

	// The contract address of RocketStorage
	storageAddress map[config.Network]string `yaml:"-"`

	// The contract address of the RPL token
	rplTokenAddress map[config.Network]string `yaml:"-"`

	// The contract address of the RPL faucet
	rplFaucetAddress map[config.Network]string `yaml:"-"`

	// The contract address for Snapshot delegation
	snapshotDelegationAddress map[config.Network]string `yaml:"-"`

	// The Snapshot API domain
	snapshotApiDomain map[config.Network]string `yaml:"-"`

	// The contract address of rETH
	rethAddress map[config.Network]string `yaml:"-"`

	// The contract address of rocketRewardsPool from v1.0.0
	v1_0_0_RewardsPoolAddress map[config.Network]string `yaml:"-"`

	// The contract address of rocketClaimNode from v1.0.0
	v1_0_0_ClaimNodeAddress map[config.Network]string `yaml:"-"`

	// The contract address of rocketClaimTrustedNode from v1.0.0
	v1_0_0_ClaimTrustedNodeAddress map[config.Network]string `yaml:"-"`

	// The contract address of rocketMinipoolManager from v1.0.0
	v1_0_0_MinipoolManagerAddress map[config.Network]string `yaml:"-"`

	// The contract address of rocketNetworkPrices from v1.1.0
	v1_1_0_NetworkPricesAddress map[config.Network]string `yaml:"-"`

	// The contract address of rocketNodeStaking from v1.1.0
	v1_1_0_NodeStakingAddress map[config.Network]string `yaml:"-"`

	// The contract address of rocketNodeDeposit from v1.1.0
	v1_1_0_NodeDepositAddress map[config.Network]string `yaml:"-"`

	// The contract address of rocketMinipoolQueue from v1.1.0
	v1_1_0_MinipoolQueueAddress map[config.Network]string `yaml:"-"`

	// The contract address of rocketMinipoolFactory from v1.1.0
	v1_1_0_MinipoolFactoryAddress map[config.Network]string `yaml:"-"`

	// Addresses for RocketRewardsPool that have been upgraded during development
	previousRewardsPoolAddresses map[config.Network][]common.Address `yaml:"-"`

	// The RocketOvmPriceMessenger Optimism address for each network
	optimismPriceMessengerAddress map[config.Network]string `yaml:"-"`

	// The RocketPolygonPriceMessenger Polygon address for each network
	polygonPriceMessengerAddress map[config.Network]string `yaml:"-"`

	// The RocketArbitumPriceMessenger Arbitrum address for each network
	arbitrumPriceMessengerAddress map[config.Network]string `yaml:"-"`

	// The RocketZkSyncPriceMessenger zkSyncEra address for each network
	zkSyncEraPriceMessengerAddress map[config.Network]string `yaml:"-"`

	// The RocketBasePriceMessenger Base address for each network
	basePriceMessengerAddress map[config.Network]string `yaml:"-"`

	// The RocketScrollPriceMessenger Scroll address for each network
	scrollPriceMessengerAddress map[config.Network]string `yaml:"-"`

	// The Scroll L2 message fee estimator address for each network
	scrollFeeEstimatorAddress map[config.Network]string `yaml:"-"`

	// The UniswapV3 pool address for each network (used for RPL price TWAP info)
	rplTwapPoolAddress map[config.Network]string `yaml:"-"`

	// The multicall contract address
	multicallAddress map[config.Network]string `yaml:"-"`

	// The BalanceChecker contract address
	balancebatcherAddress map[config.Network]string `yaml:"-"`

	// The FlashBots Protect RPC endpoint
	flashbotsProtectUrl map[config.Network]string `yaml:"-"`
}

// Generates a new Smartnode configuration
func NewSmartnodeConfig(cfg *RocketPoolConfig) *SmartnodeConfig {

	return &SmartnodeConfig{
		Title:  "Smartnode Settings",
		parent: cfg,

		ProjectName: config.Parameter{
			ID:                 ProjectNameID,
			Name:               "Project Name",
			Description:        "This is the prefix that will be attached to all of the Docker containers managed by the Smartnode.",
			Type:               config.ParameterType_String,
			Default:            map[config.Network]interface{}{config.Network_All: defaultProjectName},
			AffectsContainers:  []config.ContainerID{config.ContainerID_Api, config.ContainerID_Node, config.ContainerID_Watchtower, config.ContainerID_Eth1, config.ContainerID_Eth2, config.ContainerID_Validator, config.ContainerID_Grafana, config.ContainerID_Prometheus, config.ContainerID_Exporter},
			CanBeBlank:         false,
			OverwriteOnUpgrade: false,
		},

		DataPath: config.Parameter{
			ID:                 "dataPath",
			Name:               "Data Path",
			Description:        "The absolute path of the `data` folder that contains your node wallet's encrypted file, the password for your node wallet, and all of the validator keys for your minipools. You may use environment variables in this string.",
			Type:               config.ParameterType_String,
			Default:            map[config.Network]interface{}{config.Network_All: getDefaultDataDir(cfg)},
			AffectsContainers:  []config.ContainerID{config.ContainerID_Api, config.ContainerID_Node, config.ContainerID_Watchtower, config.ContainerID_Validator},
			CanBeBlank:         false,
			OverwriteOnUpgrade: false,
		},

		WatchtowerStatePath: config.Parameter{
			ID:                 "watchtowerPath",
			Name:               "Watchtower Path",
			Description:        "The absolute path of the watchtower state folder that contains persistent state that is used by the watchtower process on trusted nodes. **Only relevant for trusted nodes.**",
			Type:               config.ParameterType_String,
			Default:            map[config.Network]interface{}{config.Network_All: "$HOME/.rocketpool/watchtower"},
			AffectsContainers:  []config.ContainerID{config.ContainerID_Watchtower},
			CanBeBlank:         false,
			OverwriteOnUpgrade: false,
		},

		Network: config.Parameter{
			ID:                 NetworkID,
			Name:               "Network",
			Description:        "The Ethereum network you want to use - select Prater Testnet or Holesky Testnet to practice with fake ETH, or Mainnet to stake on the real network using real ETH.",
			Type:               config.ParameterType_Choice,
			Default:            map[config.Network]interface{}{config.Network_All: config.Network_Mainnet},
			AffectsContainers:  []config.ContainerID{config.ContainerID_Api, config.ContainerID_Node, config.ContainerID_Watchtower, config.ContainerID_Eth1, config.ContainerID_Eth2, config.ContainerID_Validator},
			CanBeBlank:         false,
			OverwriteOnUpgrade: false,
			Options:            getNetworkOptions(),
		},

		ManualMaxFee: config.Parameter{
			ID:                 "manualMaxFee",
			Name:               "Manual Max Fee",
			Description:        "Set this if you want all of the Smartnode's transactions to use this specific max fee value (in gwei), which is the most you'd be willing to pay (*including the priority fee*).\n\nA value of 0 will show you the current suggested max fee based on the current network conditions and let you specify it each time you do a transaction.\n\nAny other value will ignore the recommended max fee and explicitly use this value instead.\n\nThis applies to automated transactions (such as claiming RPL and staking minipools) as well.",
			Type:               config.ParameterType_Float,
			Default:            map[config.Network]interface{}{config.Network_All: float64(0)},
			AffectsContainers:  []config.ContainerID{config.ContainerID_Node, config.ContainerID_Watchtower},
			CanBeBlank:         false,
			OverwriteOnUpgrade: false,
		},

		PriorityFee: config.Parameter{
			ID:                 "priorityFee",
			Name:               "Priority Fee",
			Description:        "The default value for the priority fee (in gwei) for all of your transactions. This describes how much you're willing to pay *above the network's current base fee* - the higher this is, the more ETH you give to the validators for including your transaction, which generally means it will be included in a block faster (as long as your max fee is sufficiently high to cover the current network conditions).\n\nMust be larger than 0.",
			Type:               config.ParameterType_Float,
			Default:            map[config.Network]interface{}{config.Network_All: float64(2)},
			AffectsContainers:  []config.ContainerID{config.ContainerID_Node, config.ContainerID_Watchtower},
			CanBeBlank:         false,
			OverwriteOnUpgrade: false,
		},

		AutoTxGasThreshold: config.Parameter{
			ID:   "minipoolStakeGasThreshold",
			Name: "Automatic TX Gas Threshold",
			Description: "Occasionally, the Smartnode will attempt to perform some automatic transactions (such as the second `stake` transaction to finish launching a minipool or the `reduce bond` transaction to convert a 16-ETH minipool to an 8-ETH one). During these, your node will use the `Rapid` suggestion from the gas estimator as its max fee.\n\nThis threshold is a limit (in gwei) you can put on that suggestion; your node will not `stake` the new minipool until the suggestion is below this limit.\n\n" +
				"A value of 0 will disable non-essential automatic transactions (such as minipool balance distribution and bond reduction), but essential transactions (such as minipool staking and solo migration promotion) will not be disabled.\n\n" +
				"NOTE: the node will ignore this limit and automatically execute transactions at whatever the suggested fee happens to be once too much time has passed since those transactions were first eligible. You may end up paying more than you wanted to if you set this too low!",
			Type:               config.ParameterType_Float,
			Default:            map[config.Network]interface{}{config.Network_All: float64(150)},
			AffectsContainers:  []config.ContainerID{config.ContainerID_Node},
			CanBeBlank:         false,
			OverwriteOnUpgrade: false,
		},

		DistributeThreshold: config.Parameter{
			ID:                 "distributeThreshold",
			Name:               "Auto-Distribute Threshold",
			Description:        "The Smartnode will regularly check the balance of each of your minipools on the Execution Layer (**not** the Beacon Chain).\nIf any of them have a balance greater than this threshold (in ETH), the Smartnode will automatically distribute the balance. This will send your share of the balance to your withdrawal address.\n\nMust be less than 8 ETH.\n\nSet this to 0 to disable automatic distributes.\n[orange]WARNING: if you disable automatic distribution, you **must** ensure you distribute your minipool's balance before it reaches 8 ETH or you will no longer be able to distribute your rewards until you exit the minipool!",
			Type:               config.ParameterType_Float,
			Default:            map[config.Network]interface{}{config.Network_All: float64(1)},
			AffectsContainers:  []config.ContainerID{config.ContainerID_Node},
			CanBeBlank:         false,
			OverwriteOnUpgrade: false,
		},

		RewardsTreeMode: config.Parameter{
			ID:                 "rewardsTreeMode",
			Name:               "Rewards Tree Mode",
			Description:        "Select how you want to acquire the Merkle Tree files for each rewards interval.",
			Type:               config.ParameterType_Choice,
			Default:            map[config.Network]interface{}{config.Network_All: config.RewardsMode_Download},
			AffectsContainers:  []config.ContainerID{config.ContainerID_Node, config.ContainerID_Watchtower},
			CanBeBlank:         false,
			OverwriteOnUpgrade: false,
			Options: []config.ParameterOption{{
				Name:        "Download",
				Description: "Automatically download the Merkle Tree rewards files that were published by the Oracle DAO after a rewards checkpoint.",
				Value:       config.RewardsMode_Download,
			}, {
				Name:        "Generate",
				Description: "Use your node to automatically generate the Merkle Tree rewards file once a checkpoint has passed. This option lets you build and verify the file that the Oracle DAO created if you prefer not to trust it and want to generate the tree yourself.\n\n[orange]WARNING: Generating the tree can take a *very long time* if many node operators are opted into the Smoothing Pool, which could impact your attestation performance!",
				Value:       config.RewardsMode_Generate,
			}},
		},

		ArchiveECUrl: config.Parameter{
			ID:                 "archiveECUrl",
			Name:               "Archive-Mode EC URL",
			Description:        "[orange]**For manual Merkle rewards tree generation only.**[white]\n\nGenerating the Merkle rewards tree files for past rewards intervals typically requires an Execution client with Archive mode enabled, which is usually disabled on your primary and fallback Execution clients to save disk space.\nIf you want to generate your own rewards tree files for intervals from a long time ago, you may enter the URL of an Execution client with Archive access here.\n\nFor a free light client with Archive access, you may use https://www.alchemy.com/supernode.",
			Type:               config.ParameterType_String,
			Default:            map[config.Network]interface{}{config.Network_All: ""},
			AffectsContainers:  []config.ContainerID{config.ContainerID_Watchtower},
			CanBeBlank:         true,
			OverwriteOnUpgrade: false,
		},

<<<<<<< HEAD
		RewardsTreeCustomUrl: config.Parameter{
			ID:                   "rewardsTreeCustomUrl",
			Name:                 "Rewards tree custom download URLs",
			Description:          "[orange]**Only used if you want an extra source to download rewards tree files.**[white]\n\nThe smartnode will automatically try to download rewards tree files from multiple sources like IPFS, GitHub, rescuenode.com. Use this field if you want to provide a extra URL for the download (multiple URLs can be provided using ';' as separator).\nUsers don't need to trust any of the file sources as the content will need to match what was voted by the oDAO.",
			Type:                 config.ParameterType_String,
			Default:              map[config.Network]interface{}{config.Network_All: ""},
			AffectsContainers:    []config.ContainerID{config.ContainerID_Watchtower},
			EnvironmentVariables: []string{},
			CanBeBlank:           true,
			OverwriteOnUpgrade:   false,
=======
		Web3StorageApiToken: config.Parameter{
			ID:                 "web3StorageApiToken",
			Name:               "Web3.Storage API Token",
			Description:        "[orange]**For Oracle DAO members only.**\n\n[white]The API token for your https://web3.storage/ account. This is required in order for you to upload Merkle rewards trees to Web3.Storage at each rewards interval.",
			Type:               config.ParameterType_String,
			Default:            map[config.Network]interface{}{config.Network_All: ""},
			AffectsContainers:  []config.ContainerID{config.ContainerID_Watchtower},
			CanBeBlank:         true,
			OverwriteOnUpgrade: false,
>>>>>>> 1377c4a3
		},

		WatchtowerMaxFeeOverride: config.Parameter{
			ID:                 "watchtowerMaxFeeOverride",
			Name:               "Watchtower Max Fee Override",
			Description:        fmt.Sprintf("[orange]**For Oracle DAO members only.**\n\n[white]Use this to override the max fee (in gwei) for watchtower transactions. Note that if you set it below %d, the setting will be ignored; it can only be used to set the max fee higher than %d during times of extreme network stress.", WatchtowerMaxFeeDefault, WatchtowerMaxFeeDefault),
			Type:               config.ParameterType_Float,
			Default:            map[config.Network]interface{}{config.Network_All: float64(WatchtowerMaxFeeDefault)},
			AffectsContainers:  []config.ContainerID{config.ContainerID_Watchtower},
			CanBeBlank:         false,
			OverwriteOnUpgrade: true,
		},

		WatchtowerPrioFeeOverride: config.Parameter{
			ID:                 "watchtowerPrioFeeOverride",
			Name:               "Watchtower Priority Fee Override",
			Description:        fmt.Sprintf("[orange]**For Oracle DAO members only.**\n\n[white]Use this to override the priority fee (in gwei) for watchtower transactions. Note that if you set it below %d, the setting will be ignored; it can only be used to set the priority fee higher than %d during times of extreme network stress.", WatchtowerPrioFeeDefault, WatchtowerPrioFeeDefault),
			Type:               config.ParameterType_Float,
			Default:            map[config.Network]interface{}{config.Network_All: float64(WatchtowerPrioFeeDefault)},
			AffectsContainers:  []config.ContainerID{config.ContainerID_Watchtower},
			CanBeBlank:         false,
			OverwriteOnUpgrade: true,
		},

		UseRollingRecords: config.Parameter{
			ID:                 "useRollingRecords",
			Name:               "Use Rolling Records",
			Description:        "[orange]**WARNING: EXPERIMENTAL**\n\n[white]Enable this to use the new rolling records feature, which stores attestation records for the entire Rocket Pool network in real time instead of collecting them all after a rewards period during tree generation.\n\nOnly useful for the Oracle DAO, or if you generate your own rewards trees.",
			Type:               config.ParameterType_Bool,
			Default:            map[config.Network]interface{}{config.Network_All: false},
			AffectsContainers:  []config.ContainerID{config.ContainerID_Watchtower},
			CanBeBlank:         false,
			OverwriteOnUpgrade: false,
		},

		RecordCheckpointInterval: config.Parameter{
			ID:                 "recordCheckpointInterval",
			Name:               "Record Checkpoint Interval",
			Description:        "The number of epochs that should pass before saving a new rolling record checkpoint. Used if Rolling Records is enabled.\n\nOnly useful for the Oracle DAO, or if you generate your own rewards trees.",
			Type:               config.ParameterType_Uint,
			Default:            map[config.Network]interface{}{config.Network_All: uint64(45)},
			AffectsContainers:  []config.ContainerID{config.ContainerID_Watchtower},
			CanBeBlank:         false,
			OverwriteOnUpgrade: false,
		},

		CheckpointRetentionLimit: config.Parameter{
			ID:                 "checkpointRetentionLimit",
			Name:               "Checkpoint Retention Limit",
			Description:        "The number of checkpoint files to save on-disk before pruning old ones. Used if Rolling Records is enabled.\n\nOnly useful for the Oracle DAO, or if you generate your own rewards trees.",
			Type:               config.ParameterType_Uint,
			Default:            map[config.Network]interface{}{config.Network_All: uint64(200)},
			AffectsContainers:  []config.ContainerID{config.ContainerID_Watchtower},
			CanBeBlank:         false,
			OverwriteOnUpgrade: false,
		},

		RecordsPath: config.Parameter{
			ID:                 "recordsPath",
			Name:               "Records Path",
			Description:        "The path of the folder to store rolling record checkpoints in during a rewards interval. Used if Rolling Records is enabled.\n\nOnly useful if you're an Oracle DAO member, or if you generate your own rewards trees.",
			Type:               config.ParameterType_String,
			Default:            map[config.Network]interface{}{config.Network_All: getDefaultRecordsDir(cfg)},
			AffectsContainers:  []config.ContainerID{config.ContainerID_Watchtower},
			CanBeBlank:         false,
			OverwriteOnUpgrade: false,
		},

		txWatchUrl: map[config.Network]string{
			config.Network_Mainnet: "https://etherscan.io/tx",
			config.Network_Prater:  "https://goerli.etherscan.io/tx",
			config.Network_Devnet:  "https://goerli.etherscan.io/tx",
			config.Network_Holesky: "https://holesky.etherscan.io/tx",
		},

		stakeUrl: map[config.Network]string{
			config.Network_Mainnet: "https://stake.rocketpool.net",
			config.Network_Prater:  "https://testnet.rocketpool.net",
			config.Network_Devnet:  "TBD",
			config.Network_Holesky: "TBD",
		},

		chainID: map[config.Network]uint{
			config.Network_Mainnet: 1,     // Mainnet
			config.Network_Prater:  5,     // Goerli
			config.Network_Devnet:  5,     // Also goerli
			config.Network_Holesky: 17000, // Holesky
		},

		storageAddress: map[config.Network]string{
			config.Network_Mainnet: "0x1d8f8f00cfa6758d7bE78336684788Fb0ee0Fa46",
			config.Network_Prater:  "0xd8Cd47263414aFEca62d6e2a3917d6600abDceB3",
			config.Network_Devnet:  "0x6A18E47f8CcB453Dd0894AC003f74BEE7e47A368",
			config.Network_Holesky: "0x594Fb75D3dc2DFa0150Ad03F99F97817747dd4E1",
		},

		rplTokenAddress: map[config.Network]string{
			config.Network_Mainnet: "0xD33526068D116cE69F19A9ee46F0bd304F21A51f",
			config.Network_Prater:  "0x5e932688e81a182e3de211db6544f98b8e4f89c7",
			config.Network_Devnet:  "0x09b6aEF57B580f5CB46746BA59ed312Ba80E8Ad4",
			config.Network_Holesky: "0x1Cc9cF5586522c6F483E84A19c3C2B0B6d027bF0",
		},

		rplFaucetAddress: map[config.Network]string{
			config.Network_Mainnet: "",
			config.Network_Prater:  "0x95D6b8E2106E3B30a72fC87e2B56ce15E37853F9",
			config.Network_Devnet:  "0x218a718A1B23B13737E2F566Dd45730E8DAD451b",
			config.Network_Holesky: "0xb4565BDe40Cb22282D7287A839c4ce8534674070",
		},

		rethAddress: map[config.Network]string{
			config.Network_Mainnet: "0xae78736Cd615f374D3085123A210448E74Fc6393",
			config.Network_Prater:  "0x178E141a0E3b34152f73Ff610437A7bf9B83267A",
			config.Network_Devnet:  "0x2DF914425da6d0067EF1775AfDBDd7B24fc8100E",
			config.Network_Holesky: "0x7322c24752f79c05FFD1E2a6FCB97020C1C264F1",
		},

		v1_0_0_RewardsPoolAddress: map[config.Network]string{
			config.Network_Mainnet: "0xA3a18348e6E2d3897B6f2671bb8c120e36554802",
			config.Network_Prater:  "0xf9aE18eB0CE4930Bc3d7d1A5E33e4286d4FB0f8B",
			config.Network_Devnet:  "0x4A1b5Ab9F6C36E7168dE5F994172028Ca8554e02",
			config.Network_Holesky: "",
		},

		v1_0_0_ClaimNodeAddress: map[config.Network]string{
			config.Network_Mainnet: "0x899336A2a86053705E65dB61f52C686dcFaeF548",
			config.Network_Prater:  "0xc05b7A2a03A6d2736d1D0ebf4d4a0aFE2cc32cE1",
			config.Network_Devnet:  "",
			config.Network_Holesky: "",
		},

		v1_0_0_ClaimTrustedNodeAddress: map[config.Network]string{
			config.Network_Mainnet: "0x6af730deB0463b432433318dC8002C0A4e9315e8",
			config.Network_Prater:  "0x730982F4439E5AC30292333ff7d0C478907f2219",
			config.Network_Devnet:  "",
			config.Network_Holesky: "",
		},

		v1_0_0_MinipoolManagerAddress: map[config.Network]string{
			config.Network_Mainnet: "0x6293B8abC1F36aFB22406Be5f96D893072A8cF3a",
			config.Network_Prater:  "0xB815a94430f08dD2ab61143cE1D5739Ac81D3C6d",
			config.Network_Devnet:  "",
			config.Network_Holesky: "",
		},

		v1_1_0_NetworkPricesAddress: map[config.Network]string{
			config.Network_Mainnet: "0xd3f500F550F46e504A4D2153127B47e007e11166",
			config.Network_Prater:  "0x12f96dC173a806D18d71fAFe3C1BA2149c3E3Dc6",
			config.Network_Devnet:  "",
			config.Network_Holesky: "",
		},

		v1_1_0_NodeStakingAddress: map[config.Network]string{
			config.Network_Mainnet: "0xA73ec45Fe405B5BFCdC0bF4cbc9014Bb32a01cd2",
			config.Network_Prater:  "0xA73ec45Fe405B5BFCdC0bF4cbc9014Bb32a01cd2",
			config.Network_Devnet:  "",
			config.Network_Holesky: "",
		},

		v1_1_0_NodeDepositAddress: map[config.Network]string{
			config.Network_Mainnet: "0x1Cc9cF5586522c6F483E84A19c3C2B0B6d027bF0",
			config.Network_Prater:  "0x1Cc9cF5586522c6F483E84A19c3C2B0B6d027bF0",
			config.Network_Devnet:  "",
			config.Network_Holesky: "",
		},

		v1_1_0_MinipoolQueueAddress: map[config.Network]string{
			config.Network_Mainnet: "0x5870dA524635D1310Dc0e6F256Ce331012C9C19E",
			config.Network_Prater:  "0xEF5EF45bf1CC08D5694f87F8c4023f00CCCB7237",
			config.Network_Devnet:  "",
			config.Network_Holesky: "",
		},

		v1_1_0_MinipoolFactoryAddress: map[config.Network]string{
			config.Network_Mainnet: "0x54705f80D7C51Fcffd9C659ce3f3C9a7dCCf5788",
			config.Network_Prater:  "0x54705f80D7C51Fcffd9C659ce3f3C9a7dCCf5788",
			config.Network_Devnet:  "",
			config.Network_Holesky: "",
		},

		snapshotDelegationAddress: map[config.Network]string{
			config.Network_Mainnet: "0x469788fE6E9E9681C6ebF3bF78e7Fd26Fc015446",
			config.Network_Prater:  "0xD0897D68Cd66A710dDCecDe30F7557972181BEDc",
			config.Network_Devnet:  "",
			config.Network_Holesky: "",
		},

		snapshotApiDomain: map[config.Network]string{
			config.Network_Mainnet: "hub.snapshot.org",
			config.Network_Prater:  "testnet.snapshot.org",
			config.Network_Devnet:  "",
			config.Network_Holesky: "",
		},

		previousRewardsPoolAddresses: map[config.Network][]common.Address{
			config.Network_Mainnet: {
				common.HexToAddress("0x594Fb75D3dc2DFa0150Ad03F99F97817747dd4E1"),
			},
			config.Network_Prater: {
				common.HexToAddress("0x594Fb75D3dc2DFa0150Ad03F99F97817747dd4E1"),
				common.HexToAddress("0x6e91E3416acf3d015358eeAAF247a0674F6c306f"),
			},
			config.Network_Devnet:  {},
			config.Network_Holesky: {},
		},

		optimismPriceMessengerAddress: map[config.Network]string{
			config.Network_Mainnet: "0xdddcf2c25d50ec22e67218e873d46938650d03a7",
			config.Network_Prater:  "0x87E2deCE7d0A080D579f63cbcD7e1629BEcd7E7d",
			config.Network_Devnet:  "",
			config.Network_Holesky: "",
		},

		polygonPriceMessengerAddress: map[config.Network]string{
			config.Network_Mainnet: "0xb1029Ac2Be4e08516697093e2AFeC435057f3511",
			config.Network_Prater:  "0x6D736da1dC2562DBeA9998385A0A27d8c2B2793e",
			config.Network_Devnet:  "0x6D736da1dC2562DBeA9998385A0A27d8c2B2793e",
			config.Network_Holesky: "",
		},

		arbitrumPriceMessengerAddress: map[config.Network]string{
			config.Network_Mainnet: "0x05330300f829AD3fC8f33838BC88CFC4093baD53",
			config.Network_Prater:  "0x2b52479F6ea009907e46fc43e91064D1b92Fdc86",
			config.Network_Devnet:  "0x2b52479F6ea009907e46fc43e91064D1b92Fdc86",
			config.Network_Holesky: "",
		},

		zkSyncEraPriceMessengerAddress: map[config.Network]string{
			config.Network_Mainnet: "0x6cf6CB29754aEBf88AF12089224429bD68b0b8c8",
			config.Network_Prater:  "0x3Fd49431bD05875AeD449Bc8C07352942A7fBA75",
			config.Network_Devnet:  "0x3Fd49431bD05875AeD449Bc8C07352942A7fBA75",
			config.Network_Holesky: "",
		},

		basePriceMessengerAddress: map[config.Network]string{
			config.Network_Mainnet: "0x64A5856869C06B0188C84A5F83d712bbAc03517d",
			config.Network_Prater:  "",
			config.Network_Devnet:  "",
			config.Network_Holesky: "",
		},

		scrollPriceMessengerAddress: map[config.Network]string{
			config.Network_Mainnet: "0x0f22dc9b9c03757d4676539203d7549c8f22c15c",
			config.Network_Prater:  "",
			config.Network_Devnet:  "",
			config.Network_Holesky: "",
		},

		scrollFeeEstimatorAddress: map[config.Network]string{
			config.Network_Mainnet: "0x0d7E906BD9cAFa154b048cFa766Cc1E54E39AF9B",
			config.Network_Prater:  "",
			config.Network_Devnet:  "",
			config.Network_Holesky: "",
		},

		rplTwapPoolAddress: map[config.Network]string{
			config.Network_Mainnet: "0xe42318ea3b998e8355a3da364eb9d48ec725eb45",
			config.Network_Prater:  "0x5cE71E603B138F7e65029Cc1918C0566ed0dBD4B",
			config.Network_Devnet:  "0x5cE71E603B138F7e65029Cc1918C0566ed0dBD4B",
			config.Network_Holesky: "0x7bb10d2a3105ed5cc150c099a06cafe43d8aa15d",
		},

		multicallAddress: map[config.Network]string{
			config.Network_Mainnet: "0x5BA1e12693Dc8F9c48aAD8770482f4739bEeD696",
			config.Network_Prater:  "0x5BA1e12693Dc8F9c48aAD8770482f4739bEeD696",
			config.Network_Devnet:  "0x5BA1e12693Dc8F9c48aAD8770482f4739bEeD696",
			config.Network_Holesky: "0x0540b786f03c9491f3a2ab4b0e3ae4ecd4f63ce7",
		},

		balancebatcherAddress: map[config.Network]string{
			config.Network_Mainnet: "0xb1f8e55c7f64d203c1400b9d8555d050f94adf39",
			config.Network_Prater:  "0x9788C4E93f9002a7ad8e72633b11E8d1ecd51f9b",
			config.Network_Devnet:  "0x9788C4E93f9002a7ad8e72633b11E8d1ecd51f9b",
			config.Network_Holesky: "0xfAa2e7C84eD801dd9D27Ac1ed957274530796140",
		},

		flashbotsProtectUrl: map[config.Network]string{
			config.Network_Mainnet: "https://rpc.flashbots.net/",
			config.Network_Prater:  "https://rpc-goerli.flashbots.net/",
			config.Network_Devnet:  "https://rpc-goerli.flashbots.net/",
			config.Network_Holesky: "",
		},
	}

}

// Get the parameters for this config
func (cfg *SmartnodeConfig) GetParameters() []*config.Parameter {
	return []*config.Parameter{
		&cfg.Network,
		&cfg.ProjectName,
		&cfg.DataPath,
		&cfg.ManualMaxFee,
		&cfg.PriorityFee,
		&cfg.AutoTxGasThreshold,
		&cfg.DistributeThreshold,
		&cfg.RewardsTreeMode,
		&cfg.ArchiveECUrl,
		&cfg.WatchtowerMaxFeeOverride,
		&cfg.WatchtowerPrioFeeOverride,
		&cfg.UseRollingRecords,
		&cfg.RecordCheckpointInterval,
		&cfg.CheckpointRetentionLimit,
		&cfg.RecordsPath,
	}
}

// Getters for the non-editable parameters

func (cfg *SmartnodeConfig) GetTxWatchUrl() string {
	return cfg.txWatchUrl[cfg.Network.Value.(config.Network)]
}

func (cfg *SmartnodeConfig) GetStakeUrl() string {
	return cfg.stakeUrl[cfg.Network.Value.(config.Network)]
}

func (cfg *SmartnodeConfig) GetChainID() uint {
	return cfg.chainID[cfg.Network.Value.(config.Network)]
}

func (cfg *SmartnodeConfig) GetWalletPath() string {
	if cfg.parent.IsNativeMode {
		return filepath.Join(cfg.DataPath.Value.(string), "wallet")
	}

	return filepath.Join(DaemonDataPath, "wallet")
}

func (cfg *SmartnodeConfig) GetPasswordPath() string {
	if cfg.parent.IsNativeMode {
		return filepath.Join(cfg.DataPath.Value.(string), "password")
	}

	return filepath.Join(DaemonDataPath, "password")
}

func (cfg *SmartnodeConfig) GetValidatorKeychainPath() string {
	if cfg.parent.IsNativeMode {
		return filepath.Join(cfg.DataPath.Value.(string), "validators")
	}

	return filepath.Join(DaemonDataPath, "validators")
}

func (cfg *SmartnodeConfig) GetRecordsPath() string {
	if cfg.parent.IsNativeMode {
		return filepath.Join(cfg.DataPath.Value.(string), "records")
	}

	return filepath.Join(DaemonDataPath, "records")
}

func (cfg *SmartnodeConfig) GetWalletPathInCLI() string {
	return filepath.Join(cfg.DataPath.Value.(string), "wallet")
}

func (cfg *SmartnodeConfig) GetPasswordPathInCLI() string {
	return filepath.Join(cfg.DataPath.Value.(string), "password")
}

func (cfg *SmartnodeConfig) GetValidatorKeychainPathInCLI() string {
	return filepath.Join(cfg.DataPath.Value.(string), "validators")
}

func (config *SmartnodeConfig) GetWatchtowerStatePath() string {
	if config.parent.IsNativeMode {
		return filepath.Join(config.DataPath.Value.(string), WatchtowerFolder, "state.yml")
	}

	return filepath.Join(DaemonDataPath, WatchtowerFolder, "state.yml")
}

func (cfg *SmartnodeConfig) GetCustomKeyPath() string {
	if cfg.parent.IsNativeMode {
		return filepath.Join(cfg.DataPath.Value.(string), "custom-keys")
	}

	return filepath.Join(DaemonDataPath, "custom-keys")
}

func (cfg *SmartnodeConfig) GetCustomKeyPasswordFilePath() string {
	if cfg.parent.IsNativeMode {
		return filepath.Join(cfg.DataPath.Value.(string), "custom-key-passwords")
	}

	return filepath.Join(DaemonDataPath, "custom-key-passwords")
}

func (cfg *SmartnodeConfig) GetStorageAddress() string {
	return cfg.storageAddress[cfg.Network.Value.(config.Network)]
}

func (cfg *SmartnodeConfig) GetRplTokenAddress() string {
	return cfg.rplTokenAddress[cfg.Network.Value.(config.Network)]
}

func (cfg *SmartnodeConfig) GetRplFaucetAddress() string {
	return cfg.rplFaucetAddress[cfg.Network.Value.(config.Network)]
}

func (cfg *SmartnodeConfig) GetSnapshotDelegationAddress() string {
	return cfg.snapshotDelegationAddress[cfg.Network.Value.(config.Network)]
}

func (cfg *SmartnodeConfig) GetSmartnodeContainerTag() string {
	return smartnodeTag
}

func (config *SmartnodeConfig) GetPruneProvisionerContainerTag() string {
	return pruneProvisionerTag
}

func (cfg *SmartnodeConfig) GetEcMigratorContainerTag() string {
	return ecMigratorTag
}

func (cfg *SmartnodeConfig) GetSnapshotApiDomain() string {
	return cfg.snapshotApiDomain[cfg.Network.Value.(config.Network)]
}

func (cfg *SmartnodeConfig) GetVotingSnapshotID() [32]byte {
	// So the contract wants a Keccak'd hash of the voting ID, but Snapshot's service wants ASCII so it can display the ID in plain text; we have to do this to make it play nicely with Snapshot
	buffer := [32]byte{}
	idBytes := []byte(SnapshotID)
	copy(buffer[0:], idBytes)
	return buffer
}

func (config *SmartnodeConfig) GetSnapshotID() string {
	return SnapshotID
}

// The the title for the config
func (cfg *SmartnodeConfig) GetConfigTitle() string {
	return cfg.Title
}

func (cfg *SmartnodeConfig) GetRethAddress() common.Address {
	return common.HexToAddress(cfg.rethAddress[cfg.Network.Value.(config.Network)])
}

func getDefaultDataDir(config *RocketPoolConfig) string {
	return filepath.Join(config.RocketPoolDirectory, "data")
}

func getDefaultRecordsDir(config *RocketPoolConfig) string {
	return filepath.Join(getDefaultDataDir(config), "records")
}

func (cfg *SmartnodeConfig) GetRewardsTreePath(interval uint64, daemon bool) string {
	if daemon && !cfg.parent.IsNativeMode {
		return filepath.Join(DaemonDataPath, RewardsTreesFolder, fmt.Sprintf(RewardsTreeFilenameFormat, string(cfg.Network.Value.(config.Network)), interval))
	}

	return filepath.Join(cfg.DataPath.Value.(string), RewardsTreesFolder, fmt.Sprintf(RewardsTreeFilenameFormat, string(cfg.Network.Value.(config.Network)), interval))
}

func (cfg *SmartnodeConfig) GetMinipoolPerformancePath(interval uint64, daemon bool) string {
	if daemon && !cfg.parent.IsNativeMode {
		return filepath.Join(DaemonDataPath, RewardsTreesFolder, fmt.Sprintf(MinipoolPerformanceFilenameFormat, string(cfg.Network.Value.(config.Network)), interval))
	}

	return filepath.Join(cfg.DataPath.Value.(string), RewardsTreesFolder, fmt.Sprintf(MinipoolPerformanceFilenameFormat, string(cfg.Network.Value.(config.Network)), interval))
}

func (cfg *SmartnodeConfig) GetRegenerateRewardsTreeRequestPath(interval uint64, daemon bool) string {
	if daemon && !cfg.parent.IsNativeMode {
		return filepath.Join(DaemonDataPath, WatchtowerFolder, fmt.Sprintf(RegenerateRewardsTreeRequestFormat, interval))
	}

	return filepath.Join(cfg.DataPath.Value.(string), WatchtowerFolder, fmt.Sprintf(RegenerateRewardsTreeRequestFormat, interval))
}

func (cfg *SmartnodeConfig) GetWatchtowerFolder(daemon bool) string {
	if daemon && !cfg.parent.IsNativeMode {
		return filepath.Join(DaemonDataPath, WatchtowerFolder)
	}

	return filepath.Join(cfg.DataPath.Value.(string), WatchtowerFolder)
}

func (cfg *SmartnodeConfig) GetFeeRecipientFilePath() string {
	if !cfg.parent.IsNativeMode {
		return filepath.Join(DaemonDataPath, "validators", FeeRecipientFilename)
	}

	return filepath.Join(cfg.DataPath.Value.(string), "validators", NativeFeeRecipientFilename)
}

func (cfg *SmartnodeConfig) GetV100RewardsPoolAddress() common.Address {
	return common.HexToAddress(cfg.v1_0_0_RewardsPoolAddress[cfg.Network.Value.(config.Network)])
}

func (cfg *SmartnodeConfig) GetV100ClaimNodeAddress() common.Address {
	return common.HexToAddress(cfg.v1_0_0_ClaimNodeAddress[cfg.Network.Value.(config.Network)])
}

func (cfg *SmartnodeConfig) GetV100ClaimTrustedNodeAddress() common.Address {
	return common.HexToAddress(cfg.v1_0_0_ClaimTrustedNodeAddress[cfg.Network.Value.(config.Network)])
}

func (cfg *SmartnodeConfig) GetV100MinipoolManagerAddress() common.Address {
	return common.HexToAddress(cfg.v1_0_0_MinipoolManagerAddress[cfg.Network.Value.(config.Network)])
}

func (cfg *SmartnodeConfig) GetV110NetworkPricesAddress() common.Address {
	return common.HexToAddress(cfg.v1_1_0_NetworkPricesAddress[cfg.Network.Value.(config.Network)])
}

func (cfg *SmartnodeConfig) GetV110NodeStakingAddress() common.Address {
	return common.HexToAddress(cfg.v1_1_0_NodeStakingAddress[cfg.Network.Value.(config.Network)])
}

func (cfg *SmartnodeConfig) GetV110NodeDepositAddress() common.Address {
	return common.HexToAddress(cfg.v1_1_0_NodeDepositAddress[cfg.Network.Value.(config.Network)])
}

func (cfg *SmartnodeConfig) GetV110MinipoolQueueAddress() common.Address {
	return common.HexToAddress(cfg.v1_1_0_MinipoolQueueAddress[cfg.Network.Value.(config.Network)])
}

func (cfg *SmartnodeConfig) GetV110MinipoolFactoryAddress() common.Address {
	return common.HexToAddress(cfg.v1_1_0_MinipoolFactoryAddress[cfg.Network.Value.(config.Network)])
}

func (cfg *SmartnodeConfig) GetPreviousRewardsPoolAddresses() []common.Address {
	return cfg.previousRewardsPoolAddresses[cfg.Network.Value.(config.Network)]
}

func (cfg *SmartnodeConfig) GetOptimismMessengerAddress() string {
	return cfg.optimismPriceMessengerAddress[cfg.Network.Value.(config.Network)]
}

func (cfg *SmartnodeConfig) GetPolygonMessengerAddress() string {
	return cfg.polygonPriceMessengerAddress[cfg.Network.Value.(config.Network)]
}

func (cfg *SmartnodeConfig) GetArbitrumMessengerAddress() string {
	return cfg.arbitrumPriceMessengerAddress[cfg.Network.Value.(config.Network)]
}

func (cfg *SmartnodeConfig) GetZkSyncEraMessengerAddress() string {
	return cfg.zkSyncEraPriceMessengerAddress[cfg.Network.Value.(config.Network)]
}

func (cfg *SmartnodeConfig) GetBaseMessengerAddress() string {
	return cfg.basePriceMessengerAddress[cfg.Network.Value.(config.Network)]
}

func (cfg *SmartnodeConfig) GetScrollMessengerAddress() string {
	return cfg.scrollPriceMessengerAddress[cfg.Network.Value.(config.Network)]
}

func (cfg *SmartnodeConfig) GetScrollFeeEstimatorAddress() string {
	return cfg.scrollFeeEstimatorAddress[cfg.Network.Value.(config.Network)]
}

func (cfg *SmartnodeConfig) GetRplTwapPoolAddress() string {
	return cfg.rplTwapPoolAddress[cfg.Network.Value.(config.Network)]
}

func (cfg *SmartnodeConfig) GetMulticallAddress() string {
	return cfg.multicallAddress[cfg.Network.Value.(config.Network)]
}

func (cfg *SmartnodeConfig) GetBalanceBatcherAddress() string {
	return cfg.balancebatcherAddress[cfg.Network.Value.(config.Network)]
}

func (cfg *SmartnodeConfig) GetFlashbotsProtectUrl() string {
	return cfg.flashbotsProtectUrl[cfg.Network.Value.(config.Network)]
}

func getNetworkOptions() []config.ParameterOption {
	options := []config.ParameterOption{
		{
			Name:        "Ethereum Mainnet",
			Description: "This is the real Ethereum main network, using real ETH and real RPL to make real validators.",
			Value:       config.Network_Mainnet,
		}, {
			Name:        "Prater Testnet",
			Description: "This is the Prater test network, using free fake ETH and free fake RPL to make fake validators.\nUse this if you want to practice running the Smartnode in a free, safe environment before moving to Mainnet.",
			Value:       config.Network_Prater,
		}, {
			Name:        "Holesky Testnet",
			Description: "This is the Holešky (Holešovice) test network, which is the next generation of long-lived testnets for Ethereum. It uses free fake ETH and free fake RPL to make fake validators.\nUse this if you want to practice running the Smartnode in a free, safe environment before moving to Mainnet.",
			Value:       config.Network_Holesky,
		},
	}

	if strings.HasSuffix(shared.RocketPoolVersion, "-dev") {
		options = append(options, config.ParameterOption{
			Name:        "Devnet",
			Description: "This is a development network used by Rocket Pool engineers to test new features and contract upgrades before they are promoted to Prater or Holesky for staging. You should not use this network unless invited to do so by the developers.",
			Value:       config.Network_Devnet,
		})
	}

	return options
}<|MERGE_RESOLUTION|>--- conflicted
+++ resolved
@@ -326,28 +326,15 @@
 			OverwriteOnUpgrade: false,
 		},
 
-<<<<<<< HEAD
 		RewardsTreeCustomUrl: config.Parameter{
-			ID:                   "rewardsTreeCustomUrl",
-			Name:                 "Rewards tree custom download URLs",
-			Description:          "[orange]**Only used if you want an extra source to download rewards tree files.**[white]\n\nThe smartnode will automatically try to download rewards tree files from multiple sources like IPFS, GitHub, rescuenode.com. Use this field if you want to provide a extra URL for the download (multiple URLs can be provided using ';' as separator).\nUsers don't need to trust any of the file sources as the content will need to match what was voted by the oDAO.",
-			Type:                 config.ParameterType_String,
-			Default:              map[config.Network]interface{}{config.Network_All: ""},
-			AffectsContainers:    []config.ContainerID{config.ContainerID_Watchtower},
-			EnvironmentVariables: []string{},
-			CanBeBlank:           true,
-			OverwriteOnUpgrade:   false,
-=======
-		Web3StorageApiToken: config.Parameter{
-			ID:                 "web3StorageApiToken",
-			Name:               "Web3.Storage API Token",
-			Description:        "[orange]**For Oracle DAO members only.**\n\n[white]The API token for your https://web3.storage/ account. This is required in order for you to upload Merkle rewards trees to Web3.Storage at each rewards interval.",
+			ID:                 "rewardsTreeCustomUrl",
+			Name:               "Rewards tree custom download URLs",
+			Description:        "[orange]**Only used if you want an extra source to download rewards tree files.**[white]\n\nThe smartnode will automatically try to download rewards tree files from multiple sources like IPFS, GitHub, rescuenode.com. Use this field if you want to provide a extra URL for the download (multiple URLs can be provided using ';' as separator).\nUsers don't need to trust any of the file sources as the content will need to match what was voted by the oDAO.",
 			Type:               config.ParameterType_String,
 			Default:            map[config.Network]interface{}{config.Network_All: ""},
 			AffectsContainers:  []config.ContainerID{config.ContainerID_Watchtower},
 			CanBeBlank:         true,
 			OverwriteOnUpgrade: false,
->>>>>>> 1377c4a3
 		},
 
 		WatchtowerMaxFeeOverride: config.Parameter{
