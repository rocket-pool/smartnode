--- conflicted
+++ resolved
@@ -439,54 +439,31 @@
 
 		txWatchUrl: map[config.Network]string{
 			config.Network_Mainnet: "https://etherscan.io/tx",
-<<<<<<< HEAD
-			config.Network_Prater:  "https://goerli.etherscan.io/tx",
-=======
->>>>>>> 612c58ca
 			config.Network_Devnet:  "https://holesky.etherscan.io/tx",
 			config.Network_Holesky: "https://holesky.etherscan.io/tx",
 		},
 
 		stakeUrl: map[config.Network]string{
 			config.Network_Mainnet: "https://stake.rocketpool.net",
-<<<<<<< HEAD
-			config.Network_Prater:  "https://goerli.rocketpool.net",
-=======
->>>>>>> 612c58ca
 			config.Network_Devnet:  "TBD",
 			config.Network_Holesky: "https://testnet.rocketpool.net",
 		},
 
 		chainID: map[config.Network]uint{
 			config.Network_Mainnet: 1,     // Mainnet
-<<<<<<< HEAD
-			config.Network_Prater:  5,     // Goerli
-			config.Network_Devnet:  17000, // Holesky
-=======
 			config.Network_Devnet:  17000, // Also Holesky
->>>>>>> 612c58ca
 			config.Network_Holesky: 17000, // Holesky
 		},
 
 		storageAddress: map[config.Network]string{
 			config.Network_Mainnet: "0x1d8f8f00cfa6758d7bE78336684788Fb0ee0Fa46",
-<<<<<<< HEAD
-			config.Network_Prater:  "0xd8Cd47263414aFEca62d6e2a3917d6600abDceB3",
 			config.Network_Devnet:  "0x24503C4f4CEfCfa2d3930Ec7C8CFD44a78c7a25E",
-=======
-			config.Network_Devnet:  "0x6A18E47f8CcB453Dd0894AC003f74BEE7e47A368",
->>>>>>> 612c58ca
 			config.Network_Holesky: "0x594Fb75D3dc2DFa0150Ad03F99F97817747dd4E1",
 		},
 
 		rplTokenAddress: map[config.Network]string{
 			config.Network_Mainnet: "0xD33526068D116cE69F19A9ee46F0bd304F21A51f",
-<<<<<<< HEAD
-			config.Network_Prater:  "0x5e932688e81a182e3de211db6544f98b8e4f89c7",
 			config.Network_Devnet:  "0x60AD78075524eCadA707a2fC7E67024f7F30E3D9",
-=======
-			config.Network_Devnet:  "0x09b6aEF57B580f5CB46746BA59ed312Ba80E8Ad4",
->>>>>>> 612c58ca
 			config.Network_Holesky: "0x1Cc9cF5586522c6F483E84A19c3C2B0B6d027bF0",
 		},
 
@@ -498,23 +475,13 @@
 
 		rethAddress: map[config.Network]string{
 			config.Network_Mainnet: "0xae78736Cd615f374D3085123A210448E74Fc6393",
-<<<<<<< HEAD
-			config.Network_Prater:  "0x178E141a0E3b34152f73Ff610437A7bf9B83267A",
 			config.Network_Devnet:  "0xC932ca658b00DDD1EaA5EeB3BDEc7d7825567255",
-=======
-			config.Network_Devnet:  "0x2DF914425da6d0067EF1775AfDBDd7B24fc8100E",
->>>>>>> 612c58ca
 			config.Network_Holesky: "0x7322c24752f79c05FFD1E2a6FCB97020C1C264F1",
 		},
 
 		v1_0_0_RewardsPoolAddress: map[config.Network]string{
 			config.Network_Mainnet: "0xA3a18348e6E2d3897B6f2671bb8c120e36554802",
-<<<<<<< HEAD
-			config.Network_Prater:  "0xf9aE18eB0CE4930Bc3d7d1A5E33e4286d4FB0f8B",
-			config.Network_Devnet:  "",
-=======
 			config.Network_Devnet:  "0x4A1b5Ab9F6C36E7168dE5F994172028Ca8554e02",
->>>>>>> 612c58ca
 			config.Network_Holesky: "",
 		},
 
@@ -581,11 +548,6 @@
 		previousRewardsPoolAddresses: map[config.Network][]common.Address{
 			config.Network_Mainnet: {
 				common.HexToAddress("0x594Fb75D3dc2DFa0150Ad03F99F97817747dd4E1"),
-			},
-<<<<<<< HEAD
-			config.Network_Prater: {
-				common.HexToAddress("0x594Fb75D3dc2DFa0150Ad03F99F97817747dd4E1"),
-				common.HexToAddress("0x6e91E3416acf3d015358eeAAF247a0674F6c306f"),
 			},
 			config.Network_Devnet: {
 				common.HexToAddress("0x7a3fb45C0709d58d2f712b042D1f079988849389"),
@@ -593,15 +555,11 @@
 				common.HexToAddress("0xA426795EE32d77aE10da3147c493Cd5b89d38D8D"),
 				common.HexToAddress("0x287766868E6eA69471CB0DCE7782493a29E75b4a"),
 			},
-=======
-			config.Network_Devnet:  {},
->>>>>>> 612c58ca
 			config.Network_Holesky: {},
 		},
 
 		previousRocketDAOProtocolVerifier: map[config.Network][]common.Address{
 			config.Network_Mainnet: {},
-			config.Network_Prater:  {},
 			config.Network_Devnet: {
 				common.HexToAddress("0x30dF9293490C8388DF35398dA31C19EF61f5115A"),
 			},
@@ -612,7 +570,6 @@
 			config.Network_Mainnet: {
 				common.HexToAddress("0x751826b107672360b764327631cC5764515fFC37"),
 			},
-			config.Network_Prater: {},
 			config.Network_Devnet: {
 				common.HexToAddress("0xdBe07d7b0B2be5C2EaFe521255245c745422038e"),
 			},
@@ -625,7 +582,6 @@
 			config.Network_Mainnet: {
 				common.HexToAddress("0x07FCaBCbe4ff0d80c2b1eb42855C0131b6cba2F4"),
 			},
-			config.Network_Prater: {},
 			config.Network_Devnet: {
 				common.HexToAddress("0x8c7CbeaAe48642Fe5DCbFC4587276D6ac3e4162A"),
 			},
@@ -642,23 +598,13 @@
 
 		polygonPriceMessengerAddress: map[config.Network]string{
 			config.Network_Mainnet: "0xb1029Ac2Be4e08516697093e2AFeC435057f3511",
-<<<<<<< HEAD
-			config.Network_Prater:  "0x6D736da1dC2562DBeA9998385A0A27d8c2B2793e",
-			config.Network_Devnet:  "",
-=======
 			config.Network_Devnet:  "0x6D736da1dC2562DBeA9998385A0A27d8c2B2793e",
->>>>>>> 612c58ca
 			config.Network_Holesky: "",
 		},
 
 		arbitrumPriceMessengerAddress: map[config.Network]string{
 			config.Network_Mainnet: "0x05330300f829AD3fC8f33838BC88CFC4093baD53",
-<<<<<<< HEAD
-			config.Network_Prater:  "0x2b52479F6ea009907e46fc43e91064D1b92Fdc86",
-			config.Network_Devnet:  "",
-=======
 			config.Network_Devnet:  "0x2b52479F6ea009907e46fc43e91064D1b92Fdc86",
->>>>>>> 612c58ca
 			config.Network_Holesky: "",
 		},
 
@@ -670,12 +616,7 @@
 
 		zkSyncEraPriceMessengerAddress: map[config.Network]string{
 			config.Network_Mainnet: "0x6cf6CB29754aEBf88AF12089224429bD68b0b8c8",
-<<<<<<< HEAD
-			config.Network_Prater:  "0x3Fd49431bD05875AeD449Bc8C07352942A7fBA75",
-			config.Network_Devnet:  "",
-=======
 			config.Network_Devnet:  "0x3Fd49431bD05875AeD449Bc8C07352942A7fBA75",
->>>>>>> 612c58ca
 			config.Network_Holesky: "",
 		},
 
@@ -699,45 +640,25 @@
 
 		rplTwapPoolAddress: map[config.Network]string{
 			config.Network_Mainnet: "0xe42318ea3b998e8355a3da364eb9d48ec725eb45",
-<<<<<<< HEAD
-			config.Network_Prater:  "0x5cE71E603B138F7e65029Cc1918C0566ed0dBD4B",
-			config.Network_Devnet:  "0x7bb10d2a3105ed5cc150c099a06cafe43d8aa15d",
-=======
 			config.Network_Devnet:  "0x5cE71E603B138F7e65029Cc1918C0566ed0dBD4B",
->>>>>>> 612c58ca
 			config.Network_Holesky: "0x7bb10d2a3105ed5cc150c099a06cafe43d8aa15d",
 		},
 
 		multicallAddress: map[config.Network]string{
 			config.Network_Mainnet: "0x5BA1e12693Dc8F9c48aAD8770482f4739bEeD696",
-<<<<<<< HEAD
-			config.Network_Prater:  "0x5BA1e12693Dc8F9c48aAD8770482f4739bEeD696",
-			config.Network_Devnet:  "0x0540b786f03c9491f3a2ab4b0e3ae4ecd4f63ce7",
-=======
 			config.Network_Devnet:  "0x5BA1e12693Dc8F9c48aAD8770482f4739bEeD696",
->>>>>>> 612c58ca
 			config.Network_Holesky: "0x0540b786f03c9491f3a2ab4b0e3ae4ecd4f63ce7",
 		},
 
 		balancebatcherAddress: map[config.Network]string{
 			config.Network_Mainnet: "0xb1f8e55c7f64d203c1400b9d8555d050f94adf39",
-<<<<<<< HEAD
-			config.Network_Prater:  "0x9788C4E93f9002a7ad8e72633b11E8d1ecd51f9b",
-			config.Network_Devnet:  "0xfAa2e7C84eD801dd9D27Ac1ed957274530796140",
-=======
 			config.Network_Devnet:  "0x9788C4E93f9002a7ad8e72633b11E8d1ecd51f9b",
->>>>>>> 612c58ca
 			config.Network_Holesky: "0xfAa2e7C84eD801dd9D27Ac1ed957274530796140",
 		},
 
 		flashbotsProtectUrl: map[config.Network]string{
 			config.Network_Mainnet: "https://rpc.flashbots.net/",
-<<<<<<< HEAD
-			config.Network_Prater:  "https://rpc-goerli.flashbots.net/",
-			config.Network_Devnet:  "",
-=======
 			config.Network_Devnet:  "https://rpc-holesky.flashbots.net/",
->>>>>>> 612c58ca
 			config.Network_Holesky: "",
 		},
 	}
@@ -1071,19 +992,7 @@
 			Name:        "Ethereum Mainnet",
 			Description: "This is the real Ethereum main network, using real ETH and real RPL to make real validators.",
 			Value:       config.Network_Mainnet,
-<<<<<<< HEAD
-		},
-		/*
-			{
-				Name:        "Prater Testnet",
-				Description: "This is the Prater test network, using free fake ETH and free fake RPL to make fake validators.\nUse this if you want to practice running the Smartnode in a free, safe environment before moving to Mainnet.",
-				Value:       config.Network_Prater,
-			},
-		*/
-		{
-=======
 		}, {
->>>>>>> 612c58ca
 			Name:        "Holesky Testnet",
 			Description: "This is the Holešky (Holešovice) test network, which is the next generation of long-lived testnets for Ethereum. It uses free fake ETH and free fake RPL to make fake validators.\nUse this if you want to practice running the Smartnode in a free, safe environment before moving to Mainnet.",
 			Value:       config.Network_Holesky,
@@ -1093,11 +1002,7 @@
 	if strings.HasSuffix(shared.RocketPoolVersion, "-dev") {
 		options = append(options, config.ParameterOption{
 			Name:        "Devnet",
-<<<<<<< HEAD
-			Description: "This is a development network used by Rocket Pool engineers to test new features and contract upgrades before they are promoted to Holesky for staging. You should not use this network unless invited to do so by the developers.",
-=======
 			Description: "This is a development network used by Rocket Pool engineers to test new features and contract upgrades before they are promoted to a Testnet for staging. You should not use this network unless invited to do so by the developers.",
->>>>>>> 612c58ca
 			Value:       config.Network_Devnet,
 		})
 	}
