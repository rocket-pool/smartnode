--- conflicted
+++ resolved
@@ -35,15 +35,6 @@
 	// The path of the data folder where everything is stored
 	DataPath Parameter `yaml:"dataPath,omitempty"`
 
-<<<<<<< HEAD
-	// The command for restarting the validator container in native mode
-	ValidatorRestartCommand Parameter `yaml:"validatorRestartCommand,omitempty"`
-
-	// The command for stopping the validator container in native mode
-	ValidatorStopCommand Parameter `yaml:"validatorStopCommand,omitempty"`
-
-=======
->>>>>>> e5c9d508
 	// Which network we're on
 	Network Parameter `yaml:"network,omitempty"`
 
@@ -125,33 +116,6 @@
 			OverwriteOnUpgrade:   false,
 		},
 
-<<<<<<< HEAD
-		ValidatorRestartCommand: Parameter{
-			ID:                   "validatorRestartCommand",
-			Name:                 "Validator Restart Command",
-			Description:          "The absolute path to a custom script that will be invoked when Rocket Pool needs to restart your validator container to load the new key after a minipool is staked. **For Native mode only.**",
-			Type:                 ParameterType_String,
-			Default:              map[Network]interface{}{Network_All: getDefaultValidatorRestartCommand(config)},
-			AffectsContainers:    []ContainerID{ContainerID_Node},
-			EnvironmentVariables: []string{},
-			CanBeBlank:           false,
-			OverwriteOnUpgrade:   false,
-		},
-
-		ValidatorStopCommand: Parameter{
-			ID:                   "validatorStopCommand",
-			Name:                 "Validator Stop Command",
-			Description:          "The absolute path to a custom script that will be invoked when Rocket Pool needs to stop your validator container in case of emergency. **For Native mode only.**",
-			Type:                 ParameterType_String,
-			Default:              map[Network]interface{}{Network_All: getDefaultValidatorStopCommand(config)},
-			AffectsContainers:    []ContainerID{ContainerID_Node},
-			EnvironmentVariables: []string{},
-			CanBeBlank:           false,
-			OverwriteOnUpgrade:   false,
-		},
-
-=======
->>>>>>> e5c9d508
 		Network: Parameter{
 			ID:                   NetworkID,
 			Name:                 "Network",
@@ -272,11 +236,6 @@
 		&config.Network,
 		&config.ProjectName,
 		&config.DataPath,
-<<<<<<< HEAD
-		&config.ValidatorRestartCommand,
-		&config.ValidatorStopCommand,
-=======
->>>>>>> e5c9d508
 		&config.ManualMaxFee,
 		&config.PriorityFee,
 		&config.RplClaimGasThreshold,
@@ -357,15 +316,4 @@
 
 func getDefaultDataDir(config *RocketPoolConfig) string {
 	return filepath.Join(config.RocketPoolDirectory, "data")
-<<<<<<< HEAD
-}
-
-func getDefaultValidatorRestartCommand(config *RocketPoolConfig) string {
-	return filepath.Join(config.RocketPoolDirectory, "scripts", "restart-validator.sh")
-}
-
-func getDefaultValidatorStopCommand(config *RocketPoolConfig) string {
-	return filepath.Join(config.RocketPoolDirectory, "scripts", "stop-validator.sh")
-=======
->>>>>>> e5c9d508
 }