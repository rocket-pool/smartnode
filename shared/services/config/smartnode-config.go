package config

import (
	"fmt"
	"path/filepath"
	"strings"

	"github.com/ethereum/go-ethereum/common"
	"github.com/rocket-pool/smartnode/shared"
	"github.com/rocket-pool/smartnode/shared/types/config"
)

// Constants
const (
	smartnodeTag                       string = "rocketpool/smartnode:v" + shared.RocketPoolVersion
	pruneProvisionerTag                string = "rocketpool/eth1-prune-provision:v0.0.1"
	ecMigratorTag                      string = "rocketpool/ec-migrator:v1.0.0"
	NetworkID                          string = "network"
	ProjectNameID                      string = "projectName"
	SnapshotID                         string = "rocketpool-dao.eth"
	rewardsTreeFilenameFormat          string = "rp-rewards-%s-%d%s"
	minipoolPerformanceFilenameFormat  string = "rp-minipool-performance-%s-%d%s"
	RewardsTreeIpfsExtension           string = ".zst"
	RewardsTreesFolder                 string = "rewards-trees"
	ChecksumTableFilename              string = "checksums.sha384"
	DaemonDataPath                     string = "/.rocketpool/data"
	WatchtowerFolder                   string = "watchtower"
	WatchtowerStateFile                string = "state.yml"
	RegenerateRewardsTreeRequestSuffix string = ".request"
	RegenerateRewardsTreeRequestFormat string = "%d" + RegenerateRewardsTreeRequestSuffix
	PrimaryRewardsFileUrl              string = "https://%s.ipfs.dweb.link/%s"
	SecondaryRewardsFileUrl            string = "https://ipfs.io/ipfs/%s/%s"
	GithubRewardsFileUrl               string = "https://github.com/rocket-pool/rewards-trees/raw/main/%s/%s"
	FeeRecipientFilename               string = "rp-fee-recipient.txt"
	NativeFeeRecipientFilename         string = "rp-fee-recipient-env.txt"
)

// Defaults
const (
	defaultProjectName       string = "rocketpool"
	WatchtowerMaxFeeDefault  uint64 = 200
	WatchtowerPrioFeeDefault uint64 = 3
)

type RewardsExtension string

const (
	RewardsExtensionJSON RewardsExtension = ".json"
	RewardsExtensionSSZ  RewardsExtension = ".ssz"
)

// Contract addresses for multicall / network state manager
type StateManagerContracts struct {
	Multicaller    common.Address
	BalanceBatcher common.Address
}

// Configuration for the Smartnode
type SmartnodeConfig struct {
	Title string `yaml:"-"`

	// The parent config
	parent *RocketPoolConfig

	////////////////////////////
	// User-editable settings //
	////////////////////////////

	// Docker container prefix
	ProjectName config.Parameter `yaml:"projectName,omitempty"`

	// The path of the data folder where everything is stored
	DataPath config.Parameter `yaml:"dataPath,omitempty"`

	// The path of the watchtower's persistent state storage
	WatchtowerStatePath config.Parameter `yaml:"watchtowerStatePath"`

	// Which network we're on
	Network config.Parameter `yaml:"network,omitempty"`

	// Manual max fee override
	ManualMaxFee config.Parameter `yaml:"manualMaxFee,omitempty"`

	// Manual priority fee override
	PriorityFee config.Parameter `yaml:"priorityFee,omitempty"`

	// Threshold for automatic transactions
	AutoTxGasThreshold config.Parameter `yaml:"minipoolStakeGasThreshold,omitempty"`

	// The amount of ETH in a minipool's balance before auto-distribute kicks in
	DistributeThreshold config.Parameter `yaml:"distributeThreshold,omitempty"`

	// Mode for acquiring Merkle rewards trees
	RewardsTreeMode config.Parameter `yaml:"rewardsTreeMode,omitempty"`

	// Timestamp used as reference for prices/balances submissions
	PriceBalanceSubmissionReferenceTimestamp config.Parameter `yaml:"priceBalanceSubmissionReferenceTimestamp,omitempty"`

	// Custom URL to download a rewards tree
	RewardsTreeCustomUrl config.Parameter `yaml:"rewardsTreeCustomUrl,omitempty"`

	// URL for an EC with archive mode, for manual rewards tree generation
	ArchiveECUrl config.Parameter `yaml:"archiveEcUrl,omitempty"`

	// Manual override for the watchtower's max fee
	WatchtowerMaxFeeOverride config.Parameter `yaml:"watchtowerMaxFeeOverride,omitempty"`

	// Manual override for the watchtower's priority fee
	WatchtowerPrioFeeOverride config.Parameter `yaml:"watchtowerPrioFeeOverride,omitempty"`

	// The toggle for enabling pDAO proposal verification duties
	VerifyProposals config.Parameter `yaml:"verifyProposals,omitempty"`

	// Threshold for automatic vote power initialization transactions
	AutoInitVPThreshold config.Parameter `yaml:"autoInitVPThreshold,omitempty"`

	// Delay for automatic queue assignment
	AutoAssignmentDelay config.Parameter `yaml:"autoAssignmentDelay,omitempty"`

	///////////////////////////
	// Non-editable settings //
	///////////////////////////

	// The URL to provide the user so they can follow pending transactions
	txWatchUrl map[config.Network]string `yaml:"-"`

	// The URL to use for staking rETH
	stakeUrl map[config.Network]string `yaml:"-"`

	// The map of networks to execution chain IDs
	chainID map[config.Network]uint `yaml:"-"`

	// The contract address of RocketStorage
	storageAddress map[config.Network]string `yaml:"-"`

	// The contract address of RocketSignerRegistry
	rocketSignerRegistryAddress map[config.Network]string `yaml:"-"`

	// The contract address of the RPL token
	rplTokenAddress map[config.Network]string `yaml:"-"`

	// The Snapshot API domain
	snapshotApiDomain map[config.Network]string `yaml:"-"`

	// The contract address of rETH
	rethAddress map[config.Network]string `yaml:"-"`

	// The contract address of rocketRewardsPool from v1.0.0
	v1_0_0_RewardsPoolAddress map[config.Network]string `yaml:"-"`

	// The contract address of rocketClaimNode from v1.0.0
	v1_0_0_ClaimNodeAddress map[config.Network]string `yaml:"-"`

	// The contract address of rocketClaimTrustedNode from v1.0.0
	v1_0_0_ClaimTrustedNodeAddress map[config.Network]string `yaml:"-"`

	// The contract address of rocketMinipoolManager from v1.0.0
	v1_0_0_MinipoolManagerAddress map[config.Network]string `yaml:"-"`

	// The contract address of rocketNetworkPrices from v1.1.0
	v1_1_0_NetworkPricesAddress map[config.Network]string `yaml:"-"`

	// The contract address of rocketNodeStaking from v1.1.0
	v1_1_0_NodeStakingAddress map[config.Network]string `yaml:"-"`

	// The contract address of rocketNodeDeposit from v1.1.0
	v1_1_0_NodeDepositAddress map[config.Network]string `yaml:"-"`

	// The contract address of rocketMinipoolQueue from v1.1.0
	v1_1_0_MinipoolQueueAddress map[config.Network]string `yaml:"-"`

	// The contract address of rocketMinipoolFactory from v1.1.0
	v1_1_0_MinipoolFactoryAddress map[config.Network]string `yaml:"-"`

	// The contract address of rocketNetworkPrices from v1.2.0
	v1_2_0_NetworkPricesAddress map[config.Network]string `yaml:"-"`

	// The contract address of rocketNetworkBalances from v1.2.0
	v1_2_0_NetworkBalancesAddress map[config.Network]string `yaml:"-"`

	// Addresses for RocketRewardsPool that have been upgraded during development
	previousRewardsPoolAddresses map[config.Network][]common.Address `yaml:"-"`

	// Addresses for RocketDAOProtocolVerifier that have been upgraded during development
	previousRocketDAOProtocolVerifier map[config.Network][]common.Address `yaml:"-"`

	// The RocketOvmPriceMessenger Optimism address for each network
	optimismPriceMessengerAddress map[config.Network]string `yaml:"-"`

	// The RocketPolygonPriceMessenger Polygon address for each network
	polygonPriceMessengerAddress map[config.Network]string `yaml:"-"`

	// The RocketArbitumPriceMessenger Arbitrum address for each network
	arbitrumPriceMessengerAddress map[config.Network]string `yaml:"-"`

	// The RocketArbitumPriceMessengerV2 Arbitrum address for each network
	arbitrumPriceMessengerAddressV2 map[config.Network]string `yaml:"-"`

	// The RocketZkSyncPriceMessenger zkSyncEra address for each network
	zkSyncEraPriceMessengerAddress map[config.Network]string `yaml:"-"`

	// The RocketBasePriceMessenger Base address for each network
	basePriceMessengerAddress map[config.Network]string `yaml:"-"`

	// The RocketScrollPriceMessenger Scroll address for each network
	scrollPriceMessengerAddress map[config.Network]string `yaml:"-"`

	// The Scroll L2 message fee estimator address for each network
	scrollFeeEstimatorAddress map[config.Network]string `yaml:"-"`

	// The UniswapV3 pool address for each network (used for RPL price TWAP info)
	rplTwapPoolAddress map[config.Network]string `yaml:"-"`

	// The multicall contract address
	multicallAddress map[config.Network]string `yaml:"-"`

	// The BalanceChecker contract address
	balancebatcherAddress map[config.Network]string `yaml:"-"`

	// The FlashBots Protect RPC endpoint
	flashbotsProtectUrl map[config.Network]string `yaml:"-"`
}

// Generates a new Smartnode configuration
func NewSmartnodeConfig(cfg *RocketPoolConfig) *SmartnodeConfig {

	return &SmartnodeConfig{
		Title:  "Smartnode Settings",
		parent: cfg,

		ProjectName: config.Parameter{
			ID:                 ProjectNameID,
			Name:               "Project Name",
			Description:        "This is the prefix that will be attached to all of the Docker containers managed by the Smartnode.",
			Type:               config.ParameterType_String,
			Default:            map[config.Network]interface{}{config.Network_All: defaultProjectName},
			AffectsContainers:  []config.ContainerID{config.ContainerID_Api, config.ContainerID_Node, config.ContainerID_Watchtower, config.ContainerID_Eth1, config.ContainerID_Eth2, config.ContainerID_Validator, config.ContainerID_Grafana, config.ContainerID_Prometheus, config.ContainerID_Exporter},
			CanBeBlank:         false,
			OverwriteOnUpgrade: false,
		},

		DataPath: config.Parameter{
			ID:                 "dataPath",
			Name:               "Data Path",
			Description:        "The absolute path of the `data` folder that contains your node wallet's encrypted file, the password for your node wallet, and all of the validator keys for your minipools. You may use environment variables in this string.",
			Type:               config.ParameterType_String,
			Default:            map[config.Network]interface{}{config.Network_All: getDefaultDataDir(cfg)},
			AffectsContainers:  []config.ContainerID{config.ContainerID_Api, config.ContainerID_Node, config.ContainerID_Watchtower, config.ContainerID_Validator},
			CanBeBlank:         false,
			OverwriteOnUpgrade: false,
		},

		WatchtowerStatePath: config.Parameter{
			ID:                 "watchtowerPath",
			Name:               "Watchtower Path",
			Description:        "The absolute path of the watchtower state folder that contains persistent state that is used by the watchtower process on trusted nodes. **Only relevant for trusted nodes.**",
			Type:               config.ParameterType_String,
			Default:            map[config.Network]interface{}{config.Network_All: "$HOME/.rocketpool/watchtower"},
			AffectsContainers:  []config.ContainerID{config.ContainerID_Watchtower},
			CanBeBlank:         false,
			OverwriteOnUpgrade: false,
		},

		Network: config.Parameter{
			ID:                 NetworkID,
			Name:               "Network",
			Description:        "The Ethereum network you want to use - select Hoodi Testnet to practice with fake ETH, or Mainnet to stake on the real network using real ETH.",
			Type:               config.ParameterType_Choice,
			Default:            map[config.Network]interface{}{config.Network_All: config.Network_Mainnet},
			AffectsContainers:  []config.ContainerID{config.ContainerID_Api, config.ContainerID_Node, config.ContainerID_Watchtower, config.ContainerID_Eth1, config.ContainerID_Eth2, config.ContainerID_Validator},
			CanBeBlank:         false,
			OverwriteOnUpgrade: false,
			Options:            getNetworkOptions(),
		},

		ManualMaxFee: config.Parameter{
			ID:                 "manualMaxFee",
			Name:               "Manual Max Fee",
			Description:        "Set this if you want all of the Smartnode's transactions to use this specific max fee value (in gwei), which is the most you'd be willing to pay (*including the priority fee*).\n\nA value of 0 will show you the current suggested max fee based on the current network conditions and let you specify it each time you do a transaction.\n\nAny other value will ignore the recommended max fee and explicitly use this value instead.\n\nThis applies to automated transactions (such as claiming RPL and staking minipools) as well.",
			Type:               config.ParameterType_Float,
			Default:            map[config.Network]interface{}{config.Network_All: float64(0)},
			AffectsContainers:  []config.ContainerID{config.ContainerID_Node, config.ContainerID_Watchtower},
			CanBeBlank:         false,
			OverwriteOnUpgrade: false,
		},

		PriorityFee: config.Parameter{
			ID:                 "priorityFee",
			Name:               "Priority Fee",
			Description:        "The default value for the priority fee (in gwei) for all of your transactions. This describes how much you're willing to pay *above the network's current base fee* - the higher this is, the more ETH you give to the validators for including your transaction, which generally means it will be included in a block faster (as long as your max fee is sufficiently high to cover the current network conditions).\n\nMust be larger than 0.",
			Type:               config.ParameterType_Float,
			Default:            map[config.Network]interface{}{config.Network_All: float64(2)},
			AffectsContainers:  []config.ContainerID{config.ContainerID_Node, config.ContainerID_Watchtower},
			CanBeBlank:         false,
			OverwriteOnUpgrade: false,
		},

		AutoTxGasThreshold: config.Parameter{
			ID:   "minipoolStakeGasThreshold",
			Name: "Automatic TX Gas Threshold",
			Description: "Occasionally, the Smartnode will attempt to perform some automatic transactions (such as the second `stake` transaction to finish launching a minipool or the `reduce bond` transaction to convert a 16-ETH minipool to an 8-ETH one). During these, your node will use the `Rapid` suggestion from the gas estimator as its max fee.\n\nThis threshold is a limit (in gwei) you can put on that suggestion; your node will not `stake` the new minipool until the suggestion is below this limit.\n\n" +
				"A value of 0 will disable non-essential automatic transactions (such as minipool balance distribution and bond reduction), but essential transactions (such as minipool staking and solo migration promotion) will not be disabled.\n\n" +
				"NOTE: the node will ignore this limit and automatically execute transactions at whatever the suggested fee happens to be once too much time has passed since those transactions were first eligible. You may end up paying more than you wanted to if you set this too low!",
			Type:               config.ParameterType_Float,
			Default:            map[config.Network]interface{}{config.Network_All: float64(150)},
			AffectsContainers:  []config.ContainerID{config.ContainerID_Node},
			CanBeBlank:         false,
			OverwriteOnUpgrade: false,
		},

		DistributeThreshold: config.Parameter{
			ID:                 "distributeThreshold",
			Name:               "Auto-Distribute Threshold",
			Description:        "The Smartnode will regularly check the balance of each of your minipools on the Execution Layer (**not** the Beacon Chain).\nIf any of them have a balance greater than this threshold (in ETH), the Smartnode will automatically distribute the balance. This will send your share of the balance to your withdrawal address.\n\nMust be less than 8 ETH.\n\nSet this to 0 to disable automatic distributes.\n[orange]WARNING: if you disable automatic distribution, you **must** ensure you distribute your minipool's balance before it reaches 8 ETH or you will no longer be able to distribute your rewards until you exit the minipool!",
			Type:               config.ParameterType_Float,
			Default:            map[config.Network]interface{}{config.Network_All: float64(1)},
			AffectsContainers:  []config.ContainerID{config.ContainerID_Node},
			CanBeBlank:         false,
			OverwriteOnUpgrade: false,
		},

		VerifyProposals: config.Parameter{
			ID:                 "verifyProposals",
			Name:               "Enable PDAO Proposal Checker",
			Description:        "Check this box to opt into the responsibility for verifying Protocol DAO proposals once the Houston upgrade has been activated. Your node will regularly check for new proposals, verify their correctness, and submit challenges to any that do not match the on-chain data (e.g., if someone tampered with voting power and attempted to cheat).\n\nTo learn more about the PDAO proposal checking duty, including requirements and RPL bonding, please see the documentation at https://docs.rocketpool.net/guides/houston/pdao#challenge-process.",
			Type:               config.ParameterType_Bool,
			Default:            map[config.Network]interface{}{config.Network_All: false},
			AffectsContainers:  []config.ContainerID{config.ContainerID_Node},
			CanBeBlank:         false,
			OverwriteOnUpgrade: false,
		},

		AutoInitVPThreshold: config.Parameter{
			ID:   "autoInitVPThreshold",
			Name: "Auto-Init Vote Power Gas Threshold",
			Description: "The Smartnode will regularly check if the node has initialized voting power and attempt to initialize voting power if it isn't initialized.\n\n" +
				"This threshold is a limit (in gwei) you can set on this automatic transaction; your node will not attempt to initialize voting power if the network suggested fee is below this limit.\n\n" +
				"A value of 0 will disable this task. Disable this if your node was registered post-houston or your vote power is already initialized.\n\n",
			Type:               config.ParameterType_Float,
			Default:            map[config.Network]interface{}{config.Network_All: float64(5)},
			AffectsContainers:  []config.ContainerID{config.ContainerID_Node},
			CanBeBlank:         false,
			OverwriteOnUpgrade: false,
		},

		AutoAssignmentDelay: config.Parameter{
			ID:                 "autoAssignmentDelay",
			Name:               "Automatic queue assigment delay",
			Description:        "The Smartnode will periodically check whether its megapool is next in the queue. It will wait for the number of hours specified by this parameter after the last assignment before performing the assignment automatically.\n\n",
			Type:               config.ParameterType_Uint16,
			Default:            map[config.Network]interface{}{config.Network_All: uint16(48)},
			AffectsContainers:  []config.ContainerID{config.ContainerID_Node},
			CanBeBlank:         false,
			OverwriteOnUpgrade: false,
		},

		RewardsTreeMode: config.Parameter{
			ID:                 "rewardsTreeMode",
			Name:               "Rewards Tree Mode",
			Description:        "Select how you want to acquire the Merkle Tree files for each rewards interval.",
			Type:               config.ParameterType_Choice,
			Default:            map[config.Network]interface{}{config.Network_All: config.RewardsMode_Download},
			AffectsContainers:  []config.ContainerID{config.ContainerID_Node, config.ContainerID_Watchtower},
			CanBeBlank:         false,
			OverwriteOnUpgrade: false,
			Options: []config.ParameterOption{{
				Name:        "Download",
				Description: "Automatically download the Merkle Tree rewards files that were published by the Oracle DAO after a rewards checkpoint.",
				Value:       config.RewardsMode_Download,
			}, {
				Name:        "Generate",
				Description: "Use your node to automatically generate the Merkle Tree rewards file once a checkpoint has passed. This option lets you build and verify the file that the Oracle DAO created if you prefer not to trust it and want to generate the tree yourself.\n\n[orange]WARNING: Generating the tree can take a *very long time* if many node operators are opted into the Smoothing Pool, which could impact your attestation performance!",
				Value:       config.RewardsMode_Generate,
			}},
		},

		PriceBalanceSubmissionReferenceTimestamp: config.Parameter{
			ID:                 "priceBalanceSubmissionReferenceTimestamp",
			Name:               "P/B Submission Time Ref",
			Description:        "Prices and balances submission time reference. An Unix timestamp used by oDAO members as an initial reference to calculate when submissions are due based on the onchain stored submission interval value.",
			Type:               config.ParameterType_Int,
			Default:            map[config.Network]interface{}{config.Network_All: int64(config.PBSubmission_6AM)},
			AffectsContainers:  []config.ContainerID{config.ContainerID_Watchtower},
			CanBeBlank:         false,
			OverwriteOnUpgrade: true,
		},

		RewardsTreeCustomUrl: config.Parameter{
			ID:                 "rewardsTreeCustomUrl",
			Name:               "Rewards Tree Custom Download URLs",
			Description:        "The Smartnode will automatically download missing rewards tree files from trusted sources like IPFS and Rocket Pool's repository on GitHub. Use this field if you would like to manually specify additional sources that host the rewards tree files, so the Smartnode can download from them as well.\nMultiple URLs can be provided using ';' as separator).\n\nUse '%s' to specify the location of the rewards file name in the URL - for example: `https://my-cool-domain.com/rewards-trees/mainnet/%s`.",
			Type:               config.ParameterType_String,
			Default:            map[config.Network]interface{}{config.Network_All: ""},
			AffectsContainers:  []config.ContainerID{config.ContainerID_Watchtower},
			CanBeBlank:         true,
			OverwriteOnUpgrade: false,
		},

		ArchiveECUrl: config.Parameter{
			ID:                 "archiveECUrl",
			Name:               "Archive-Mode EC URL",
			Description:        "[orange]**For manual Merkle rewards tree generation only.**[white]\n\nGenerating the Merkle rewards tree files for past rewards intervals typically requires an Execution client with Archive mode enabled, which is usually disabled on your primary and fallback Execution clients to save disk space.\nIf you want to generate your own rewards tree files for intervals from a long time ago, you may enter the URL of an Execution client with Archive access here.\n\nFor a free light client with Archive access, you may use https://www.alchemy.com/supernode.",
			Type:               config.ParameterType_String,
			Default:            map[config.Network]interface{}{config.Network_All: ""},
			AffectsContainers:  []config.ContainerID{config.ContainerID_Watchtower},
			CanBeBlank:         true,
			OverwriteOnUpgrade: false,
		},

		WatchtowerMaxFeeOverride: config.Parameter{
			ID:                 "watchtowerMaxFeeOverride",
			Name:               "Watchtower Max Fee Override",
			Description:        fmt.Sprintf("[orange]**For Oracle DAO members only.**\n\n[white]Use this to override the max fee (in gwei) for watchtower transactions. Note that if you set it below %d, the setting will be ignored; it can only be used to set the max fee higher than %d during times of extreme network stress.", WatchtowerMaxFeeDefault, WatchtowerMaxFeeDefault),
			Type:               config.ParameterType_Float,
			Default:            map[config.Network]interface{}{config.Network_All: float64(WatchtowerMaxFeeDefault)},
			AffectsContainers:  []config.ContainerID{config.ContainerID_Watchtower},
			CanBeBlank:         false,
			OverwriteOnUpgrade: true,
		},

		WatchtowerPrioFeeOverride: config.Parameter{
			ID:                 "watchtowerPrioFeeOverride",
			Name:               "Watchtower Priority Fee Override",
			Description:        fmt.Sprintf("[orange]**For Oracle DAO members only.**\n\n[white]Use this to override the priority fee (in gwei) for watchtower transactions. Note that if you set it below %d, the setting will be ignored; it can only be used to set the priority fee higher than %d during times of extreme network stress.", WatchtowerPrioFeeDefault, WatchtowerPrioFeeDefault),
			Type:               config.ParameterType_Float,
			Default:            map[config.Network]interface{}{config.Network_All: float64(WatchtowerPrioFeeDefault)},
			AffectsContainers:  []config.ContainerID{config.ContainerID_Watchtower},
			CanBeBlank:         false,
			OverwriteOnUpgrade: true,
		},

		txWatchUrl: map[config.Network]string{
			config.Network_Mainnet: "https://etherscan.io/tx",
			config.Network_Devnet:  "https://hoodi.etherscan.io/tx",
			config.Network_Testnet: "https://hoodi.etherscan.io/tx",
		},

		stakeUrl: map[config.Network]string{
			config.Network_Mainnet: "https://stake.rocketpool.net",
			config.Network_Devnet:  "TBD",
			config.Network_Testnet: "https://testnet.rocketpool.net",
		},

		chainID: map[config.Network]uint{
			config.Network_Mainnet: 1,      // Mainnet
			config.Network_Devnet:  560048, // Hoodi
			config.Network_Testnet: 560048, // Hoodi
		},

		storageAddress: map[config.Network]string{
			config.Network_Mainnet: "0x1d8f8f00cfa6758d7bE78336684788Fb0ee0Fa46",
			config.Network_Devnet:  "",
			config.Network_Testnet: "0x594Fb75D3dc2DFa0150Ad03F99F97817747dd4E1",
		},

		rocketSignerRegistryAddress: map[config.Network]string{
			config.Network_Mainnet: "0xc1062617d10Ae99E09D941b60746182A87eAB38F",
			config.Network_Devnet:  "0xE3FbfaD4A11777E6271921E7EC1A5a1345684F4E",
			config.Network_Testnet: "0xE3FbfaD4A11777E6271921E7EC1A5a1345684F4E",
		},

		rplTokenAddress: map[config.Network]string{
			config.Network_Mainnet: "0xD33526068D116cE69F19A9ee46F0bd304F21A51f",
			config.Network_Devnet:  "",
			config.Network_Testnet: "0x1Cc9cF5586522c6F483E84A19c3C2B0B6d027bF0",
		},

		rethAddress: map[config.Network]string{
			config.Network_Mainnet: "0xae78736Cd615f374D3085123A210448E74Fc6393",
			config.Network_Devnet:  "",
			config.Network_Testnet: "0x7322c24752f79c05FFD1E2a6FCB97020C1C264F1",
		},

		v1_0_0_RewardsPoolAddress: map[config.Network]string{
			config.Network_Mainnet: "0xA3a18348e6E2d3897B6f2671bb8c120e36554802",
			config.Network_Devnet:  "",
			config.Network_Testnet: "",
		},

		v1_0_0_ClaimNodeAddress: map[config.Network]string{
			config.Network_Mainnet: "0x899336A2a86053705E65dB61f52C686dcFaeF548",
			config.Network_Devnet:  "",
			config.Network_Testnet: "",
		},

		v1_0_0_ClaimTrustedNodeAddress: map[config.Network]string{
			config.Network_Mainnet: "0x6af730deB0463b432433318dC8002C0A4e9315e8",
			config.Network_Devnet:  "",
			config.Network_Testnet: "",
		},

		v1_0_0_MinipoolManagerAddress: map[config.Network]string{
			config.Network_Mainnet: "0x6293B8abC1F36aFB22406Be5f96D893072A8cF3a",
			config.Network_Devnet:  "",
			config.Network_Testnet: "",
		},

		v1_1_0_NetworkPricesAddress: map[config.Network]string{
			config.Network_Mainnet: "0xd3f500F550F46e504A4D2153127B47e007e11166",
			config.Network_Devnet:  "",
			config.Network_Testnet: "",
		},

		v1_1_0_NodeStakingAddress: map[config.Network]string{
			config.Network_Mainnet: "0x0d8D8f8541B12A0e1194B7CC4b6D954b90AB82ec",
			config.Network_Devnet:  "",
			config.Network_Testnet: "",
		},

		v1_1_0_NodeDepositAddress: map[config.Network]string{
			config.Network_Mainnet: "0x1Cc9cF5586522c6F483E84A19c3C2B0B6d027bF0",
			config.Network_Devnet:  "",
			config.Network_Testnet: "",
		},

		v1_1_0_MinipoolQueueAddress: map[config.Network]string{
			config.Network_Mainnet: "0x5870dA524635D1310Dc0e6F256Ce331012C9C19E",
			config.Network_Devnet:  "",
			config.Network_Testnet: "",
		},

		v1_1_0_MinipoolFactoryAddress: map[config.Network]string{
			config.Network_Mainnet: "0x54705f80D7C51Fcffd9C659ce3f3C9a7dCCf5788",
			config.Network_Devnet:  "",
			config.Network_Testnet: "",
		},

		v1_2_0_NetworkPricesAddress: map[config.Network]string{
			config.Network_Mainnet: "0x751826b107672360b764327631cC5764515fFC37",
			config.Network_Devnet:  "",
			config.Network_Testnet: "",
		},

		v1_2_0_NetworkBalancesAddress: map[config.Network]string{
			config.Network_Mainnet: "0x07FCaBCbe4ff0d80c2b1eb42855C0131b6cba2F4",
			config.Network_Devnet:  "",
			config.Network_Testnet: "",
		},

		snapshotApiDomain: map[config.Network]string{
			config.Network_Mainnet: "hub.snapshot.org",
<<<<<<< HEAD
			config.Network_Devnet:  "hub.snapshot.org",
			config.Network_Holesky: "hub.snapshot.org",
=======
			config.Network_Devnet:  "",
			config.Network_Testnet: "hub.snapshot.org",
>>>>>>> 1031ffd9
		},

		previousRewardsPoolAddresses: map[config.Network][]common.Address{
			config.Network_Mainnet: {
				common.HexToAddress("0x594Fb75D3dc2DFa0150Ad03F99F97817747dd4E1"),
				common.HexToAddress("0xA805d68b61956BC92d556F2bE6d18747adAeEe82"),
			},
			config.Network_Devnet:  {},
			config.Network_Testnet: {},
		},

		previousRocketDAOProtocolVerifier: map[config.Network][]common.Address{
			config.Network_Mainnet: {},
			config.Network_Devnet:  {},
			config.Network_Testnet: {},
		},

		optimismPriceMessengerAddress: map[config.Network]string{
			config.Network_Mainnet: "0x12759f8Df234f8f2cDdb3d2Ed5604adF9ACCfc9F",
			config.Network_Devnet:  "",
			config.Network_Testnet: "",
		},

		polygonPriceMessengerAddress: map[config.Network]string{
			config.Network_Mainnet: "0xb1029Ac2Be4e08516697093e2AFeC435057f3511",
			config.Network_Devnet:  "",
			config.Network_Testnet: "",
		},

		arbitrumPriceMessengerAddress: map[config.Network]string{
			config.Network_Mainnet: "0x05330300f829AD3fC8f33838BC88CFC4093baD53",
			config.Network_Devnet:  "",
			config.Network_Testnet: "",
		},

		arbitrumPriceMessengerAddressV2: map[config.Network]string{
			config.Network_Mainnet: "0x312FcFB03eC9B1Ea38CB7BFCd26ee7bC3b505aB1",
			config.Network_Devnet:  "",
			config.Network_Testnet: "",
		},

		zkSyncEraPriceMessengerAddress: map[config.Network]string{
			config.Network_Mainnet: "0x6cf6CB29754aEBf88AF12089224429bD68b0b8c8",
			config.Network_Devnet:  "",
			config.Network_Testnet: "",
		},

		basePriceMessengerAddress: map[config.Network]string{
			config.Network_Mainnet: "0x64A5856869C06B0188C84A5F83d712bbAc03517d",
			config.Network_Devnet:  "",
			config.Network_Testnet: "",
		},

		scrollPriceMessengerAddress: map[config.Network]string{
			config.Network_Mainnet: "0x0f22dc9b9c03757d4676539203d7549c8f22c15c",
			config.Network_Devnet:  "",
			config.Network_Testnet: "",
		},

		scrollFeeEstimatorAddress: map[config.Network]string{
			config.Network_Mainnet: "0x0d7E906BD9cAFa154b048cFa766Cc1E54E39AF9B",
			config.Network_Devnet:  "",
			config.Network_Testnet: "",
		},

		rplTwapPoolAddress: map[config.Network]string{
			config.Network_Mainnet: "0xe42318ea3b998e8355a3da364eb9d48ec725eb45",
			config.Network_Devnet:  "0x0ca239d8AC5E49E3203d60eaf86Baa6712E5b454",
			config.Network_Testnet: "0x0ca239d8AC5E49E3203d60eaf86Baa6712E5b454",
		},

		multicallAddress: map[config.Network]string{
			config.Network_Mainnet: "0x5BA1e12693Dc8F9c48aAD8770482f4739bEeD696",
			config.Network_Devnet:  "0xc5fA61aA6Ec012d1A2Ea38f31ADAf4D06c8725E7",
			config.Network_Testnet: "0xc5fA61aA6Ec012d1A2Ea38f31ADAf4D06c8725E7",
		},

		balancebatcherAddress: map[config.Network]string{
			config.Network_Mainnet: "0xb1f8e55c7f64d203c1400b9d8555d050f94adf39",
			config.Network_Devnet:  "0xB80b500CF68a956b6f149F1C48E8F07EEF4486Ce",
			config.Network_Testnet: "0xB80b500CF68a956b6f149F1C48E8F07EEF4486Ce",
		},

		flashbotsProtectUrl: map[config.Network]string{
			config.Network_Mainnet: "https://rpc.flashbots.net/",
			config.Network_Devnet:  "",
			config.Network_Testnet: "https://rpc-hoodi.flashbots.net/",
		},
	}

}

// Get the parameters for this config
func (cfg *SmartnodeConfig) GetParameters() []*config.Parameter {
	return []*config.Parameter{
		&cfg.Network,
		&cfg.ProjectName,
		&cfg.DataPath,
		&cfg.ManualMaxFee,
		&cfg.PriorityFee,
		&cfg.AutoTxGasThreshold,
		&cfg.DistributeThreshold,
		&cfg.VerifyProposals,
		&cfg.AutoInitVPThreshold,
		&cfg.AutoAssignmentDelay,
		&cfg.RewardsTreeMode,
		&cfg.PriceBalanceSubmissionReferenceTimestamp,
		&cfg.RewardsTreeCustomUrl,
		&cfg.ArchiveECUrl,
		&cfg.WatchtowerMaxFeeOverride,
		&cfg.WatchtowerPrioFeeOverride,
	}
}

// Getters for the non-editable parameters

func (cfg *SmartnodeConfig) GetTxWatchUrl() string {
	return cfg.txWatchUrl[cfg.Network.Value.(config.Network)]
}

func (cfg *SmartnodeConfig) GetStakeUrl() string {
	return cfg.stakeUrl[cfg.Network.Value.(config.Network)]
}

func (cfg *SmartnodeConfig) GetChainID() uint {
	return cfg.chainID[cfg.Network.Value.(config.Network)]
}

func (cfg *SmartnodeConfig) GetWalletPath() string {
	if cfg.parent.IsNativeMode {
		return filepath.Join(cfg.DataPath.Value.(string), "wallet")
	}

	return filepath.Join(DaemonDataPath, "wallet")
}

func (cfg *SmartnodeConfig) GetPasswordPath() string {
	if cfg.parent.IsNativeMode {
		return filepath.Join(cfg.DataPath.Value.(string), "password")
	}

	return filepath.Join(DaemonDataPath, "password")
}

func (cfg *SmartnodeConfig) GetValidatorKeychainPath() string {
	if cfg.parent.IsNativeMode {
		return filepath.Join(cfg.DataPath.Value.(string), "validators")
	}

	return filepath.Join(DaemonDataPath, "validators")
}

func (cfg *SmartnodeConfig) GetRecordsPath() string {
	if cfg.parent.IsNativeMode {
		return filepath.Join(cfg.DataPath.Value.(string), "records")
	}

	return filepath.Join(DaemonDataPath, "records")
}

func (cfg *SmartnodeConfig) GetVotingPath() string {
	if cfg.parent.IsNativeMode {
		return filepath.Join(cfg.DataPath.Value.(string), "voting", string(cfg.Network.Value.(config.Network)))
	}

	return filepath.Join(DaemonDataPath, "voting", string(cfg.Network.Value.(config.Network)))
}

func (cfg *SmartnodeConfig) GetWalletPathInCLI() string {
	return filepath.Join(cfg.DataPath.Value.(string), "wallet")
}

func (cfg *SmartnodeConfig) GetPasswordPathInCLI() string {
	return filepath.Join(cfg.DataPath.Value.(string), "password")
}

func (cfg *SmartnodeConfig) GetValidatorKeychainPathInCLI() string {
	return filepath.Join(cfg.DataPath.Value.(string), "validators")
}

func (config *SmartnodeConfig) GetWatchtowerStatePath() string {
	if config.parent.IsNativeMode {
		return filepath.Join(config.DataPath.Value.(string), WatchtowerFolder, "state.yml")
	}

	return filepath.Join(DaemonDataPath, WatchtowerFolder, "state.yml")
}

func (cfg *SmartnodeConfig) GetCustomKeyPath() string {
	if cfg.parent.IsNativeMode {
		return filepath.Join(cfg.DataPath.Value.(string), "custom-keys")
	}

	return filepath.Join(DaemonDataPath, "custom-keys")
}

func (cfg *SmartnodeConfig) GetCustomKeyPasswordFilePath() string {
	if cfg.parent.IsNativeMode {
		return filepath.Join(cfg.DataPath.Value.(string), "custom-key-passwords")
	}

	return filepath.Join(DaemonDataPath, "custom-key-passwords")
}

func (cfg *SmartnodeConfig) GetStorageAddress() string {
	return cfg.storageAddress[cfg.Network.Value.(config.Network)]
}

func (cfg *SmartnodeConfig) GetRocketSignerRegistryAddress() string {
	return cfg.rocketSignerRegistryAddress[cfg.Network.Value.(config.Network)]
}

func (cfg *SmartnodeConfig) GetRplTokenAddress() string {
	return cfg.rplTokenAddress[cfg.Network.Value.(config.Network)]
}

func (cfg *SmartnodeConfig) GetSmartnodeContainerTag() string {
	return smartnodeTag
}

func (config *SmartnodeConfig) GetPruneProvisionerContainerTag() string {
	return pruneProvisionerTag
}

func (cfg *SmartnodeConfig) GetEcMigratorContainerTag() string {
	return ecMigratorTag
}

func (cfg *SmartnodeConfig) GetSnapshotApiDomain() string {
	return cfg.snapshotApiDomain[cfg.Network.Value.(config.Network)]
}

func (cfg *SmartnodeConfig) GetVotingSnapshotID() [32]byte {
	// So the contract wants a Keccak'd hash of the voting ID, but Snapshot's service wants ASCII so it can display the ID in plain text; we have to do this to make it play nicely with Snapshot
	buffer := [32]byte{}
	idBytes := []byte(SnapshotID)
	copy(buffer[0:], idBytes)
	return buffer
}

func (config *SmartnodeConfig) GetSnapshotID() string {
	return SnapshotID
}

// The title for the config
func (cfg *SmartnodeConfig) GetConfigTitle() string {
	return cfg.Title
}

func (cfg *SmartnodeConfig) GetRethAddress() common.Address {
	return common.HexToAddress(cfg.rethAddress[cfg.Network.Value.(config.Network)])
}

func getDefaultDataDir(config *RocketPoolConfig) string {
	if config == nil {
		// Handle tests. Eventually we'll refactor so this isn't necessary.
		return ""
	}
	return filepath.Join(config.RocketPoolDirectory, "data")
}

func (cfg *SmartnodeConfig) GetRewardsTreeDirectory(daemon bool) string {
	if daemon && !cfg.parent.IsNativeMode {
		return filepath.Join(DaemonDataPath, RewardsTreesFolder)
	}

	return filepath.Join(cfg.DataPath.Value.(string), RewardsTreesFolder)
}

func (cfg *SmartnodeConfig) formatRewardsFilename(f string, interval uint64, extension RewardsExtension) string {
	return fmt.Sprintf(f, string(cfg.Network.Value.(config.Network)), interval, string(extension))
}

func (cfg *SmartnodeConfig) GetRewardsTreeFilename(interval uint64, extension RewardsExtension) string {
	return cfg.formatRewardsFilename(rewardsTreeFilenameFormat, interval, extension)
}

func (cfg *SmartnodeConfig) GetMinipoolPerformanceFilename(interval uint64) string {
	return cfg.formatRewardsFilename(minipoolPerformanceFilenameFormat, interval, RewardsExtensionJSON)
}

func (cfg *SmartnodeConfig) GetRewardsTreePath(interval uint64, daemon bool, extension RewardsExtension) string {
	return filepath.Join(
		cfg.GetRewardsTreeDirectory(daemon),
		cfg.GetRewardsTreeFilename(interval, extension),
	)
}

func (cfg *SmartnodeConfig) GetMinipoolPerformancePath(interval uint64, daemon bool) string {
	return filepath.Join(
		cfg.GetRewardsTreeDirectory(daemon),
		cfg.GetMinipoolPerformanceFilename(interval),
	)
}

func (cfg *SmartnodeConfig) GetRegenerateRewardsTreeRequestPath(interval uint64, daemon bool) string {
	if daemon && !cfg.parent.IsNativeMode {
		return filepath.Join(DaemonDataPath, WatchtowerFolder, fmt.Sprintf(RegenerateRewardsTreeRequestFormat, interval))
	}

	return filepath.Join(cfg.DataPath.Value.(string), WatchtowerFolder, fmt.Sprintf(RegenerateRewardsTreeRequestFormat, interval))
}

func (cfg *SmartnodeConfig) GetWatchtowerFolder(daemon bool) string {
	if daemon && !cfg.parent.IsNativeMode {
		return filepath.Join(DaemonDataPath, WatchtowerFolder)
	}

	return filepath.Join(cfg.DataPath.Value.(string), WatchtowerFolder)
}

func (cfg *SmartnodeConfig) GetFeeRecipientFilePath() string {
	if !cfg.parent.IsNativeMode {
		return filepath.Join(DaemonDataPath, "validators", FeeRecipientFilename)
	}

	return filepath.Join(cfg.DataPath.Value.(string), "validators", NativeFeeRecipientFilename)
}

func (cfg *SmartnodeConfig) GetV100RewardsPoolAddress() common.Address {
	return common.HexToAddress(cfg.v1_0_0_RewardsPoolAddress[cfg.Network.Value.(config.Network)])
}

func (cfg *SmartnodeConfig) GetV100ClaimNodeAddress() common.Address {
	return common.HexToAddress(cfg.v1_0_0_ClaimNodeAddress[cfg.Network.Value.(config.Network)])
}

func (cfg *SmartnodeConfig) GetV100ClaimTrustedNodeAddress() common.Address {
	return common.HexToAddress(cfg.v1_0_0_ClaimTrustedNodeAddress[cfg.Network.Value.(config.Network)])
}

func (cfg *SmartnodeConfig) GetV100MinipoolManagerAddress() common.Address {
	return common.HexToAddress(cfg.v1_0_0_MinipoolManagerAddress[cfg.Network.Value.(config.Network)])
}

func (cfg *SmartnodeConfig) GetV110NetworkPricesAddress() common.Address {
	return common.HexToAddress(cfg.v1_1_0_NetworkPricesAddress[cfg.Network.Value.(config.Network)])
}

func (cfg *SmartnodeConfig) GetV120NetworkPricesAddress() common.Address {
	return common.HexToAddress(cfg.v1_2_0_NetworkPricesAddress[cfg.Network.Value.(config.Network)])
}

func (cfg *SmartnodeConfig) GetV120NetworkBalancesAddress() common.Address {
	return common.HexToAddress(cfg.v1_2_0_NetworkBalancesAddress[cfg.Network.Value.(config.Network)])
}

func (cfg *SmartnodeConfig) GetV110NodeStakingAddress() common.Address {
	return common.HexToAddress(cfg.v1_1_0_NodeStakingAddress[cfg.Network.Value.(config.Network)])
}

func (cfg *SmartnodeConfig) GetV110NodeDepositAddress() common.Address {
	return common.HexToAddress(cfg.v1_1_0_NodeDepositAddress[cfg.Network.Value.(config.Network)])
}

func (cfg *SmartnodeConfig) GetV110MinipoolQueueAddress() common.Address {
	return common.HexToAddress(cfg.v1_1_0_MinipoolQueueAddress[cfg.Network.Value.(config.Network)])
}

func (cfg *SmartnodeConfig) GetV110MinipoolFactoryAddress() common.Address {
	return common.HexToAddress(cfg.v1_1_0_MinipoolFactoryAddress[cfg.Network.Value.(config.Network)])
}

func (cfg *SmartnodeConfig) GetPreviousRewardsPoolAddresses() []common.Address {
	return cfg.previousRewardsPoolAddresses[cfg.Network.Value.(config.Network)]
}

func (cfg *SmartnodeConfig) GetPreviousRocketDAOProtocolVerifierAddresses() []common.Address {
	return cfg.previousRocketDAOProtocolVerifier[cfg.Network.Value.(config.Network)]
}

func (cfg *SmartnodeConfig) GetOptimismMessengerAddress() string {
	return cfg.optimismPriceMessengerAddress[cfg.Network.Value.(config.Network)]
}

func (cfg *SmartnodeConfig) GetPolygonMessengerAddress() string {
	return cfg.polygonPriceMessengerAddress[cfg.Network.Value.(config.Network)]
}

func (cfg *SmartnodeConfig) GetArbitrumMessengerAddress() string {
	return cfg.arbitrumPriceMessengerAddress[cfg.Network.Value.(config.Network)]
}

func (cfg *SmartnodeConfig) GetArbitrumMessengerAddressV2() string {
	return cfg.arbitrumPriceMessengerAddressV2[cfg.Network.Value.(config.Network)]
}

func (cfg *SmartnodeConfig) GetZkSyncEraMessengerAddress() string {
	return cfg.zkSyncEraPriceMessengerAddress[cfg.Network.Value.(config.Network)]
}

func (cfg *SmartnodeConfig) GetBaseMessengerAddress() string {
	return cfg.basePriceMessengerAddress[cfg.Network.Value.(config.Network)]
}

func (cfg *SmartnodeConfig) GetScrollMessengerAddress() string {
	return cfg.scrollPriceMessengerAddress[cfg.Network.Value.(config.Network)]
}

func (cfg *SmartnodeConfig) GetScrollFeeEstimatorAddress() string {
	return cfg.scrollFeeEstimatorAddress[cfg.Network.Value.(config.Network)]
}

func (cfg *SmartnodeConfig) GetRplTwapPoolAddress() string {
	return cfg.rplTwapPoolAddress[cfg.Network.Value.(config.Network)]
}

func (cfg *SmartnodeConfig) GetMulticallAddress() string {
	return cfg.multicallAddress[cfg.Network.Value.(config.Network)]
}

func (cfg *SmartnodeConfig) GetBalanceBatcherAddress() string {
	return cfg.balancebatcherAddress[cfg.Network.Value.(config.Network)]
}

// Utility function to get the state manager contracts
func (cfg *SmartnodeConfig) GetStateManagerContracts() StateManagerContracts {
	return StateManagerContracts{
		Multicaller:    common.HexToAddress(cfg.GetMulticallAddress()),
		BalanceBatcher: common.HexToAddress(cfg.GetBalanceBatcherAddress()),
	}
}

func (cfg *SmartnodeConfig) GetFlashbotsProtectUrl() string {
	return cfg.flashbotsProtectUrl[cfg.Network.Value.(config.Network)]
}

func getNetworkOptions() []config.ParameterOption {
	options := []config.ParameterOption{
		{
			Name:        "Ethereum Mainnet",
			Description: "This is the real Ethereum main network, using real ETH and real RPL to make real validators.",
			Value:       config.Network_Mainnet,
		}, {
			Name:        "Hoodi Testnet",
			Description: "This is the Hoodi test network, which is the next generation of long-lived testnets for Ethereum. It uses free fake ETH and free fake RPL to make fake validators.\nUse this if you want to practice running the Smartnode in a free, safe environment before moving to Mainnet.",
			Value:       config.Network_Testnet,
		},
	}

	if strings.HasSuffix(shared.RocketPoolVersion, "-dev") {
		options = append(options, config.ParameterOption{
			Name:        "Devnet",
			Description: "This is a development network used by Rocket Pool engineers to test new features and contract upgrades before they are promoted to a Testnet for staging. You should not use this network unless invited to do so by the developers.",
			Value:       config.Network_Devnet,
		})
	}

	return options
}<|MERGE_RESOLUTION|>--- conflicted
+++ resolved
@@ -539,13 +539,8 @@
 
 		snapshotApiDomain: map[config.Network]string{
 			config.Network_Mainnet: "hub.snapshot.org",
-<<<<<<< HEAD
 			config.Network_Devnet:  "hub.snapshot.org",
-			config.Network_Holesky: "hub.snapshot.org",
-=======
-			config.Network_Devnet:  "",
 			config.Network_Testnet: "hub.snapshot.org",
->>>>>>> 1031ffd9
 		},
 
 		previousRewardsPoolAddresses: map[config.Network][]common.Address{
