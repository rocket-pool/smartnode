--- conflicted
+++ resolved
@@ -5,17 +5,10 @@
 )
 
 const (
-<<<<<<< HEAD
-	prysmBnTest             string = "gcr.io/offchainlabs/prysm/beacon-chain:v7.0.1"
-	prysmBnProd             string = "gcr.io/offchainlabs/prysm/beacon-chain:v7.0.1"
-	prysmVcTest             string = "gcr.io/offchainlabs/prysm/validator:v7.0.1"
-	prysmVcProd             string = "gcr.io/offchainlabs/prysm/validator:v7.0.1"
-=======
 	prysmBnTest             string = "gcr.io/offchainlabs/prysm/beacon-chain:v7.1.0"
 	prysmBnProd             string = "gcr.io/offchainlabs/prysm/beacon-chain:v7.1.0"
 	prysmVcTest             string = "gcr.io/offchainlabs/prysm/validator:v7.1.0"
 	prysmVcProd             string = "gcr.io/offchainlabs/prysm/validator:v7.1.0"
->>>>>>> 1db3fbb7
 	defaultPrysmRpcPort     uint16 = 5053
 	defaultPrysmOpenRpcPort string = string(config.RPC_Closed)
 	defaultPrysmMaxPeers    uint16 = 70
