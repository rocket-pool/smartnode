--- conflicted
+++ resolved
@@ -15,20 +15,14 @@
     "github.com/rocket-pool/smartnode/shared/services/beacon/lighthouse"
     "github.com/rocket-pool/smartnode/shared/services/beacon/prysm"
     "github.com/rocket-pool/smartnode/shared/services/beacon/teku"
-<<<<<<< HEAD
     "github.com/rocket-pool/smartnode/shared/services/beacon/nimbus"
-=======
->>>>>>> d6a12483
     "github.com/rocket-pool/smartnode/shared/services/config"
     "github.com/rocket-pool/smartnode/shared/services/passwords"
     "github.com/rocket-pool/smartnode/shared/services/wallet"
     lhkeystore "github.com/rocket-pool/smartnode/shared/services/wallet/keystore/lighthouse"
     prkeystore "github.com/rocket-pool/smartnode/shared/services/wallet/keystore/prysm"
     tkkeystore "github.com/rocket-pool/smartnode/shared/services/wallet/keystore/teku"
-<<<<<<< HEAD
     nmkeystore "github.com/rocket-pool/smartnode/shared/services/wallet/keystore/nimbus"
-=======
->>>>>>> d6a12483
 )
 
 
@@ -155,17 +149,11 @@
             lighthouseKeystore := lhkeystore.NewKeystore(os.ExpandEnv(cfg.Smartnode.ValidatorKeychainPath), pm)
             prysmKeystore := prkeystore.NewKeystore(os.ExpandEnv(cfg.Smartnode.ValidatorKeychainPath), pm)
             tekuKeystore := tkkeystore.NewKeystore(os.ExpandEnv(cfg.Smartnode.ValidatorKeychainPath), pm)
-<<<<<<< HEAD
             nimbusKeystore := nmkeystore.NewKeystore(os.ExpandEnv(cfg.Smartnode.ValidatorKeychainPath), pm)
             nodeWallet.AddKeystore("lighthouse", lighthouseKeystore)
             nodeWallet.AddKeystore("prysm", prysmKeystore)
             nodeWallet.AddKeystore("teku", tekuKeystore)
             nodeWallet.AddKeystore("nimbus", nimbusKeystore)
-=======
-            nodeWallet.AddKeystore("lighthouse", lighthouseKeystore)
-            nodeWallet.AddKeystore("prysm", prysmKeystore)
-            nodeWallet.AddKeystore("teku", tekuKeystore)
->>>>>>> d6a12483
         }
     })
     return nodeWallet, err
@@ -200,11 +188,8 @@
                 beaconClient, err = prysm.NewClient(cfg.Chains.Eth2.Provider)
             case "teku":
                 beaconClient = teku.NewClient(cfg.Chains.Eth2.Provider)
-<<<<<<< HEAD
             case "nimbus":
                 beaconClient, err = nimbus.NewClient(cfg.Chains.Eth2.Provider)
-=======
->>>>>>> d6a12483
             default:
                 err = fmt.Errorf("Unknown Eth 2.0 client '%s' selected", cfg.Chains.Eth2.Client.Selected)
         }
