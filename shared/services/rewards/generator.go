--- conflicted
+++ resolved
@@ -33,7 +33,7 @@
 	PraterV4Interval uint64 = 60
 	PraterV5Interval uint64 = 76
 	PraterV6Interval uint64 = 118
-<<<<<<< HEAD
+	PraterV7Interval uint64 = TestingInterval
 
 	// Holesky intervals
 	HoleskyV2Interval uint64 = 0
@@ -41,9 +41,7 @@
 	HoleskyV4Interval uint64 = 0
 	HoleskyV5Interval uint64 = 0
 	HoleskyV6Interval uint64 = 0
-=======
-	PraterV7Interval uint64 = TestingInterval
->>>>>>> 30775f2d
+	HoleskyV7Interval uint64 = TestingInterval
 )
 
 type TreeGenerator struct {
@@ -106,6 +104,7 @@
 			rewardsRulesetVersion: 7,
 			mainnetStartInterval:  MainnetV7Interval,
 			praterStartInterval:   PraterV7Interval,
+			holeskyStartInterval:  HoleskyV7Interval,
 			generator:             v7_generator,
 		}, {
 			rewardsRulesetVersion: 6,
