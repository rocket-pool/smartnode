package validator

import (
<<<<<<< HEAD
	"github.com/prysmaticlabs/go-ssz"
	"github.com/rocket-pool/rocketpool-go/types"
	eth2types "github.com/wealdtech/go-eth2-types/v2"
)

// Voluntary exit message
type VoluntaryExit struct {
	Epoch          uint64
	ValidatorIndex uint64
}
=======
    "github.com/rocket-pool/rocketpool-go/types"
    "github.com/rocket-pool/smartnode/shared/types/eth2"
    eth2types "github.com/wealdtech/go-eth2-types/v2"
)

>>>>>>> 13c41cd3

// Get a voluntary exit message signature for a given validator key and index
func GetSignedExitMessage(validatorKey *eth2types.BLSPrivateKey, validatorIndex uint64, epoch uint64, signatureDomain []byte) (types.ValidatorSignature, error) {

<<<<<<< HEAD
	// Build voluntary exit message
	exitMessage := VoluntaryExit{
		Epoch:          epoch,
		ValidatorIndex: validatorIndex,
	}

	// Get object root
	or, err := ssz.HashTreeRoot(exitMessage)
	if err != nil {
		return types.ValidatorSignature{}, err
	}

	// Get signing root
	sr, err := ssz.HashTreeRoot(signingRoot{
		ObjectRoot: or[:],
		Domain:     signatureDomain,
	})
	if err != nil {
		return types.ValidatorSignature{}, err
	}

	// Sign message
	signature := validatorKey.Sign(sr[:]).Marshal()

	// Return
	return types.BytesToValidatorSignature(signature), nil

}
=======
    // Build voluntary exit message
    exitMessage := eth2.VoluntaryExit{
        Epoch: epoch,
        ValidatorIndex: validatorIndex,
    }

    // Get object root
    or, err := exitMessage.HashTreeRoot()
    if err != nil {
        return types.ValidatorSignature{}, err
    }

    // Get signing root
    sr := eth2.SigningRoot{
        ObjectRoot: or[:],
        Domain: signatureDomain,
    }

    srHash, err := sr.HashTreeRoot()
    if err != nil {
        return types.ValidatorSignature{}, err
    }

    // Sign message
    signature := validatorKey.Sign(srHash[:]).Marshal()

    // Return
    return types.BytesToValidatorSignature(signature), nil

}
>>>>>>> 13c41cd3
<|MERGE_RESOLUTION|>--- conflicted
+++ resolved
@@ -1,86 +1,41 @@
 package validator
 
 import (
-<<<<<<< HEAD
-	"github.com/prysmaticlabs/go-ssz"
 	"github.com/rocket-pool/rocketpool-go/types"
+	"github.com/rocket-pool/smartnode/shared/types/eth2"
 	eth2types "github.com/wealdtech/go-eth2-types/v2"
 )
-
-// Voluntary exit message
-type VoluntaryExit struct {
-	Epoch          uint64
-	ValidatorIndex uint64
-}
-=======
-    "github.com/rocket-pool/rocketpool-go/types"
-    "github.com/rocket-pool/smartnode/shared/types/eth2"
-    eth2types "github.com/wealdtech/go-eth2-types/v2"
-)
-
->>>>>>> 13c41cd3
 
 // Get a voluntary exit message signature for a given validator key and index
 func GetSignedExitMessage(validatorKey *eth2types.BLSPrivateKey, validatorIndex uint64, epoch uint64, signatureDomain []byte) (types.ValidatorSignature, error) {
 
-<<<<<<< HEAD
 	// Build voluntary exit message
-	exitMessage := VoluntaryExit{
+	exitMessage := eth2.VoluntaryExit{
 		Epoch:          epoch,
 		ValidatorIndex: validatorIndex,
 	}
 
 	// Get object root
-	or, err := ssz.HashTreeRoot(exitMessage)
+	or, err := exitMessage.HashTreeRoot()
 	if err != nil {
 		return types.ValidatorSignature{}, err
 	}
 
 	// Get signing root
-	sr, err := ssz.HashTreeRoot(signingRoot{
+	sr := eth2.SigningRoot{
 		ObjectRoot: or[:],
 		Domain:     signatureDomain,
-	})
+	}
+
+	srHash, err := sr.HashTreeRoot()
 	if err != nil {
 		return types.ValidatorSignature{}, err
 	}
 
 	// Sign message
-	signature := validatorKey.Sign(sr[:]).Marshal()
+	signature := validatorKey.Sign(srHash[:]).Marshal()
 
 	// Return
 	return types.BytesToValidatorSignature(signature), nil
 
-}
-=======
-    // Build voluntary exit message
-    exitMessage := eth2.VoluntaryExit{
-        Epoch: epoch,
-        ValidatorIndex: validatorIndex,
-    }
-
-    // Get object root
-    or, err := exitMessage.HashTreeRoot()
-    if err != nil {
-        return types.ValidatorSignature{}, err
-    }
-
-    // Get signing root
-    sr := eth2.SigningRoot{
-        ObjectRoot: or[:],
-        Domain: signatureDomain,
-    }
-
-    srHash, err := sr.HashTreeRoot()
-    if err != nil {
-        return types.ValidatorSignature{}, err
-    }
-
-    // Sign message
-    signature := validatorKey.Sign(srHash[:]).Marshal()
-
-    // Return
-    return types.BytesToValidatorSignature(signature), nil
-
-}
->>>>>>> 13c41cd3
+}