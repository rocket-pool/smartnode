package wallet

import (
	"bytes"
	"fmt"
	"os"
	"path/filepath"
	"strings"

	"github.com/ethereum/go-ethereum/common"
	"github.com/goccy/go-json"
	"github.com/rocket-pool/smartnode/bindings/megapool"
	"github.com/rocket-pool/smartnode/bindings/minipool"
	"github.com/rocket-pool/smartnode/bindings/rocketpool"
	"github.com/rocket-pool/smartnode/bindings/types"
	"github.com/rocket-pool/smartnode/shared/services"
	"github.com/rocket-pool/smartnode/shared/services/beacon"
	"github.com/rocket-pool/smartnode/shared/services/config"
	"github.com/rocket-pool/smartnode/shared/services/state"
	"github.com/rocket-pool/smartnode/shared/services/wallet"
	"github.com/rocket-pool/smartnode/shared/types/api"
	hexutils "github.com/rocket-pool/smartnode/shared/utils/hex"
	"github.com/urfave/cli"
	eth2types "github.com/wealdtech/go-eth2-types/v2"
	eth2ks "github.com/wealdtech/go-eth2-wallet-encryptor-keystorev4"
	"gopkg.in/yaml.v2"
)

const (
	bucketSize  uint = 20
	bucketLimit uint = 2000
)

<<<<<<< HEAD
func RecoverNodeKeys(c *cli.Context, rp *rocketpool.RocketPool, nodeAddress common.Address, w wallet.Wallet, testOnly bool) ([]types.ValidatorPubkey, error) {
=======
func RecoverMinipoolKeys(c *cli.Context, rp *rocketpool.RocketPool, bc beacon.Client, address common.Address, w wallet.Wallet, testOnly bool) ([]types.ValidatorPubkey, error) {
>>>>>>> 0046c5cc

	cfg, err := services.GetConfig(c)
	if err != nil {
		return nil, err
	}

	// Get node's validating pubkeys
	pubkeys, err := minipool.GetNodeValidatingMinipoolPubkeys(rp, nodeAddress, nil)
	if err != nil {
		return nil, err
	}

	// Check if Saturn is already deployed
	saturnDeployed, err := state.IsSaturnDeployed(rp, nil)
	if err != nil {
		return nil, err
	}

	if saturnDeployed {
		// Check if the node has a megapool
		megapoolDeployed, err := megapool.GetMegapoolDeployed(rp, nodeAddress, nil)
		if err != nil {
			return nil, err
		}

		if megapoolDeployed {
			// Get the megapool address
			megapoolAddress, err := megapool.GetMegapoolExpectedAddress(rp, nodeAddress, nil)
			if err != nil {
				return nil, err
			}

			// Load the megapool
			mp, err := megapool.NewMegaPoolV1(rp, megapoolAddress, nil)
			if err != nil {
				return nil, err
			}

			megapoolPubkeys, err := mp.GetMegapoolPubkeys(nil)
			if err != nil {
				return nil, err
			}

			pubkeys = append(pubkeys, megapoolPubkeys...)
		}
	}

	// Remove zero pubkeys
	zeroPubkey := types.ValidatorPubkey{}
	filteredPubkeys := []types.ValidatorPubkey{}
	for _, pubkey := range pubkeys {
		if !bytes.Equal(pubkey[:], zeroPubkey[:]) {
			filteredPubkeys = append(filteredPubkeys, pubkey)
		}
	}
	pubkeys = filteredPubkeys

	// Get validator statuses by pubkeys
	statuses, err := bc.GetValidatorStatuses(pubkeys, nil)
	if err != nil {
		return nil, fmt.Errorf("Error getting validator statuses: %w", err)
	}

	// Filter out inactive validators
	filteredPubkeys = []types.ValidatorPubkey{}
	for _, pubkey := range pubkeys {
		if statuses[pubkey].Status == beacon.ValidatorState_ActiveOngoing ||
			statuses[pubkey].Status == beacon.ValidatorState_ActiveExiting ||
			statuses[pubkey].Status == beacon.ValidatorState_PendingInitialized ||
			statuses[pubkey].Status == beacon.ValidatorState_PendingQueued {
			filteredPubkeys = append(filteredPubkeys, pubkey)
		}
	}

	pubkeyMap := map[types.ValidatorPubkey]bool{}
	for _, pubkey := range pubkeys {
		pubkeyMap[pubkey] = true
	}

	pubkeyMap, err = CheckForAndRecoverCustomMinipoolKeys(cfg, pubkeyMap, w, testOnly)
	if err != nil {
		return nil, fmt.Errorf("error checking for or recovering custom validator keys: %w", err)
	}

	// Recover conventionally generated keys
	bucketStart := uint(0)
	for {
		if bucketStart >= bucketLimit {
			return nil, fmt.Errorf("attempt limit exceeded (%d keys)", bucketLimit)
		}
		bucketEnd := bucketStart + bucketSize
		if bucketEnd > bucketLimit {
			bucketEnd = bucketLimit
		}

		// Get the keys for this bucket
		keys, err := w.GetValidatorKeys(bucketStart, bucketEnd-bucketStart)
		if err != nil {
			return nil, err
		}
		for _, validatorKey := range keys {
			_, exists := pubkeyMap[validatorKey.PublicKey]
			if exists {
				// Found one!
				delete(pubkeyMap, validatorKey.PublicKey)
				if !testOnly {
					err := w.SaveValidatorKey(validatorKey)
					if err != nil {
						return nil, fmt.Errorf("error recovering validator keys: %w", err)
					}
				}
			}
		}

		if len(pubkeyMap) == 0 {
			// All keys recovered!
			break
		}

		// Run another iteration with the next bucket
		bucketStart = bucketEnd
	}

	return pubkeys, nil

}

func CheckForAndRecoverCustomMinipoolKeys(cfg *config.RocketPoolConfig, pubkeyMap map[types.ValidatorPubkey]bool, w wallet.Wallet, testOnly bool) (map[types.ValidatorPubkey]bool, error) {

	// Load custom validator keys
	customKeyDir := cfg.Smartnode.GetCustomKeyPath()
	info, err := os.Stat(customKeyDir)
	if !os.IsNotExist(err) && info.IsDir() {

		// Get the custom keystore files
		files, err := os.ReadDir(customKeyDir)
		if err != nil {
			return nil, fmt.Errorf("error enumerating custom keystores: %w", err)
		}

		// Initialize the BLS library
		err = eth2types.InitBLS()
		if err != nil {
			return nil, fmt.Errorf("error initializing BLS: %w", err)
		}

		if len(files) > 0 {

			// Deserialize the password file
			passwordFile := cfg.Smartnode.GetCustomKeyPasswordFilePath()
			fileBytes, err := os.ReadFile(passwordFile)
			if err != nil {
				return nil, fmt.Errorf("%d custom keystores were found but the password file could not be loaded: %w", len(files), err)
			}
			passwords := map[string]string{}
			err = yaml.Unmarshal(fileBytes, &passwords)
			if err != nil {
				return nil, fmt.Errorf("error unmarshalling custom keystore password file: %w", err)
			}

			// Process every custom key
			for _, file := range files {
				// Read the file
				bytes, err := os.ReadFile(filepath.Join(customKeyDir, file.Name()))
				if err != nil {
					return nil, fmt.Errorf("error reading custom keystore %s: %w", file.Name(), err)
				}

				// Deserialize it
				keystore := api.ValidatorKeystore{}
				err = json.Unmarshal(bytes, &keystore)
				if err != nil {
					return nil, fmt.Errorf("error deserializing custom keystore %s: %w", file.Name(), err)
				}

				// Check if it's one of the pubkeys for the minipool
				_, exists := pubkeyMap[keystore.Pubkey]
				if !exists {
					// This pubkey isn't for any of this node's minipools so ignore it
					continue
				}

				// Get the password for it
				formattedPubkey := strings.ToUpper(hexutils.RemovePrefix(keystore.Pubkey.Hex()))
				password, exists := passwords[formattedPubkey]
				if !exists {
					return nil, fmt.Errorf("custom keystore for pubkey %s needs a password, but none was provided", keystore.Pubkey.Hex())
				}

				// Get the encryption function it uses
				kdf, exists := keystore.Crypto["kdf"]
				if !exists {
					return nil, fmt.Errorf("error processing custom keystore %s: \"crypto\" didn't contain a subkey named \"kdf\"", file.Name())
				}
				kdfMap := kdf.(map[string]interface{})
				function, exists := kdfMap["function"]
				if !exists {
					return nil, fmt.Errorf("error processing custom keystore %s: \"crypto.kdf\" didn't contain a subkey named \"function\"", file.Name())
				}
				functionString := function.(string)

				// Decrypt the private key
				encryptor := eth2ks.New(eth2ks.WithCipher(functionString))
				decryptedKey, err := encryptor.Decrypt(keystore.Crypto, password)
				if err != nil {
					return nil, fmt.Errorf("error decrypting keystore for validator %s: %w", keystore.Pubkey.Hex(), err)
				}
				privateKey, err := eth2types.BLSPrivateKeyFromBytes(decryptedKey)
				if err != nil {
					return nil, fmt.Errorf("error recreating private key for validator %s: %w", keystore.Pubkey.Hex(), err)
				}

				// Verify the private key matches the public key
				reconstructedPubkey := types.BytesToValidatorPubkey(privateKey.PublicKey().Marshal())
				if reconstructedPubkey != keystore.Pubkey {
					return nil, fmt.Errorf("private keystore file %s claims to be for validator %s but it's for validator %s", file.Name(), keystore.Pubkey.Hex(), reconstructedPubkey.Hex())
				}

				// Store the key
				if !testOnly {
					err = w.StoreValidatorKey(privateKey, keystore.Path)
					if err != nil {
						return nil, fmt.Errorf("error storing private keystore for %s: %w", reconstructedPubkey.Hex(), err)
					}
				}

				// Remove the pubkey from pending minipools to handle
				delete(pubkeyMap, reconstructedPubkey)
			}
		}
	}

	return pubkeyMap, nil

}<|MERGE_RESOLUTION|>--- conflicted
+++ resolved
@@ -31,12 +31,7 @@
 	bucketLimit uint = 2000
 )
 
-<<<<<<< HEAD
-func RecoverNodeKeys(c *cli.Context, rp *rocketpool.RocketPool, nodeAddress common.Address, w wallet.Wallet, testOnly bool) ([]types.ValidatorPubkey, error) {
-=======
-func RecoverMinipoolKeys(c *cli.Context, rp *rocketpool.RocketPool, bc beacon.Client, address common.Address, w wallet.Wallet, testOnly bool) ([]types.ValidatorPubkey, error) {
->>>>>>> 0046c5cc
-
+func RecoverNodeKeys(c *cli.Context, rp *rocketpool.RocketPool, bc beacon.Client, nodeAddress common.Address, w wallet.Wallet, testOnly bool) ([]types.ValidatorPubkey, error) {
 	cfg, err := services.GetConfig(c)
 	if err != nil {
 		return nil, err
@@ -96,7 +91,7 @@
 	// Get validator statuses by pubkeys
 	statuses, err := bc.GetValidatorStatuses(pubkeys, nil)
 	if err != nil {
-		return nil, fmt.Errorf("Error getting validator statuses: %w", err)
+		return nil, fmt.Errorf("error getting validator statuses: %w", err)
 	}
 
 	// Filter out inactive validators
