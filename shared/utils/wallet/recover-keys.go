package wallet

import (
	"bytes"
	"fmt"
	"os"
	"path/filepath"
	"strings"

	"github.com/ethereum/go-ethereum/common"
	"github.com/goccy/go-json"
	"github.com/rocket-pool/smartnode/bindings/megapool"
	"github.com/rocket-pool/smartnode/bindings/minipool"
	"github.com/rocket-pool/smartnode/bindings/rocketpool"
	"github.com/rocket-pool/smartnode/bindings/types"
	"github.com/rocket-pool/smartnode/shared/services"
	"github.com/rocket-pool/smartnode/shared/services/config"
	"github.com/rocket-pool/smartnode/shared/services/wallet"
	"github.com/rocket-pool/smartnode/shared/types/api"
	hexutils "github.com/rocket-pool/smartnode/shared/utils/hex"
	"github.com/urfave/cli"
	eth2types "github.com/wealdtech/go-eth2-types/v2"
	eth2ks "github.com/wealdtech/go-eth2-wallet-encryptor-keystorev4"
	"gopkg.in/yaml.v2"
)

const (
	bucketSize  uint = 20
	bucketLimit uint = 2000
)

<<<<<<< HEAD
func RecoverNodeKeys(c *cli.Context, rp *rocketpool.RocketPool, nodeAddress common.Address, w *wallet.Wallet, testOnly bool) ([]types.ValidatorPubkey, error) {
=======
func RecoverMinipoolKeys(c *cli.Context, rp *rocketpool.RocketPool, address common.Address, w wallet.Wallet, testOnly bool) ([]types.ValidatorPubkey, error) {
>>>>>>> 335d3476

	cfg, err := services.GetConfig(c)
	if err != nil {
		return nil, err
	}

	// Get node's validating pubkeys
	pubkeys, err := minipool.GetNodeValidatingMinipoolPubkeys(rp, nodeAddress, nil)
	if err != nil {
		return nil, err
	}

	// Check if the node has a megapool
	megapoolDeployed, err := megapool.GetMegapoolDeployed(rp, nodeAddress, nil)
	if err != nil {
		return nil, err
	}

	if megapoolDeployed {
		// Get the megapool address
		megapoolAddress, err := megapool.GetMegapoolExpectedAddress(rp, nodeAddress, nil)
		if err != nil {
			return nil, err
		}

		// Load the megapool
		mp, err := megapool.NewMegaPoolV1(rp, megapoolAddress, nil)
		if err != nil {
			return nil, err
		}

		megapoolPubkeys, err := mp.GetMegapoolPubkeys(nil)
		if err != nil {
			return nil, err
		}

		pubkeys = append(pubkeys, megapoolPubkeys...)
	}

	// Remove zero pubkeys
	zeroPubkey := types.ValidatorPubkey{}
	filteredPubkeys := []types.ValidatorPubkey{}
	for _, pubkey := range pubkeys {
		if !bytes.Equal(pubkey[:], zeroPubkey[:]) {
			filteredPubkeys = append(filteredPubkeys, pubkey)
		}
	}
	pubkeys = filteredPubkeys

	pubkeyMap := map[types.ValidatorPubkey]bool{}
	for _, pubkey := range pubkeys {
		pubkeyMap[pubkey] = true
	}

	pubkeyMap, err = CheckForAndRecoverCustomMinipoolKeys(cfg, pubkeyMap, w, testOnly)
	if err != nil {
		return nil, fmt.Errorf("error checking for or recovering custom validator keys: %w", err)
	}

	// Recover conventionally generated keys
	bucketStart := uint(0)
	for {
		if bucketStart >= bucketLimit {
			return nil, fmt.Errorf("attempt limit exceeded (%d keys)", bucketLimit)
		}
		bucketEnd := bucketStart + bucketSize
		if bucketEnd > bucketLimit {
			bucketEnd = bucketLimit
		}

		// Get the keys for this bucket
		keys, err := w.GetValidatorKeys(bucketStart, bucketEnd-bucketStart)
		if err != nil {
			return nil, err
		}
		for _, validatorKey := range keys {
			_, exists := pubkeyMap[validatorKey.PublicKey]
			if exists {
				// Found one!
				delete(pubkeyMap, validatorKey.PublicKey)
				if !testOnly {
					err := w.SaveValidatorKey(validatorKey)
					if err != nil {
						return nil, fmt.Errorf("error recovering validator keys: %w", err)
					}
				}
			}
		}

		if len(pubkeyMap) == 0 {
			// All keys recovered!
			break
		}

		// Run another iteration with the next bucket
		bucketStart = bucketEnd
	}

	return pubkeys, nil

}

func CheckForAndRecoverCustomMinipoolKeys(cfg *config.RocketPoolConfig, pubkeyMap map[types.ValidatorPubkey]bool, w wallet.Wallet, testOnly bool) (map[types.ValidatorPubkey]bool, error) {

	// Load custom validator keys
	customKeyDir := cfg.Smartnode.GetCustomKeyPath()
	info, err := os.Stat(customKeyDir)
	if !os.IsNotExist(err) && info.IsDir() {

		// Get the custom keystore files
		files, err := os.ReadDir(customKeyDir)
		if err != nil {
			return nil, fmt.Errorf("error enumerating custom keystores: %w", err)
		}

		// Initialize the BLS library
		err = eth2types.InitBLS()
		if err != nil {
			return nil, fmt.Errorf("error initializing BLS: %w", err)
		}

		if len(files) > 0 {

			// Deserialize the password file
			passwordFile := cfg.Smartnode.GetCustomKeyPasswordFilePath()
			fileBytes, err := os.ReadFile(passwordFile)
			if err != nil {
				return nil, fmt.Errorf("%d custom keystores were found but the password file could not be loaded: %w", len(files), err)
			}
			passwords := map[string]string{}
			err = yaml.Unmarshal(fileBytes, &passwords)
			if err != nil {
				return nil, fmt.Errorf("error unmarshalling custom keystore password file: %w", err)
			}

			// Process every custom key
			for _, file := range files {
				// Read the file
				bytes, err := os.ReadFile(filepath.Join(customKeyDir, file.Name()))
				if err != nil {
					return nil, fmt.Errorf("error reading custom keystore %s: %w", file.Name(), err)
				}

				// Deserialize it
				keystore := api.ValidatorKeystore{}
				err = json.Unmarshal(bytes, &keystore)
				if err != nil {
					return nil, fmt.Errorf("error deserializing custom keystore %s: %w", file.Name(), err)
				}

				// Check if it's one of the pubkeys for the minipool
				_, exists := pubkeyMap[keystore.Pubkey]
				if !exists {
					// This pubkey isn't for any of this node's minipools so ignore it
					continue
				}

				// Get the password for it
				formattedPubkey := strings.ToUpper(hexutils.RemovePrefix(keystore.Pubkey.Hex()))
				password, exists := passwords[formattedPubkey]
				if !exists {
					return nil, fmt.Errorf("custom keystore for pubkey %s needs a password, but none was provided", keystore.Pubkey.Hex())
				}

				// Get the encryption function it uses
				kdf, exists := keystore.Crypto["kdf"]
				if !exists {
					return nil, fmt.Errorf("error processing custom keystore %s: \"crypto\" didn't contain a subkey named \"kdf\"", file.Name())
				}
				kdfMap := kdf.(map[string]interface{})
				function, exists := kdfMap["function"]
				if !exists {
					return nil, fmt.Errorf("error processing custom keystore %s: \"crypto.kdf\" didn't contain a subkey named \"function\"", file.Name())
				}
				functionString := function.(string)

				// Decrypt the private key
				encryptor := eth2ks.New(eth2ks.WithCipher(functionString))
				decryptedKey, err := encryptor.Decrypt(keystore.Crypto, password)
				if err != nil {
					return nil, fmt.Errorf("error decrypting keystore for validator %s: %w", keystore.Pubkey.Hex(), err)
				}
				privateKey, err := eth2types.BLSPrivateKeyFromBytes(decryptedKey)
				if err != nil {
					return nil, fmt.Errorf("error recreating private key for validator %s: %w", keystore.Pubkey.Hex(), err)
				}

				// Verify the private key matches the public key
				reconstructedPubkey := types.BytesToValidatorPubkey(privateKey.PublicKey().Marshal())
				if reconstructedPubkey != keystore.Pubkey {
					return nil, fmt.Errorf("private keystore file %s claims to be for validator %s but it's for validator %s", file.Name(), keystore.Pubkey.Hex(), reconstructedPubkey.Hex())
				}

				// Store the key
				if !testOnly {
					err = w.StoreValidatorKey(privateKey, keystore.Path)
					if err != nil {
						return nil, fmt.Errorf("error storing private keystore for %s: %w", reconstructedPubkey.Hex(), err)
					}
				}

				// Remove the pubkey from pending minipools to handle
				delete(pubkeyMap, reconstructedPubkey)
			}
		}
	}

	return pubkeyMap, nil

}<|MERGE_RESOLUTION|>--- conflicted
+++ resolved
@@ -29,11 +29,7 @@
 	bucketLimit uint = 2000
 )
 
-<<<<<<< HEAD
 func RecoverNodeKeys(c *cli.Context, rp *rocketpool.RocketPool, nodeAddress common.Address, w *wallet.Wallet, testOnly bool) ([]types.ValidatorPubkey, error) {
-=======
-func RecoverMinipoolKeys(c *cli.Context, rp *rocketpool.RocketPool, address common.Address, w wallet.Wallet, testOnly bool) ([]types.ValidatorPubkey, error) {
->>>>>>> 335d3476
 
 	cfg, err := services.GetConfig(c)
 	if err != nil {
