--- conflicted
+++ resolved
@@ -270,8 +270,4 @@
 
     return hash, nil
 
-<<<<<<< HEAD
-}
-=======
-}
->>>>>>> 0193a076
+}
