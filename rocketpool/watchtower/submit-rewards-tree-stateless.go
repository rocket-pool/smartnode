--- conflicted
+++ resolved
@@ -394,29 +394,8 @@
 		return err
 	}
 
-<<<<<<< HEAD
-	// Create the submission
-	submission := rewards.RewardSubmission{
-		RewardIndex:      index,
-		ExecutionBlock:   big.NewInt(0).SetUint64(executionBlock),
-		ConsensusBlock:   big.NewInt(0).SetUint64(consensusBlock),
-		MerkleRoot:       treeRoot,
-		IntervalsPassed:  intervalsPassed,
-		TreasuryETH:      rewardsFile.GetTotalProtocolDaoEth(),
-		TreasuryRPL:      rewardsFile.GetTotalProtocolDaoRpl(),
-		NodeRPL:          collateralRplRewards,
-		TrustedNodeRPL:   oDaoRplRewards,
-		NodeETH:          nodeOperatorSmoothingPoolEthRewardsAndVoterShare,
-		UserETH:          rewardsFile.GetTotalPoolStakerSmoothingPoolEth(),
-		SmoothingPoolETH: rewardsFile.GetTotalSmoothingPoolBalance(),
-	}
-
-	// Get the gas limit
-	gasInfo, err := rewards.EstimateSubmitRewardSnapshotGas(t.rp, submission, opts)
-=======
 	// Check if Saturn is deployed
 	isSaturnDeployed, err := state.IsSaturnDeployed(t.rp, nil)
->>>>>>> 9fdacce9
 	if err != nil {
 		return fmt.Errorf("error checking if Saturn is deployed: %w", err)
 	}
