package utils

import (
	"context"
	"fmt"
	"math/big"
	"strconv"
	"time"

	"github.com/ethereum/go-ethereum/core/types"
	"github.com/rocket-pool/smartnode/bindings/rocketpool"
	"github.com/rocket-pool/smartnode/shared/services/beacon"
	"github.com/rocket-pool/smartnode/shared/services/config"
)

const (
	MinWatchtowerMaxFee        float64 = 50
	MinWatchtowerPriorityFee   float64 = 3
	BalanceSubmissionForcedGas uint64  = 64000
	RewardsSubmissionForcedGas uint64  = 64000
)

// Get the max fee for watchtower transactions
func GetWatchtowerMaxFee(cfg *config.RocketPoolConfig) float64 {
	setting := cfg.Smartnode.WatchtowerMaxFeeOverride.Value.(float64)
	return max(MinWatchtowerMaxFee, setting)
}

// Get the priority fee for watchtower transactions
func GetWatchtowerPrioFee(cfg *config.RocketPoolConfig) float64 {
	setting := cfg.Smartnode.WatchtowerPrioFeeOverride.Value.(float64)
	return max(MinWatchtowerPriorityFee, setting)
}

func FindLastBlockWithExecutionPayload(bc beacon.Client, slotNumber uint64) (beacon.BeaconBlock, error) {
	beaconBlock := beacon.BeaconBlock{}
	var err error
	for blockExists, searchSlot := false, slotNumber; !blockExists; searchSlot -= 1 {
		beaconBlock, blockExists, err = bc.GetBeaconBlock(strconv.FormatUint(searchSlot, 10))
		if err != nil {
			return beacon.BeaconBlock{}, err
		}
		// If we go back more than 32 slots, error out
		if slotNumber-searchSlot > 32 {
			return beacon.BeaconBlock{}, fmt.Errorf("could not find EL block from slot %d", slotNumber)
		}
	}
	return beaconBlock, nil
}

func FindNextSubmissionTarget(rp *rocketpool.RocketPool, eth2Config beacon.Eth2Config, bc beacon.Client, ec rocketpool.ExecutionClient, lastSubmissionBlock uint64, referenceTimestamp int64, submissionIntervalInSeconds int64) (uint64, time.Time, *types.Header, error) {
	lastSubmissionSlotTimestamp := referenceTimestamp

	genesisTime := time.Unix(int64(eth2Config.GenesisTime), 0)

	if lastSubmissionBlock > 0 {
		lastSubmissionBlockHeader, err := rp.Client.HeaderByNumber(context.Background(), big.NewInt(int64(lastSubmissionBlock)))
		if err != nil {
			return 0, time.Time{}, nil, fmt.Errorf("can't get the latest submission block header: %w", err)
		}

		lastSubmissionParent, _, err := bc.GetBeaconBlock(lastSubmissionBlockHeader.ParentBeaconRoot.Hex())
		if err != nil {
			return 0, time.Time{}, nil, fmt.Errorf("can't get the parent block: %w", err)
		}

		lastSubmissionSlot := lastSubmissionParent.Slot + 1
		lastSubmissionSlotTimestamp = genesisTime.Add(time.Duration((lastSubmissionSlot)*eth2Config.SecondsPerSlot) * time.Second).Unix()
	}

	beaconHead, err := bc.GetBeaconHead()
	if err != nil {
		return 0, time.Time{}, nil, err
	}
	headEpoch := beaconHead.Epoch

	// Calculate the timestamp at the start of the head epoch
	headEpochStartSlot := headEpoch * eth2Config.SlotsPerEpoch
	headEpochTimestamp := genesisTime.Add(time.Duration(headEpochStartSlot*eth2Config.SecondsPerSlot) * time.Second)

	// Find the highest valid submissionTimestamp that is <= headTime
	maxSubmissionTimestamp := int64(0)
	n := int64(0)
	for {
		ts := lastSubmissionSlotTimestamp + n*submissionIntervalInSeconds
		if ts > headEpochTimestamp.Unix() {
			break
		}
		maxSubmissionTimestamp = ts
		n++
	}

	// Now, use this maxSubmissionTimestamp for slot calculations
	nextSubmissionTime := time.Unix(maxSubmissionTimestamp, 0)
	timeSinceGenesis := nextSubmissionTime.Sub(genesisTime)
	slotNumber := uint64(timeSinceGenesis.Seconds()) / eth2Config.SecondsPerSlot

	// Search for the last existing EL block, going back up to 32 slots if the block is not found.
	targetBlock, err := FindLastBlockWithExecutionPayload(bc, slotNumber)
	if err != nil {
		return 0, time.Time{}, nil, err
	}

	targetBlockNumber := targetBlock.ExecutionBlockNumber

	targetBlockHeader, err := ec.HeaderByNumber(context.Background(), big.NewInt(int64(targetBlockNumber)))
	if err != nil {
		return 0, time.Time{}, nil, err
	}

	targetSlot := targetBlock.Slot

	requiredEpoch := targetSlot / eth2Config.SlotsPerEpoch

	finalizedEpoch := beaconHead.FinalizedEpoch
	if requiredEpoch > finalizedEpoch {
		return 0, time.Time{}, nil, fmt.Errorf("balances must be reported for EL block %d, waiting until Epoch %d is finalized (currently %d)", targetBlockNumber, requiredEpoch, finalizedEpoch)
	}

<<<<<<< HEAD
	return targetSlot, nextSubmissionTime, targetBlockHeader, nil
}

func FindNextSubmissionTimestamp(latestBlockTimestamp int64, referenceTimestamp int64, submissionIntervalInSeconds int64) (int64, error) {
	if latestBlockTimestamp == 0 || referenceTimestamp == 0 || submissionIntervalInSeconds == 0 {
		return 0, fmt.Errorf("FindNextSubmissionTimestamp can't use zero values")
	}

	// Calculate the difference between latestBlockTime and the reference timestamp
	timeDifference := latestBlockTimestamp - referenceTimestamp
	if timeDifference < 0 {
		return 0, fmt.Errorf("FindNextSubmissionTimestamp referenceTimestamp in the future")
	}

	// Calculate the remainder to find out how far off from a multiple of the interval the current time is
	remainder := timeDifference % submissionIntervalInSeconds

	// Subtract the remainder from current time to find the first multiple of the interval in the past
	submissionTimeRef := latestBlockTimestamp - remainder
	return submissionTimeRef, nil
=======
	return slotNumber, nextSubmissionTime, targetBlockHeader, nil
>>>>>>> 1db3fbb7
}<|MERGE_RESOLUTION|>--- conflicted
+++ resolved
@@ -117,28 +117,5 @@
 		return 0, time.Time{}, nil, fmt.Errorf("balances must be reported for EL block %d, waiting until Epoch %d is finalized (currently %d)", targetBlockNumber, requiredEpoch, finalizedEpoch)
 	}
 
-<<<<<<< HEAD
 	return targetSlot, nextSubmissionTime, targetBlockHeader, nil
-}
-
-func FindNextSubmissionTimestamp(latestBlockTimestamp int64, referenceTimestamp int64, submissionIntervalInSeconds int64) (int64, error) {
-	if latestBlockTimestamp == 0 || referenceTimestamp == 0 || submissionIntervalInSeconds == 0 {
-		return 0, fmt.Errorf("FindNextSubmissionTimestamp can't use zero values")
-	}
-
-	// Calculate the difference between latestBlockTime and the reference timestamp
-	timeDifference := latestBlockTimestamp - referenceTimestamp
-	if timeDifference < 0 {
-		return 0, fmt.Errorf("FindNextSubmissionTimestamp referenceTimestamp in the future")
-	}
-
-	// Calculate the remainder to find out how far off from a multiple of the interval the current time is
-	remainder := timeDifference % submissionIntervalInSeconds
-
-	// Subtract the remainder from current time to find the first multiple of the interval in the past
-	submissionTimeRef := latestBlockTimestamp - remainder
-	return submissionTimeRef, nil
-=======
-	return slotNumber, nextSubmissionTime, targetBlockHeader, nil
->>>>>>> 1db3fbb7
 }