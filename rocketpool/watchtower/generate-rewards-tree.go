--- conflicted
+++ resolved
@@ -173,52 +173,11 @@
 		// Check if an Archive EC is provided, and if using it would potentially resolve the error
 		errMessage := err.Error()
 		t.log.Printlnf("%s Error getting state for block %d: %s", generationPrefix, elBlockHeader.Number.Uint64(), errMessage)
-<<<<<<< HEAD
-		if strings.Contains(errMessage, "missing trie node") || // Geth
-			strings.Contains(errMessage, "No state available for block") || // Nethermind
-			strings.Contains(errMessage, "Internal error") { // Besu
-			// TODO add Reth string
-
-			// The state was missing so fall back to the archive node
-			archiveEcUrl := t.cfg.Smartnode.ArchiveECUrl.Value.(string)
-			if archiveEcUrl != "" {
-				t.log.Printlnf("%s Primary EC cannot retrieve state for historical block %d, using archive EC [%s]", generationPrefix, elBlockHeader.Number.Uint64(), archiveEcUrl)
-				ec, err := services.NewEthClient(archiveEcUrl)
-				if err != nil {
-					t.handleError(fmt.Errorf("Error connecting to archive EC: %w", err))
-					return
-				}
-				client, err = rocketpool.NewRocketPool(ec, common.HexToAddress(t.cfg.Smartnode.GetStorageAddress()))
-				if err != nil {
-					t.handleError(fmt.Errorf("Error creating Rocket Pool client connected to archive EC: %w", err))
-					return
-				}
-
-				// Get the rETH address from the archive EC
-				address, err = client.RocketStorage.GetAddress(opts, crypto.Keccak256Hash([]byte("contract.addressrocketTokenRETH")))
-				if err != nil {
-					t.handleError(fmt.Errorf("Error verifying rETH address with Archive EC: %w", err))
-					return
-				}
-
-				// Create a new rocketpool-go instance
-				archiveRP, err := rocketpool.NewRocketPool(ec, *t.rp.RocketStorageContract.Address)
-				if err != nil {
-					t.handleError(fmt.Errorf("Error instantiating client with Archive EC: %w", err))
-					return
-				}
-
-				// Create the state manager with the archive EC
-				stateManager = state.NewNetworkStateManager(archiveRP, t.cfg.Smartnode.GetStateManagerContracts(), t.bc, &t.log)
-			} else {
-				// No archive node specified
-				t.handleError(fmt.Errorf("***ERROR*** Primary EC cannot retrieve state for historical block %d and the Archive EC is not specified.", elBlockHeader.Number.Uint64()))
-=======
-		// The primary failed so fall back to the archive node
+		// The state was missing so fall back to the archive node
 		archiveEcUrl := t.cfg.Smartnode.ArchiveECUrl.Value.(string)
 		if archiveEcUrl != "" {
 			t.log.Printlnf("%s Primary EC cannot retrieve state for historical block %d, using archive EC [%s]", generationPrefix, elBlockHeader.Number.Uint64(), archiveEcUrl)
-			ec, err := ethclient.Dial(archiveEcUrl)
+			ec, err := services.NewEthClient(archiveEcUrl)
 			if err != nil {
 				t.handleError(fmt.Errorf("Error connecting to archive EC: %w", err))
 				return
@@ -240,7 +199,6 @@
 			archiveRP, err := rocketpool.NewRocketPool(ec, *t.rp.RocketStorageContract.Address)
 			if err != nil {
 				t.handleError(fmt.Errorf("Error instantiating client with Archive EC: %w", err))
->>>>>>> 737e4c75
 				return
 			}
 
