--- conflicted
+++ resolved
@@ -6,11 +6,7 @@
 	"fmt"
 	"math/big"
 	"os"
-<<<<<<< HEAD
-=======
 	"strings"
-	"sync"
->>>>>>> 57b5836d
 	"time"
 
 	"github.com/ethereum/go-ethereum/common"
@@ -357,6 +353,7 @@
 				EstGasLimit:  21000,
 				SafeGasLimit: 21000,
 			}
+			t.log.Println("Rewards period consensus has already been reached but submitting anyway for the health check.")
 		} else {
 			return fmt.Errorf("Could not estimate the gas required to submit the rewards tree: %w", err)
 		}
