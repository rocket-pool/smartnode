package watchtower

import (
	"bytes"
	"context"
	"fmt"
	"math/big"
	"strings"
	"time"

	"github.com/ethereum/go-ethereum"
	"github.com/ethereum/go-ethereum/accounts/abi"

	"github.com/ethereum/go-ethereum/accounts/abi/bind"
	"github.com/ethereum/go-ethereum/common"
	"github.com/ethereum/go-ethereum/crypto"
	"github.com/rocket-pool/rocketpool-go/dao/trustednode"
	v110_node "github.com/rocket-pool/rocketpool-go/legacy/v1.1.0/node"
	"github.com/rocket-pool/rocketpool-go/network"
	"github.com/rocket-pool/rocketpool-go/rocketpool"
	"github.com/rocket-pool/rocketpool-go/utils/eth"
	"github.com/urfave/cli"

	v110_network "github.com/rocket-pool/rocketpool-go/legacy/v1.1.0/network"
	"github.com/rocket-pool/smartnode/shared/services"
	"github.com/rocket-pool/smartnode/shared/services/beacon"
	"github.com/rocket-pool/smartnode/shared/services/config"
	"github.com/rocket-pool/smartnode/shared/services/contracts"
	rpgas "github.com/rocket-pool/smartnode/shared/services/gas"
	"github.com/rocket-pool/smartnode/shared/services/state"
	"github.com/rocket-pool/smartnode/shared/services/wallet"
	cfgtypes "github.com/rocket-pool/smartnode/shared/types/config"
	"github.com/rocket-pool/smartnode/shared/utils/api"
	"github.com/rocket-pool/smartnode/shared/utils/eth1"
	"github.com/rocket-pool/smartnode/shared/utils/log"
	mathutils "github.com/rocket-pool/smartnode/shared/utils/math"
)

const (
	OptimismMessengerAbi string = `[
		{
		"inputs": [],
		"name": "rateStale",
		"outputs": [
			{
			"internalType": "bool",
			"name": "",
			"type": "bool"
			}
		],
		"stateMutability": "view",
		"type": "function"
		},
		{
		"inputs": [],
		"name": "submitRate",
		"outputs": [],
		"stateMutability": "nonpayable",
		"type": "function"
		}
	]`

	PolygonMessengerAbi string = `[
		{
		"inputs": [],
		"name": "rateStale",
		"outputs": [
			{
			"internalType": "bool",
			"name": "",
			"type": "bool"
			}
		],
		"stateMutability": "view",
		"type": "function"
		},
		{
		"inputs": [],
		"name": "submitRate",
		"outputs": [],
		"stateMutability": "nonpayable",
		"type": "function"
		}
	]`

	ArbitrumMessengerAbi string = `[
		{
		"inputs": [],
		"name": "rateStale",
		"outputs": [
			{
			"internalType": "bool",
			"name": "",
			"type": "bool"
			}
		],
		"stateMutability": "view",
		"type": "function"
		},
		{
		"inputs": [
			{
			"internalType": "uint256",
			"name": "_maxSubmissionCost",
			"type": "uint256"
			},
			{
			"internalType": "uint256",
			"name": "_gasLimit",
			"type": "uint256"
			},
			{
			"internalType": "uint256",
			"name": "_gasPriceBid",
			"type": "uint256"
			}
		],
		"name": "submitRate",
		"outputs": [],
		"stateMutability": "payable",
		"type": "function"
		}
	]`

	RplTwapPoolAbi string = `[
		{
		"inputs": [{
			"internalType": "uint32[]",
			"name": "secondsAgos",
			"type": "uint32[]"
		}],
		"name": "observe",
		"outputs": [{
			"internalType": "int56[]",
			"name": "tickCumulatives",
			"type": "int56[]"
		}, {
			"internalType": "uint160[]",
			"name": "secondsPerLiquidityCumulativeX128s",
			"type": "uint160[]"
		}],
		"stateMutability": "view",
		"type": "function"
		}
	]`
)

// Settings
const (
	SubmissionKey                      string  = "network.prices.submitted.node"
	BlocksPerTurn                      uint64  = 75  // Approx. 15 minutes
	RplPriceDecreaseDeviationThreshold float64 = 0.5 // Error out if price drops >50%
	RplPriceIncreaseDeviationThreshold float64 = 1.6 // Error out if price rises >60%

<<<<<<< HEAD
	twapNumberOfSeconds         uint32 = 60 * 60 * 3 // 3 hours
	twapTransitionEpochMainnet  uint64 = 999999999999999
	twapTransitionEpochPrater   uint64 = 999999999999999
	twapTransitionEpochDevnet   uint64 = 999999999999999
	twapTransitionEpochZhejiang uint64 = 0
=======
	twapNumberOfSeconds        uint32 = 60 * 60 * 12 // 12 hours
	twapTransitionEpochMainnet uint64 = 999999999999999
	twapTransitionEpochPrater  uint64 = 999999999999999
	twapTransitionEpochDevnet  uint64 = 999999999999999
>>>>>>> 4eb42521
)

type poolObserveResponse struct {
	TickCumulatives                    []*big.Int `abi:"tickCumulatives"`
	SecondsPerLiquidityCumulativeX128s []*big.Int `abi:"secondsPerLiquidityCumulativeX128s"`
}

// Submit RPL price task
type submitRplPrice struct {
	c   *cli.Context
	log log.ColorLogger
	cfg *config.RocketPoolConfig
	ec  rocketpool.ExecutionClient
	w   *wallet.Wallet
	rp  *rocketpool.RocketPool
	oio *contracts.OneInchOracle
	bc  beacon.Client
	m   *state.NetworkStateManager
	s   *state.NetworkState
}

// Create submit RPL price task
func newSubmitRplPrice(c *cli.Context, logger log.ColorLogger, m *state.NetworkStateManager) (*submitRplPrice, error) {

	// Get services
	cfg, err := services.GetConfig(c)
	if err != nil {
		return nil, err
	}
	w, err := services.GetWallet(c)
	if err != nil {
		return nil, err
	}
	ec, err := services.GetEthClient(c)
	if err != nil {
		return nil, err
	}
	rp, err := services.GetRocketPool(c)
	if err != nil {
		return nil, err
	}
	oio, err := services.GetOneInchOracle(c)
	if err != nil {
		return nil, err
	}
	bc, err := services.GetBeaconClient(c)
	if err != nil {
		return nil, err
	}

	// Return task
	return &submitRplPrice{
		c:   c,
		log: logger,
		cfg: cfg,
		ec:  ec,
		w:   w,
		rp:  rp,
		oio: oio,
		bc:  bc,
		m:   m,
	}, nil

}

// Submit RPL price
func (t *submitRplPrice) run(isAtlasDeployed bool) error {

	// Wait for eth client to sync
	if err := services.WaitEthClientSynced(t.c, true); err != nil {
		return err
	}

	// Get node account
	nodeAccount, err := t.w.GetNodeAccount()
	if err != nil {
		return err
	}

	// Get the latest state
	t.s = t.m.GetLatestState()

	// Check if submission is enabled
	if !t.s.NetworkDetails.SubmitPricesEnabled {
		return nil
	}

	// Check if Optimism rate is stale and submit
	err = t.submitOptimismPrice()
	if err != nil {
		// Error is not fatal for this task so print and continue
		t.log.Printf("Error submitting Optimism price: %q\n", err)
	}

	// Check if Polygon rate is stale and submit
	err = t.submitPolygonPrice()
	if err != nil {
		// Error is not fatal for this task so print and continue
		t.log.Printf("Error submitting Polygon price: %q\n", err)
	}

	// Check if Arbitrum rate is stale and submit
	err = t.submitArbitrumPrice()
	if err != nil {
		// Error is not fatal for this task so print and continue
		t.log.Printf("Error submitting Arbitrum price: %q\n", err)
	}

	// Log
	t.log.Println("Checking for RPL price checkpoint...")

	// Get block to submit price for
	blockNumber := t.s.NetworkDetails.LatestReportablePricesBlock

	// Check if a submission needs to be made
	pricesBlock := t.s.NetworkDetails.PricesBlock
	if blockNumber <= pricesBlock {
		return nil
	}

	// Get the time of the block
	header, err := t.ec.HeaderByNumber(context.Background(), big.NewInt(0).SetUint64(blockNumber))
	if err != nil {
		return err
	}
	blockTime := time.Unix(int64(header.Time), 0)

	// Get the Beacon block corresponding to this time
	eth2Config := t.s.BeaconConfig
	genesisTime := time.Unix(int64(eth2Config.GenesisTime), 0)
	timeSinceGenesis := blockTime.Sub(genesisTime)
	slotNumber := uint64(timeSinceGenesis.Seconds()) / eth2Config.SecondsPerSlot

	// Check if the targetEpoch is finalized yet
	targetEpoch := slotNumber / eth2Config.SlotsPerEpoch
	stateEpoch := t.s.BeaconSlotNumber / eth2Config.SlotsPerEpoch
	if targetEpoch > stateEpoch {
		t.log.Printlnf("Prices must be reported for EL block %d, waiting until Epoch %d is finalized (currently %d)", blockNumber, targetEpoch, stateEpoch)
		return nil
	}

	// Log
	t.log.Printlnf("Getting RPL price for block %d...", blockNumber)

	// Get RPL price at block
	var rplPrice *big.Int
	if stateEpoch < t.getTwapEpoch() {
		rplPrice, err = t.getRplPrice(blockNumber)
	} else {
		rplPrice, err = t.getRplTwap(blockNumber)
	}
	if err != nil {
		return err
	}

	// Calculate the total effective RPL stake on the network
	zero := new(big.Int).SetUint64(0)
	var effectiveRplStake *big.Int
	if !isAtlasDeployed {
		nodeStakingAddress := t.cfg.Smartnode.GetV110NodeStakingAddress()
		effectiveRplStake, err = v110_node.CalculateTotalEffectiveRPLStake(t.rp, zero, zero, rplPrice, nil, &nodeStakingAddress)
		if err != nil {
			return fmt.Errorf("Error getting total effective RPL stake: %w", err)
		}
	} else {
		_, effectiveRplStake, err = t.s.CalculateEffectiveStakes(false)
		if err != nil {
			return fmt.Errorf("error getting total effective RPL stake: %w", err)
		}
	}

	// Log
	t.log.Printlnf("RPL price: %.6f ETH", mathutils.RoundDown(eth.WeiToEth(rplPrice), 6))

	// Check if we have reported these specific values before
	hasSubmittedSpecific, err := t.hasSubmittedSpecificBlockPrices(nodeAccount.Address, blockNumber, rplPrice, effectiveRplStake, isAtlasDeployed)
	if err != nil {
		return err
	}
	if hasSubmittedSpecific {
		return nil
	}

	// We haven't submitted these values, check if we've submitted any for this block so we can log it
	hasSubmitted, err := t.hasSubmittedBlockPrices(nodeAccount.Address, blockNumber)
	if err != nil {
		return err
	}
	if hasSubmitted {
		t.log.Printlnf("Have previously submitted out-of-date prices for block %d, trying again...", blockNumber)
	}

	// Log
	t.log.Println("Submitting RPL price...")

	// Submit RPL price
	if err := t.submitRplPrice(blockNumber, rplPrice, effectiveRplStake, isAtlasDeployed); err != nil {
		return fmt.Errorf("Could not submit RPL price: %w", err)
	}

	// Return
	return nil

}

// Check whether prices for a block has already been submitted by the node
func (t *submitRplPrice) hasSubmittedBlockPrices(nodeAddress common.Address, blockNumber uint64) (bool, error) {

	blockNumberBuf := make([]byte, 32)
	big.NewInt(int64(blockNumber)).FillBytes(blockNumberBuf)
	return t.rp.RocketStorage.GetBool(nil, crypto.Keccak256Hash([]byte(SubmissionKey), nodeAddress.Bytes(), blockNumberBuf))

}

// Check whether specific prices for a block has already been submitted by the node
func (t *submitRplPrice) hasSubmittedSpecificBlockPrices(nodeAddress common.Address, blockNumber uint64, rplPrice, effectiveRplStake *big.Int, isAtlasDeployed bool) (bool, error) {
	if isAtlasDeployed {
		blockNumberBuf := make([]byte, 32)
		big.NewInt(int64(blockNumber)).FillBytes(blockNumberBuf)

		rplPriceBuf := make([]byte, 32)
		rplPrice.FillBytes(rplPriceBuf)

		return t.rp.RocketStorage.GetBool(nil, crypto.Keccak256Hash([]byte(SubmissionKey), nodeAddress.Bytes(), blockNumberBuf, rplPriceBuf))
	} else {
		blockNumberBuf := make([]byte, 32)
		big.NewInt(int64(blockNumber)).FillBytes(blockNumberBuf)

		rplPriceBuf := make([]byte, 32)
		rplPrice.FillBytes(rplPriceBuf)

		effectiveRplStakeBuf := make([]byte, 32)
		effectiveRplStake.FillBytes(effectiveRplStakeBuf)

		return t.rp.RocketStorage.GetBool(nil, crypto.Keccak256Hash([]byte(SubmissionKey), nodeAddress.Bytes(), blockNumberBuf, rplPriceBuf, effectiveRplStakeBuf))
	}
}

// Get RPL price at block
func (t *submitRplPrice) getRplPrice(blockNumber uint64) (*big.Int, error) {

	// Require 1inch oracle contract
	if err := services.RequireOneInchOracle(t.c); err != nil {
		return nil, err
	}

	// Get RPL token address
	rplAddress := common.HexToAddress(t.cfg.Smartnode.GetRplTokenAddress())

	// Initialize call options
	opts := &bind.CallOpts{
		BlockNumber: big.NewInt(int64(blockNumber)),
	}

	// Get a client with the block number available
	client, err := eth1.GetBestApiClient(t.rp, t.cfg, t.printMessage, opts.BlockNumber)
	if err != nil {
		return nil, err
	}

	// Generate an OIO wrapper using the client
	oio, err := contracts.NewOneInchOracle(common.HexToAddress(t.cfg.Smartnode.GetOneInchOracleAddress()), client.Client)
	if err != nil {
		return nil, err
	}

	// Get RPL price
	rplPrice, err := oio.GetRateToEth(opts, rplAddress, true)
	if err != nil {
		return nil, fmt.Errorf("Could not get RPL price at block %d: %w", blockNumber, err)
	}

	// Get the previously reported price
	previousPrice := t.s.NetworkDetails.RplPrice

	// See if the new price is lower than the decrease threshold
	one := eth.EthToWei(1)
	decreaseThresholdBig := eth.EthToWei(RplPriceDecreaseDeviationThreshold)
	oldDecreaseThreshold := big.NewInt(0)
	oldDecreaseThreshold.Mul(previousPrice, decreaseThresholdBig).Div(oldDecreaseThreshold, one)
	if rplPrice.Cmp(oldDecreaseThreshold) == -1 {
		t.log.Println("=== RPL PRICE ANOMALY DETECTED ===")
		t.log.Printlnf("Previous RPL Price: %s", previousPrice.String())
		t.log.Printlnf("Min Allowed Price:  %s", oldDecreaseThreshold.String())
		t.log.Printlnf("CURRENT RPL PRICE:  %s", rplPrice.String())
		t.log.Println("==================================")

		return nil, fmt.Errorf("rpl price decreased beyond the allowed threshold")
	}

	// See if the new price is higher than the increase threshold
	increaseThresholdBig := eth.EthToWei(RplPriceIncreaseDeviationThreshold)
	oldIncreaseThreshold := big.NewInt(0)
	oldIncreaseThreshold.Mul(previousPrice, increaseThresholdBig).Div(oldIncreaseThreshold, one)
	if rplPrice.Cmp(oldIncreaseThreshold) == 1 {
		t.log.Println("=== RPL PRICE ANOMALY DETECTED ===")
		t.log.Printlnf("Previous RPL Price: %s", previousPrice.String())
		t.log.Printlnf("Max Allowed Price:  %s", oldIncreaseThreshold.String())
		t.log.Printlnf("CURRENT RPL PRICE:  %s", rplPrice.String())
		t.log.Println("==================================")

		return nil, fmt.Errorf("rpl price increased beyond the allowed threshold")
	}

	// Return
	return rplPrice, nil

}

// Get RPL price via TWAP at block
func (t *submitRplPrice) getRplTwap(blockNumber uint64) (*big.Int, error) {

	// Initialize call options
	opts := &bind.CallOpts{
		BlockNumber: big.NewInt(int64(blockNumber)),
	}

	poolAddress := t.cfg.Smartnode.GetRplTwapPoolAddress()
	if poolAddress == "" {
		return nil, fmt.Errorf("RPL TWAP pool contract not deployed on this network")
	}

	// Get a client with the block number available
	client, err := eth1.GetBestApiClient(t.rp, t.cfg, t.printMessage, opts.BlockNumber)
	if err != nil {
		return nil, err
	}

	// Construct the pool contract instance
	parsed, err := abi.JSON(strings.NewReader(RplTwapPoolAbi))
	if err != nil {
		return nil, fmt.Errorf("error decoding RPL TWAP pool ABI: %w", err)
	}
	addr := common.HexToAddress(poolAddress)
	poolContract := bind.NewBoundContract(addr, parsed, client.Client, client.Client, client.Client)
	pool := rocketpool.Contract{
		Contract: poolContract,
		Address:  &addr,
		ABI:      &parsed,
		Client:   client.Client,
	}

	// Get RPL price
	response := poolObserveResponse{}
	interval := twapNumberOfSeconds
	args := []uint32{interval, 0}

	err = pool.Call(opts, &response, "observe", args)
	if err != nil {
		return nil, fmt.Errorf("could not get RPL price at block %d: %w", blockNumber, err)
	}

	tick := big.NewInt(0).Sub(response.TickCumulatives[1], response.TickCumulatives[0])
	tick.Div(tick, big.NewInt(int64(interval))) // tick = (cumulative[1] - cumulative[0]) / interval

	base := eth.EthToWei(1.0001) // 1.0001e18
	one := eth.EthToWei(1)       // 1e18

	numerator := big.NewInt(0).Exp(base, tick, nil) // 1.0001e18 ^ tick
	numerator.Mul(numerator, one)

	denominator := big.NewInt(0).Exp(one, tick, nil) // 1e18 ^ tick
	denominator.Div(numerator, denominator)          // denominator = (1.0001e18^tick / 1e18^tick)

	numerator.Mul(one, one)                               // 1e18 ^ 2
	rplPrice := big.NewInt(0).Div(numerator, denominator) // 1e18 ^ 2 / (1.0001e18^tick * 1e18 / 1e18^tick)

	// Return
	return rplPrice, nil

}

func (t *submitRplPrice) printMessage(message string) {
	t.log.Println(message)
}

// Submit RPL price and total effective RPL stake
func (t *submitRplPrice) submitRplPrice(blockNumber uint64, rplPrice, effectiveRplStake *big.Int, isAtlasDeployed bool) error {

	// Log
	t.log.Printlnf("Submitting RPL price for block %d...", blockNumber)

	// Get transactor
	opts, err := t.w.GetNodeAccountTransactor()
	if err != nil {
		return err
	}

	var hash common.Hash
	if isAtlasDeployed {
		// Get the gas limit
		gasInfo, err := network.EstimateSubmitPricesGas(t.rp, blockNumber, rplPrice, opts)
		if err != nil {
			return fmt.Errorf("Could not estimate the gas required to submit RPL price: %w", err)
		}

		// Print the gas info
		maxFee := eth.GweiToWei(WatchtowerMaxFee)
		if !api.PrintAndCheckGasInfo(gasInfo, false, 0, t.log, maxFee, 0) {
			return nil
		}

		// Set the gas settings
		opts.GasFeeCap = maxFee
		opts.GasTipCap = eth.GweiToWei(WatchtowerMaxPriorityFee)
		opts.GasLimit = gasInfo.SafeGasLimit

		// Submit RPL price
		hash, err = network.SubmitPrices(t.rp, blockNumber, rplPrice, opts)
		if err != nil {
			return err
		}
	} else {
		legacyNetworkPricesAddress := t.cfg.Smartnode.GetV110NetworkPricesAddress()
		// Get the gas limit
		gasInfo, err := v110_network.EstimateSubmitPricesGas(t.rp, blockNumber, rplPrice, effectiveRplStake, opts, &legacyNetworkPricesAddress)
		if err != nil {
			return fmt.Errorf("Could not estimate the gas required to submit RPL price: %w", err)
		}

		// Print the gas info
		maxFee := eth.GweiToWei(WatchtowerMaxFee)
		if !api.PrintAndCheckGasInfo(gasInfo, false, 0, t.log, maxFee, 0) {
			return nil
		}

		// Set the gas settings
		opts.GasFeeCap = maxFee
		opts.GasTipCap = eth.GweiToWei(WatchtowerMaxPriorityFee)
		opts.GasLimit = gasInfo.SafeGasLimit

		// Submit RPL price
		hash, err = v110_network.SubmitPrices(t.rp, blockNumber, rplPrice, effectiveRplStake, opts, &legacyNetworkPricesAddress)
		if err != nil {
			return err
		}
	}

	// Print TX info and wait for it to be included in a block
	err = api.PrintAndWaitForTransaction(t.cfg, hash, t.rp.Client, t.log)
	if err != nil {
		return err
	}

	// Log
	t.log.Printlnf("Successfully submitted RPL price for block %d.", blockNumber)

	// Return
	return nil

}

// Checks if Optimism rate is stale and if it's our turn to submit, calls submitRate on the messenger
func (t *submitRplPrice) submitOptimismPrice() error {
	priceMessengerAddress := t.cfg.Smartnode.GetOptimismMessengerAddress()

	if priceMessengerAddress == "" {
		// No price messenger deployed on the current network
		return nil
	}

	// Get transactor
	opts, err := t.w.GetNodeAccountTransactor()
	if err != nil {
		return fmt.Errorf("Failed getting transactor: %q", err)
	}

	// Construct the price messenger contract instance
	parsed, err := abi.JSON(strings.NewReader(OptimismMessengerAbi))
	if err != nil {
		return fmt.Errorf("Failed decoding ABI: %q", err)
	}

	addr := common.HexToAddress(priceMessengerAddress)
	priceMessengerContract := bind.NewBoundContract(addr, parsed, t.ec, t.ec, t.ec)
	priceMessenger := rocketpool.Contract{
		Contract: priceMessengerContract,
		Address:  &addr,
		ABI:      &parsed,
		Client:   t.ec,
	}

	// Check if the rate is stale
	var out []interface{}
	err = priceMessengerContract.Call(nil, &out, "rateStale")

	if err != nil {
		return fmt.Errorf("Failed to query rate staleness for Optimism: %q", err)
	}

	rateStale := *abi.ConvertType(out[0], new(bool)).(*bool)

	if !rateStale {
		// Nothing to do
		return nil
	}

	// Get total number of ODAO members
	count, err := trustednode.GetMemberCount(t.rp, nil)
	if err != nil {
		return fmt.Errorf("Failed to get member count: %q", err)
	}

	// Find out which index we are
	var index = uint64(0)
	for i := uint64(0); i < count; i++ {
		addr, err := trustednode.GetMemberAt(t.rp, i, nil)
		if err != nil {
			return fmt.Errorf("Failed to get member at %d: %q", i, err)
		}

		if bytes.Compare(addr.Bytes(), opts.From.Bytes()) == 0 {
			index = i
			break
		}
	}

	// Get current block number
	blockNumber, err := t.ec.BlockNumber(context.Background())
	if err != nil {
		return fmt.Errorf("Failed to get block number: %q", err)
	}

	// Calculate whose turn it is to submit
	indexToSubmit := (blockNumber / BlocksPerTurn) % count

	if index == indexToSubmit {

		// Temporary gas calculations until this gets put into a binding
		input, err := priceMessenger.ABI.Pack("submitRate")
		if err != nil {
			return fmt.Errorf("Could not encode input data: %w", err)
		}

		// Estimate gas limit
		gasLimit, err := t.rp.Client.EstimateGas(context.Background(), ethereum.CallMsg{
			From:     opts.From,
			To:       priceMessenger.Address,
			GasPrice: big.NewInt(0), // use 0 gwei for simulation
			Value:    opts.Value,
			Data:     input,
		})
		if err != nil {
			return fmt.Errorf("Error estimating gas limit of submitOptimismPrice: %w", err)
		}

		// Get the safe gas limit
		safeGasLimit := uint64(float64(gasLimit) * rocketpool.GasLimitMultiplier)
		if gasLimit > rocketpool.MaxGasLimit {
			gasLimit = rocketpool.MaxGasLimit
		}
		if safeGasLimit > rocketpool.MaxGasLimit {
			safeGasLimit = rocketpool.MaxGasLimit
		}
		gasInfo := rocketpool.GasInfo{
			EstGasLimit:  gasLimit,
			SafeGasLimit: safeGasLimit,
		}

		// Print the gas info
		maxFee := eth.GweiToWei(WatchtowerMaxFee)
		if !api.PrintAndCheckGasInfo(gasInfo, false, 0, t.log, maxFee, 0) {
			return nil
		}

		// Set the gas settings
		opts.GasFeeCap = maxFee
		opts.GasTipCap = eth.GweiToWei(WatchtowerMaxPriorityFee)
		opts.GasLimit = gasInfo.SafeGasLimit

		t.log.Println("Submitting rate to Optimism...")

		// Submit rates
		tx, err := priceMessenger.Transact(opts, "submitRate")
		if err != nil {
			return fmt.Errorf("Failed to submit rate: %q", err)
		}

		// Print TX info and wait for it to be included in a block
		err = api.PrintAndWaitForTransaction(t.cfg, tx.Hash(), t.rp.Client, t.log)
		if err != nil {
			return err
		}

		// Log
		t.log.Printlnf("Successfully submitted Optimism price for block %d.", blockNumber)

	}

	return nil
}

// Checks if Polygon rate is stale and if it's our turn to submit, calls submitRate on the messenger
func (t *submitRplPrice) submitPolygonPrice() error {
	priceMessengerAddress := t.cfg.Smartnode.GetPolygonMessengerAddress()

	if priceMessengerAddress == "" {
		// No price messenger deployed on the current network
		return nil
	}

	// Get transactor
	opts, err := t.w.GetNodeAccountTransactor()
	if err != nil {
		return fmt.Errorf("Failed getting transactor: %q", err)
	}

	// Construct the price messenger contract instance
	parsed, err := abi.JSON(strings.NewReader(PolygonMessengerAbi))
	if err != nil {
		return fmt.Errorf("Failed decoding ABI: %q", err)
	}

	addr := common.HexToAddress(priceMessengerAddress)
	priceMessengerContract := bind.NewBoundContract(addr, parsed, t.ec, t.ec, t.ec)
	priceMessenger := rocketpool.Contract{
		Contract: priceMessengerContract,
		Address:  &addr,
		ABI:      &parsed,
		Client:   t.ec,
	}

	// Check if the rate is stale
	var out []interface{}
	err = priceMessengerContract.Call(nil, &out, "rateStale")

	if err != nil {
		return fmt.Errorf("Failed to query rate staleness for Polygon: %q", err)
	}

	rateStale := *abi.ConvertType(out[0], new(bool)).(*bool)

	if !rateStale {
		// Nothing to do
		return nil
	}

	// Get total number of ODAO members
	count, err := trustednode.GetMemberCount(t.rp, nil)
	if err != nil {
		return fmt.Errorf("Failed to get member count: %q", err)
	}

	// Find out which index we are
	var index = uint64(0)
	for i := uint64(0); i < count; i++ {
		addr, err := trustednode.GetMemberAt(t.rp, i, nil)
		if err != nil {
			return fmt.Errorf("Failed to get member at %d: %q", i, err)
		}

		if bytes.Compare(addr.Bytes(), opts.From.Bytes()) == 0 {
			index = i
			break
		}
	}

	// Get current block number
	blockNumber, err := t.ec.BlockNumber(context.Background())
	if err != nil {
		return fmt.Errorf("Failed to get block number: %q", err)
	}

	// Calculate whose turn it is to submit
	indexToSubmit := (blockNumber / BlocksPerTurn) % count

	if index == indexToSubmit {

		// Temporary gas calculations until this gets put into a binding
		input, err := priceMessenger.ABI.Pack("submitRate")
		if err != nil {
			return fmt.Errorf("Could not encode input data for Polygon price submission: %w", err)
		}

		// Estimate gas limit
		gasLimit, err := t.rp.Client.EstimateGas(context.Background(), ethereum.CallMsg{
			From:     opts.From,
			To:       priceMessenger.Address,
			GasPrice: big.NewInt(0), // use 0 gwei for simulation
			Value:    opts.Value,
			Data:     input,
		})
		if err != nil {
			return fmt.Errorf("Error estimating gas limit of submitPolygonPrice: %w", err)
		}

		// Get the safe gas limit
		safeGasLimit := uint64(float64(gasLimit) * rocketpool.GasLimitMultiplier)
		if gasLimit > rocketpool.MaxGasLimit {
			gasLimit = rocketpool.MaxGasLimit
		}
		if safeGasLimit > rocketpool.MaxGasLimit {
			safeGasLimit = rocketpool.MaxGasLimit
		}
		gasInfo := rocketpool.GasInfo{
			EstGasLimit:  gasLimit,
			SafeGasLimit: safeGasLimit,
		}

		// Print the gas info
		maxFee := eth.GweiToWei(WatchtowerMaxFee)
		if !api.PrintAndCheckGasInfo(gasInfo, false, 0, t.log, maxFee, 0) {
			return nil
		}

		// Set the gas settings
		opts.GasFeeCap = maxFee
		opts.GasTipCap = eth.GweiToWei(WatchtowerMaxPriorityFee)
		opts.GasLimit = gasInfo.SafeGasLimit

		t.log.Println("Submitting rate to Polygon...")

		// Submit rates
		tx, err := priceMessenger.Transact(opts, "submitRate")
		if err != nil {
			return fmt.Errorf("Failed to submit rate to Polygon: %q", err)
		}

		// Print TX info and wait for it to be included in a block
		err = api.PrintAndWaitForTransaction(t.cfg, tx.Hash(), t.rp.Client, t.log)
		if err != nil {
			return err
		}

		// Log
		t.log.Printlnf("Successfully submitted Polygon price for block %d.", blockNumber)

	}

	return nil
}

// Checks if Arbitrum rate is stale and if it's our turn to submit, calls submitRate on the messenger
func (t *submitRplPrice) submitArbitrumPrice() error {
	priceMessengerAddress := t.cfg.Smartnode.GetArbitrumMessengerAddress()

	if priceMessengerAddress == "" {
		// No price messenger deployed on the current network
		return nil
	}

	// Get transactor
	opts, err := t.w.GetNodeAccountTransactor()
	if err != nil {
		return fmt.Errorf("Failed getting transactor: %q", err)
	}

	// Construct the price messenger contract instance
	parsed, err := abi.JSON(strings.NewReader(ArbitrumMessengerAbi))
	if err != nil {
		return fmt.Errorf("Failed decoding ABI: %q", err)
	}

	addr := common.HexToAddress(priceMessengerAddress)
	priceMessengerContract := bind.NewBoundContract(addr, parsed, t.ec, t.ec, t.ec)
	priceMessenger := rocketpool.Contract{
		Contract: priceMessengerContract,
		Address:  &addr,
		ABI:      &parsed,
		Client:   t.ec,
	}

	// Check if the rate is stale
	var out []interface{}
	err = priceMessengerContract.Call(nil, &out, "rateStale")

	if err != nil {
		return fmt.Errorf("Failed to query rate staleness for Arbitrum: %q", err)
	}

	rateStale := *abi.ConvertType(out[0], new(bool)).(*bool)

	if !rateStale {
		// Nothing to do
		return nil
	}

	// Get total number of ODAO members
	count, err := trustednode.GetMemberCount(t.rp, nil)
	if err != nil {
		return fmt.Errorf("Failed to get member count: %q", err)
	}

	// Find out which index we are
	var index = uint64(0)
	for i := uint64(0); i < count; i++ {
		addr, err := trustednode.GetMemberAt(t.rp, i, nil)
		if err != nil {
			return fmt.Errorf("Failed to get member at %d: %q", i, err)
		}

		if bytes.Compare(addr.Bytes(), opts.From.Bytes()) == 0 {
			index = i
			break
		}
	}

	// Get current block number
	blockNumber, err := t.ec.BlockNumber(context.Background())
	if err != nil {
		return fmt.Errorf("Failed to get block number: %q", err)
	}

	// Calculate whose turn it is to submit
	indexToSubmit := (blockNumber / BlocksPerTurn) % count

	if index == indexToSubmit {

		// Get the current network recommended max fee
		suggestedMaxFee, err := rpgas.GetHeadlessMaxFeeWei()
		if err != nil {
			return fmt.Errorf("error getting recommended base fee from the network for Arbitrum price submission: %w", err)
		}

		// Constants for Arbitrum
		bufferMultiplier := big.NewInt(4)
		dataLength := big.NewInt(36)
		arbitrumGasLimit := big.NewInt(40000)
		arbitrumMaxFeePerGas := eth.GweiToWei(0.1)

		// Gas limit calculation on Arbitrum
		maxSubmissionCost := big.NewInt(6)
		maxSubmissionCost.Mul(maxSubmissionCost, dataLength)
		maxSubmissionCost.Add(maxSubmissionCost, big.NewInt(1400))
		maxSubmissionCost.Mul(maxSubmissionCost, suggestedMaxFee)  // (1400 + 6 * dataLength) * baseFee
		maxSubmissionCost.Mul(maxSubmissionCost, bufferMultiplier) // Multiply by the buffer constant for safety

		// Provide enough ETH for the L2 and roundtrip TX's
		value := big.NewInt(0)
		value.Mul(arbitrumGasLimit, arbitrumMaxFeePerGas)
		value.Add(value, maxSubmissionCost)
		opts.Value = value

		// Temporary gas calculations until this gets put into a binding
		input, err := priceMessenger.ABI.Pack("submitRate", maxSubmissionCost, arbitrumGasLimit, arbitrumMaxFeePerGas)
		if err != nil {
			return fmt.Errorf("Could not encode input data for Arbitrum price submission: %w", err)
		}

		// Estimate gas limit
		gasLimit, err := t.rp.Client.EstimateGas(context.Background(), ethereum.CallMsg{
			From:     opts.From,
			To:       priceMessenger.Address,
			GasPrice: big.NewInt(0), // use 0 gwei for simulation
			Value:    opts.Value,
			Data:     input,
		})
		if err != nil {
			return fmt.Errorf("Error estimating gas limit of submitArbitrumPrice: %w", err)
		}

		// Get the safe gas limit
		safeGasLimit := uint64(float64(gasLimit) * rocketpool.GasLimitMultiplier)
		if gasLimit > rocketpool.MaxGasLimit {
			gasLimit = rocketpool.MaxGasLimit
		}
		if safeGasLimit > rocketpool.MaxGasLimit {
			safeGasLimit = rocketpool.MaxGasLimit
		}
		gasInfo := rocketpool.GasInfo{
			EstGasLimit:  gasLimit,
			SafeGasLimit: safeGasLimit,
		}

		// Print the gas info
		maxFee := eth.GweiToWei(WatchtowerMaxFee)
		if !api.PrintAndCheckGasInfo(gasInfo, false, 0, t.log, maxFee, 0) {
			return nil
		}

		// Set the gas settings
		opts.GasFeeCap = maxFee
		opts.GasTipCap = eth.GweiToWei(WatchtowerMaxPriorityFee)
		opts.GasLimit = gasInfo.SafeGasLimit

		t.log.Println("Submitting rate to Arbitrum...")

		// Submit rates
		tx, err := priceMessenger.Transact(opts, "submitRate", maxSubmissionCost, arbitrumGasLimit, arbitrumMaxFeePerGas)
		if err != nil {
			return fmt.Errorf("Failed to submit Arbitrum rate: %q", err)
		}

		// Print TX info and wait for it to be included in a block
		err = api.PrintAndWaitForTransaction(t.cfg, tx.Hash(), t.rp.Client, t.log)
		if err != nil {
			return err
		}

		// Log
		t.log.Printlnf("Successfully submitted Arbitrum price for block %d.", blockNumber)

	}

	return nil
}

// Get the epoch for using TWAP based on the selected network
func (t *submitRplPrice) getTwapEpoch() uint64 {
	network := t.cfg.Smartnode.Network.Value.(cfgtypes.Network)
	switch network {
	case cfgtypes.Network_Mainnet:
		return twapTransitionEpochMainnet
	case cfgtypes.Network_Prater:
		return twapTransitionEpochPrater
	case cfgtypes.Network_Devnet:
		return twapTransitionEpochDevnet
	case cfgtypes.Network_Zhejiang:
		return twapTransitionEpochZhejiang
	default:
		panic(fmt.Sprintf("unknown network [%v]", network))
	}
}<|MERGE_RESOLUTION|>--- conflicted
+++ resolved
@@ -152,18 +152,11 @@
 	RplPriceDecreaseDeviationThreshold float64 = 0.5 // Error out if price drops >50%
 	RplPriceIncreaseDeviationThreshold float64 = 1.6 // Error out if price rises >60%
 
-<<<<<<< HEAD
-	twapNumberOfSeconds         uint32 = 60 * 60 * 3 // 3 hours
+	twapNumberOfSeconds         uint32 = 60 * 60 * 12 // 12 hours
 	twapTransitionEpochMainnet  uint64 = 999999999999999
 	twapTransitionEpochPrater   uint64 = 999999999999999
 	twapTransitionEpochDevnet   uint64 = 999999999999999
 	twapTransitionEpochZhejiang uint64 = 0
-=======
-	twapNumberOfSeconds        uint32 = 60 * 60 * 12 // 12 hours
-	twapTransitionEpochMainnet uint64 = 999999999999999
-	twapTransitionEpochPrater  uint64 = 999999999999999
-	twapTransitionEpochDevnet  uint64 = 999999999999999
->>>>>>> 4eb42521
 )
 
 type poolObserveResponse struct {
