package wallet

import (
	"fmt"

	"github.com/ethereum/go-ethereum/common"
	"github.com/rocket-pool/smartnode/bindings/rocketpool"
	"github.com/urfave/cli"

	"github.com/rocket-pool/smartnode/shared/services"
	"github.com/rocket-pool/smartnode/shared/services/wallet"
	"github.com/rocket-pool/smartnode/shared/types/api"
	walletutils "github.com/rocket-pool/smartnode/shared/utils/wallet"
)

func testRecoverWallet(c *cli.Context, mnemonic string) (*api.RecoverWalletResponse, error) {

	// Get services
	cfg, err := services.GetConfig(c)
	if err != nil {
		return nil, err
	}
	var rp *rocketpool.RocketPool
	if !c.Bool("skip-validator-key-recovery") {
		if err := services.RequireRocketStorage(c); err != nil {
			return nil, err
		}
		rp, err = services.GetRocketPool(c)
		if err != nil {
			return nil, err
		}
	}

	bc, err := services.GetBeaconClient(c)
	if err != nil {
		return nil, err
	}

	// Create a blank wallet
	chainId := cfg.Smartnode.GetChainID()
	w, err := wallet.NewWallet("", "", chainId, nil, nil, 0, nil, nil)
	if err != nil {
		return nil, err
	}

	// Response
	response := api.RecoverWalletResponse{}

	// Get the derivation path
	path := c.String("derivation-path")
	switch path {
	case "":
		path = wallet.DefaultNodeKeyPath
	case "ledgerLive":
		path = wallet.LedgerLiveNodeKeyPath
	case "mew":
		path = wallet.MyEtherWalletNodeKeyPath
	}

	// Get the wallet index
	walletIndex := c.Uint("wallet-index")

	// Recover wallet
	if err := w.TestRecovery(path, walletIndex, mnemonic); err != nil {
		return nil, err
	}

	// Get node account
	nodeAccount, err := w.GetNodeAccount()
	if err != nil {
		return nil, err
	}
	response.AccountAddress = nodeAccount.Address

	if !c.Bool("skip-validator-key-recovery") {
<<<<<<< HEAD
		response.ValidatorKeys, err = walletutils.RecoverNodeKeys(c, rp, nodeAccount.Address, w, true)
=======
		response.ValidatorKeys, err = walletutils.RecoverMinipoolKeys(c, rp, bc, nodeAccount.Address, w, true)
>>>>>>> 0046c5cc
		if err != nil {
			return nil, err
		}
	}

	// Return response
	return &response, nil

}

func testSearchAndRecoverWallet(c *cli.Context, mnemonic string, address common.Address) (*api.SearchAndRecoverWalletResponse, error) {

	// Get services
	cfg, err := services.GetConfig(c)
	if err != nil {
		return nil, err
	}
	var rp *rocketpool.RocketPool
	if !c.Bool("skip-validator-key-recovery") {
		if err := services.RequireRocketStorage(c); err != nil {
			return nil, err
		}
		rp, err = services.GetRocketPool(c)
		if err != nil {
			return nil, err
		}
	}

	bc, err := services.GetBeaconClient(c)
	if err != nil {
		return nil, err
	}

	// Create a blank wallet
	chainId := cfg.Smartnode.GetChainID()
	w, err := wallet.NewWallet("", "", chainId, nil, nil, 0, nil, nil)
	if err != nil {
		return nil, err
	}

	// Response
	response := api.SearchAndRecoverWalletResponse{}

	// Try each derivation path across all of the iterations
	paths := []string{
		wallet.DefaultNodeKeyPath,
		wallet.LedgerLiveNodeKeyPath,
		wallet.MyEtherWalletNodeKeyPath,
	}
	for i := uint(0); i < findIterations; i++ {
		for j := 0; j < len(paths); j++ {
			derivationPath := paths[j]
			recoveredWallet, err := wallet.NewWallet("", "", uint(w.GetChainID().Uint64()), nil, nil, 0, nil, nil)
			if err != nil {
				return nil, fmt.Errorf("error generating new wallet: %w", err)
			}
			err = recoveredWallet.TestRecovery(derivationPath, i, mnemonic)
			if err != nil {
				return nil, fmt.Errorf("error recovering wallet with path [%s], index [%d]: %w", derivationPath, i, err)
			}

			// Get recovered account
			recoveredAccount, err := recoveredWallet.GetNodeAccount()
			if err != nil {
				return nil, fmt.Errorf("error getting recovered account: %w", err)
			}
			if recoveredAccount.Address == address {
				// We found the correct derivation path and index
				response.FoundWallet = true
				response.DerivationPath = derivationPath
				response.Index = i
				break
			}
		}
		if response.FoundWallet {
			break
		}
	}

	if !response.FoundWallet {
		return nil, fmt.Errorf("exhausted all derivation paths and indices from 0 to %d, wallet not found", findIterations)
	}

	// Recover wallet
	if err := w.TestRecovery(response.DerivationPath, response.Index, mnemonic); err != nil {
		return nil, err
	}

	// Get node account
	nodeAccount, err := w.GetNodeAccount()
	if err != nil {
		return nil, err
	}
	response.AccountAddress = nodeAccount.Address

	if !c.Bool("skip-validator-key-recovery") {
<<<<<<< HEAD
		response.ValidatorKeys, err = walletutils.RecoverNodeKeys(c, rp, nodeAccount.Address, w, true)
=======
		response.ValidatorKeys, err = walletutils.RecoverMinipoolKeys(c, rp, bc, nodeAccount.Address, w, true)
>>>>>>> 0046c5cc
		if err != nil {
			return nil, err
		}
	}

	// Return response
	return &response, nil

}<|MERGE_RESOLUTION|>--- conflicted
+++ resolved
@@ -73,11 +73,7 @@
 	response.AccountAddress = nodeAccount.Address
 
 	if !c.Bool("skip-validator-key-recovery") {
-<<<<<<< HEAD
-		response.ValidatorKeys, err = walletutils.RecoverNodeKeys(c, rp, nodeAccount.Address, w, true)
-=======
-		response.ValidatorKeys, err = walletutils.RecoverMinipoolKeys(c, rp, bc, nodeAccount.Address, w, true)
->>>>>>> 0046c5cc
+		response.ValidatorKeys, err = walletutils.RecoverNodeKeys(c, rp, bc, nodeAccount.Address, w, true)
 		if err != nil {
 			return nil, err
 		}
@@ -174,11 +170,7 @@
 	response.AccountAddress = nodeAccount.Address
 
 	if !c.Bool("skip-validator-key-recovery") {
-<<<<<<< HEAD
-		response.ValidatorKeys, err = walletutils.RecoverNodeKeys(c, rp, nodeAccount.Address, w, true)
-=======
-		response.ValidatorKeys, err = walletutils.RecoverMinipoolKeys(c, rp, bc, nodeAccount.Address, w, true)
->>>>>>> 0046c5cc
+		response.ValidatorKeys, err = walletutils.RecoverNodeKeys(c, rp, bc, nodeAccount.Address, w, true)
 		if err != nil {
 			return nil, err
 		}
