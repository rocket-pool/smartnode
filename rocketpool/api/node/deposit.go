--- conflicted
+++ resolved
@@ -21,12 +21,6 @@
 	"github.com/rocket-pool/rocketpool-go/rocketpool"
 	rptypes "github.com/rocket-pool/rocketpool-go/types"
 	"github.com/rocket-pool/rocketpool-go/utils/eth"
-<<<<<<< HEAD
-=======
-	"github.com/rocket-pool/smartnode/shared/services/state"
-	"github.com/urfave/cli"
-	"golang.org/x/sync/errgroup"
->>>>>>> 002cc1a8
 
 	prdeposit "github.com/prysmaticlabs/prysm/v4/contracts/deposit"
 	ethpb "github.com/prysmaticlabs/prysm/v4/proto/prysm/v1alpha1"
@@ -134,30 +128,19 @@
 
 func (c *nodeDepositContext) GetState(mc *batch.MultiCaller) {
 	core.AddQueryablesToMulticall(mc,
-		c.node.Credit,
+		c.node.TotalCreditAndDonatedBalance,
 		c.depositPool.Balance,
 		c.pSettings.Node.IsDepositingEnabled,
 		c.oSettings.Minipool.ScrubPeriod,
 	)
 }
 
-<<<<<<< HEAD
 func (c *nodeDepositContext) PrepareData(data *api.NodeDepositData, opts *bind.TransactOpts) error {
 	// Initial population
-	data.CreditBalance = c.node.Credit.Get()
+	data.CreditBalance = c.node.TotalCreditAndDonatedBalance.Get()
 	data.DepositDisabled = !c.pSettings.Node.IsDepositingEnabled.Get()
 	data.DepositBalance = c.depositPool.Balance.Get()
 	data.ScrubPeriod = c.oSettings.Minipool.ScrubPeriod.Formatted()
-=======
-	// Check for Houston
-	isHoustonDeployed, err := state.IsHoustonDeployed(rp, nil)
-	if err != nil {
-		return nil, fmt.Errorf("error checking if Houston has been deployed: %w", err)
-	}
-
-	// Response
-	response := api.CanNodeDepositResponse{}
->>>>>>> 002cc1a8
 
 	// Get Beacon config
 	eth2Config, err := c.bc.GetEth2Config()
@@ -174,36 +157,6 @@
 		c.salt.SetUint64(nonce)
 	}
 
-<<<<<<< HEAD
-=======
-	// Data
-	var wg1 errgroup.Group
-	var ethMatched *big.Int
-	var ethMatchedLimit *big.Int
-	var pendingMatchAmount *big.Int
-	var minipoolAddress common.Address
-	var depositPoolBalance *big.Int
-
-	// Check credit balance
-	if isHoustonDeployed {
-		wg1.Go(func() error {
-			ethBalanceWei, err := node.GetNodeUsableCreditAndBalance(rp, nodeAccount.Address, nil)
-			if err == nil {
-				response.CreditBalance = ethBalanceWei
-			}
-			return err
-		})
-	} else {
-		wg1.Go(func() error {
-			ethBalanceWei, err := node.GetNodeDepositCredit(rp, nodeAccount.Address, nil)
-			if err == nil {
-				response.CreditBalance = ethBalanceWei
-			}
-			return err
-		})
-	}
-
->>>>>>> 002cc1a8
 	// Check node balance
 	data.NodeBalance, err = c.rp.Client.BalanceAt(context.Background(), c.node.Address, nil)
 	if err != nil {
@@ -260,29 +213,6 @@
 			depositContractInfo.BeaconNetwork)
 	}
 
-<<<<<<< HEAD
-=======
-	// Get the scrub period
-	scrubPeriodUnix, err := trustednode.GetScrubPeriod(rp, nil)
-	if err != nil {
-		return nil, err
-	}
-	scrubPeriod := time.Duration(scrubPeriodUnix) * time.Second
-	response.ScrubPeriod = scrubPeriod
-
-	// Get transactor
-	opts, err := w.GetNodeAccountTransactor()
-	if err != nil {
-		return nil, err
-	}
-
-	// Get the node's credit balance
-	creditBalanceWei, err := node.GetNodeCreditAndBalance(rp, nodeAccount.Address, nil)
-	if err != nil {
-		return nil, err
-	}
-
->>>>>>> 002cc1a8
 	// Get how much credit to use
 	if data.CanUseCredit {
 		remainingAmount := big.NewInt(0).Sub(c.amount, data.CreditBalance)
