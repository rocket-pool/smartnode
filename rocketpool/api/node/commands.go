package node

import (
	"github.com/urfave/cli"

	"github.com/rocket-pool/smartnode/shared/utils/api"
	cliutils "github.com/rocket-pool/smartnode/shared/utils/cli"
)

// Register subcommands
func RegisterSubcommands(command *cli.Command, name string, aliases []string) {
	command.Subcommands = append(command.Subcommands, cli.Command{
		Name:    name,
		Aliases: aliases,
		Usage:   "Manage the node",
		Subcommands: []cli.Command{

			{
				Name:      "status",
				Aliases:   []string{"s"},
				Usage:     "Get the node's status",
				UsageText: "rocketpool api node status",
				Action: func(c *cli.Context) error {

					// Validate args
					if err := cliutils.ValidateArgCount(c, 0); err != nil {
						return err
					}

					// Run
					api.PrintResponse(getStatus(c))
					return nil

				},
			},

			{
				Name:      "sync",
				Aliases:   []string{"y"},
				Usage:     "Get the sync progress of the eth1 and eth2 clients",
				UsageText: "rocketpool api node sync",
				Action: func(c *cli.Context) error {

					// Validate args
					if err := cliutils.ValidateArgCount(c, 0); err != nil {
						return err
					}

					// Run
					api.PrintResponse(getSyncProgress(c))
					return nil

				},
			},

			{
				Name:      "can-register",
				Usage:     "Check whether the node can be registered with Rocket Pool",
				UsageText: "rocketpool api node can-register timezone-location",
				Action: func(c *cli.Context) error {

					// Validate args
					if err := cliutils.ValidateArgCount(c, 1); err != nil {
						return err
					}
					timezoneLocation, err := cliutils.ValidateTimezoneLocation("timezone location", c.Args().Get(0))
					if err != nil {
						return err
					}

					// Run
					api.PrintResponse(canRegisterNode(c, timezoneLocation))
					return nil

				},
			},
			{
				Name:      "register",
				Aliases:   []string{"r"},
				Usage:     "Register the node with Rocket Pool",
				UsageText: "rocketpool api node register timezone-location",
				Action: func(c *cli.Context) error {

					// Validate args
					if err := cliutils.ValidateArgCount(c, 1); err != nil {
						return err
					}
					timezoneLocation, err := cliutils.ValidateTimezoneLocation("timezone location", c.Args().Get(0))
					if err != nil {
						return err
					}

					// Run
					api.PrintResponse(registerNode(c, timezoneLocation))
					return nil

				},
			},

			{
				Name:      "can-set-withdrawal-address",
				Usage:     "Checks if the node can set its withdrawal address",
				UsageText: "rocketpool api node can-set-withdrawal-address address confirm",
				Action: func(c *cli.Context) error {

					// Validate args
					if err := cliutils.ValidateArgCount(c, 2); err != nil {
						return err
					}
					withdrawalAddress, err := cliutils.ValidateAddress("withdrawal address", c.Args().Get(0))
					if err != nil {
						return err
					}

					confirm, err := cliutils.ValidateBool("confirm", c.Args().Get(1))
					if err != nil {
						return err
					}

					// Run
					api.PrintResponse(canSetWithdrawalAddress(c, withdrawalAddress, confirm))
					return nil

				},
			},
			{
				Name:      "set-withdrawal-address",
				Aliases:   []string{"w"},
				Usage:     "Set the node's withdrawal address",
				UsageText: "rocketpool api node set-withdrawal-address address confirm",
				Action: func(c *cli.Context) error {

					// Validate args
					if err := cliutils.ValidateArgCount(c, 2); err != nil {
						return err
					}
					withdrawalAddress, err := cliutils.ValidateAddress("withdrawal address", c.Args().Get(0))
					if err != nil {
						return err
					}

					confirm, err := cliutils.ValidateBool("confirm", c.Args().Get(1))
					if err != nil {
						return err
					}

					// Run
					api.PrintResponse(setWithdrawalAddress(c, withdrawalAddress, confirm))
					return nil

				},
			},

			{
				Name:      "can-confirm-withdrawal-address",
				Usage:     "Checks if the node can confirm its withdrawal address",
				UsageText: "rocketpool api node can-confirm-withdrawal-address",
				Action: func(c *cli.Context) error {

					// Validate args
					if err := cliutils.ValidateArgCount(c, 0); err != nil {
						return err
					}

					// Run
					api.PrintResponse(canConfirmWithdrawalAddress(c))
					return nil

				},
			},
			{
				Name:      "confirm-withdrawal-address",
				Usage:     "Confirms the node's withdrawal address if it was set back to the node address",
				UsageText: "rocketpool api node confirm-withdrawal-address",
				Action: func(c *cli.Context) error {

					// Validate args
					if err := cliutils.ValidateArgCount(c, 0); err != nil {
						return err
					}

					// Run
					api.PrintResponse(confirmWithdrawalAddress(c))
					return nil

				},
			},

			{
				Name:      "can-set-timezone",
				Usage:     "Checks if the node can set its timezone location",
				UsageText: "rocketpool api node can-set-timezone timezone-location",
				Action: func(c *cli.Context) error {

					// Validate args
					if err := cliutils.ValidateArgCount(c, 1); err != nil {
						return err
					}
					timezoneLocation, err := cliutils.ValidateTimezoneLocation("timezone location", c.Args().Get(0))
					if err != nil {
						return err
					}

					// Run
					api.PrintResponse(canSetTimezoneLocation(c, timezoneLocation))
					return nil

				},
			},
			{
				Name:      "set-timezone",
				Aliases:   []string{"t"},
				Usage:     "Set the node's timezone location",
				UsageText: "rocketpool api node set-timezone timezone-location",
				Action: func(c *cli.Context) error {

					// Validate args
					if err := cliutils.ValidateArgCount(c, 1); err != nil {
						return err
					}
					timezoneLocation, err := cliutils.ValidateTimezoneLocation("timezone location", c.Args().Get(0))
					if err != nil {
						return err
					}

					// Run
					api.PrintResponse(setTimezoneLocation(c, timezoneLocation))
					return nil

				},
			},

			{
				Name:      "can-swap-rpl",
				Usage:     "Check whether the node can swap old RPL for new RPL",
				UsageText: "rocketpool api node can-swap-rpl amount",
				Action: func(c *cli.Context) error {

					// Validate args
					if err := cliutils.ValidateArgCount(c, 1); err != nil {
						return err
					}
					amountWei, err := cliutils.ValidatePositiveWeiAmount("swap amount", c.Args().Get(0))
					if err != nil {
						return err
					}

					// Run
					api.PrintResponse(canNodeSwapRpl(c, amountWei))
					return nil

				},
			},
			{
				Name:      "swap-rpl-approve-rpl",
				Aliases:   []string{"p1"},
				Usage:     "Approve fixed-supply RPL for swapping to new RPL",
				UsageText: "rocketpool api node swap-rpl-approve-rpl amount",
				Action: func(c *cli.Context) error {

					// Validate args
					if err := cliutils.ValidateArgCount(c, 1); err != nil {
						return err
					}
					amountWei, err := cliutils.ValidatePositiveWeiAmount("swap amount", c.Args().Get(0))
					if err != nil {
						return err
					}

					// Run
					api.PrintResponse(approveFsRpl(c, amountWei))
					return nil

				},
			},
			{
				Name:      "wait-and-swap-rpl",
				Aliases:   []string{"p2"},
				Usage:     "Swap old RPL for new RPL, waiting for the approval TX hash to be mined first",
				UsageText: "rocketpool api node wait-and-swap-rpl amount tx-hash",
				Action: func(c *cli.Context) error {

					// Validate args
					if err := cliutils.ValidateArgCount(c, 2); err != nil {
						return err
					}
					amountWei, err := cliutils.ValidatePositiveWeiAmount("swap amount", c.Args().Get(0))
					if err != nil {
						return err
					}
					hash, err := cliutils.ValidateTxHash("swap amount", c.Args().Get(1))
					if err != nil {
						return err
					}

					// Run
					api.PrintResponse(waitForApprovalAndSwapFsRpl(c, amountWei, hash))
					return nil

				},
			},
			{
				Name:      "get-swap-rpl-approval-gas",
				Usage:     "Estimate the gas cost of legacy RPL interaction approval",
				UsageText: "rocketpool api node get-swap-rpl-approval-gas",
				Action: func(c *cli.Context) error {

					// Validate args
					if err := cliutils.ValidateArgCount(c, 1); err != nil {
						return err
					}
					amountWei, err := cliutils.ValidatePositiveWeiAmount("approve amount", c.Args().Get(0))
					if err != nil {
						return err
					}

					// Run
					api.PrintResponse(getSwapApprovalGas(c, amountWei))
					return nil

				},
			},
			{
				Name:      "swap-rpl-allowance",
				Usage:     "Get the node's legacy RPL allowance for new RPL contract",
				UsageText: "rocketpool api node swap-allowance-rpl",
				Action: func(c *cli.Context) error {

					// Validate args
					if err := cliutils.ValidateArgCount(c, 0); err != nil {
						return err
					}

					// Run
					api.PrintResponse(allowanceFsRpl(c))
					return nil

				},
			},
			{
				Name:      "swap-rpl",
				Aliases:   []string{"p3"},
				Usage:     "Swap old RPL for new RPL",
				UsageText: "rocketpool api node swap-rpl amount",
				Action: func(c *cli.Context) error {

					// Validate args
					if err := cliutils.ValidateArgCount(c, 1); err != nil {
						return err
					}
					amountWei, err := cliutils.ValidatePositiveWeiAmount("swap amount", c.Args().Get(0))
					if err != nil {
						return err
					}

					// Run
					api.PrintResponse(swapRpl(c, amountWei))
					return nil

				},
			},

			{
				Name:      "can-stake-rpl",
				Usage:     "Check whether the node can stake RPL",
				UsageText: "rocketpool api node can-stake-rpl amount",
				Action: func(c *cli.Context) error {

					// Validate args
					if err := cliutils.ValidateArgCount(c, 1); err != nil {
						return err
					}
					amountWei, err := cliutils.ValidatePositiveWeiAmount("stake amount", c.Args().Get(0))
					if err != nil {
						return err
					}

					// Run
					api.PrintResponse(canNodeStakeRpl(c, amountWei))
					return nil

				},
			},
			{
				Name:      "stake-rpl-approve-rpl",
				Aliases:   []string{"k1"},
				Usage:     "Approve RPL for staking against the node",
				UsageText: "rocketpool api node stake-rpl-approve-rpl amount",
				Action: func(c *cli.Context) error {

					// Validate args
					if err := cliutils.ValidateArgCount(c, 1); err != nil {
						return err
					}
					amountWei, err := cliutils.ValidatePositiveWeiAmount("stake amount", c.Args().Get(0))
					if err != nil {
						return err
					}

					// Run
					api.PrintResponse(approveRpl(c, amountWei))
					return nil

				},
			},
			{
				Name:      "wait-and-stake-rpl",
				Aliases:   []string{"k2"},
				Usage:     "Stake RPL against the node, waiting for approval tx-hash to be mined first",
				UsageText: "rocketpool api node wait-and-stake-rpl amount tx-hash",
				Action: func(c *cli.Context) error {

					// Validate args
					if err := cliutils.ValidateArgCount(c, 2); err != nil {
						return err
					}
					amountWei, err := cliutils.ValidatePositiveWeiAmount("stake amount", c.Args().Get(0))
					if err != nil {
						return err
					}
					hash, err := cliutils.ValidateTxHash("tx-hash", c.Args().Get(1))
					if err != nil {
						return err
					}

					// Run
					api.PrintResponse(waitForApprovalAndStakeRpl(c, amountWei, hash))
					return nil

				},
			},
			{
				Name:      "get-stake-rpl-approval-gas",
				Usage:     "Estimate the gas cost of new RPL interaction approval",
				UsageText: "rocketpool api node get-stake-rpl-approval-gas",
				Action: func(c *cli.Context) error {

					// Validate args
					if err := cliutils.ValidateArgCount(c, 1); err != nil {
						return err
					}
					amountWei, err := cliutils.ValidatePositiveWeiAmount("approve amount", c.Args().Get(0))
					if err != nil {
						return err
					}

					// Run
					api.PrintResponse(getStakeApprovalGas(c, amountWei))
					return nil

				},
			},
			{
				Name:      "stake-rpl-allowance",
				Usage:     "Get the node's RPL allowance for the staking contract",
				UsageText: "rocketpool api node stake-allowance-rpl",
				Action: func(c *cli.Context) error {

					// Validate args
					if err := cliutils.ValidateArgCount(c, 0); err != nil {
						return err
					}

					// Run
					api.PrintResponse(allowanceRpl(c))
					return nil

				},
			},
			{
				Name:      "stake-rpl",
				Aliases:   []string{"k3"},
				Usage:     "Stake RPL against the node",
				UsageText: "rocketpool api node stake-rpl amount",
				Action: func(c *cli.Context) error {

					// Validate args
					if err := cliutils.ValidateArgCount(c, 1); err != nil {
						return err
					}
					amountWei, err := cliutils.ValidatePositiveWeiAmount("stake amount", c.Args().Get(0))
					if err != nil {
						return err
					}

					// Run
					api.PrintResponse(stakeRpl(c, amountWei))
					return nil

				},
			},

			{
				Name:      "can-withdraw-rpl",
				Usage:     "Check whether the node can withdraw staked RPL",
				UsageText: "rocketpool api node can-withdraw-rpl amount",
				Action: func(c *cli.Context) error {

					// Validate args
					if err := cliutils.ValidateArgCount(c, 1); err != nil {
						return err
					}
					amountWei, err := cliutils.ValidatePositiveWeiAmount("withdrawal amount", c.Args().Get(0))
					if err != nil {
						return err
					}

					// Run
					api.PrintResponse(canNodeWithdrawRpl(c, amountWei))
					return nil

				},
			},
			{
				Name:      "withdraw-rpl",
				Aliases:   []string{"i"},
				Usage:     "Withdraw RPL staked against the node",
				UsageText: "rocketpool api node withdraw-rpl amount",
				Action: func(c *cli.Context) error {

					// Validate args
					if err := cliutils.ValidateArgCount(c, 1); err != nil {
						return err
					}
					amountWei, err := cliutils.ValidatePositiveWeiAmount("withdrawal amount", c.Args().Get(0))
					if err != nil {
						return err
					}

					// Run
					api.PrintResponse(nodeWithdrawRpl(c, amountWei))
					return nil

				},
			},

			{
				Name:      "can-deposit",
				Usage:     "Check whether the node can make a deposit",
				UsageText: "rocketpool api node can-deposit amount min-fee salt",
				Action: func(c *cli.Context) error {

					// Validate args
					if err := cliutils.ValidateArgCount(c, 3); err != nil {
						return err
					}
					amountWei, err := cliutils.ValidateDepositWeiAmount("deposit amount", c.Args().Get(0))
					if err != nil {
						return err
					}
					minNodeFee, err := cliutils.ValidateFraction("minimum node fee", c.Args().Get(1))
					if err != nil {
						return err
					}
					salt, err := cliutils.ValidateBigInt("salt", c.Args().Get(2))
					if err != nil {
						return err
					}

					// Run
					api.PrintResponse(canNodeDeposit(c, amountWei, minNodeFee, salt))
					return nil

				},
			},
			{
				Name:      "deposit",
				Aliases:   []string{"d"},
				Usage:     "Make a deposit and create a minipool",
				UsageText: "rocketpool api node deposit amount min-fee salt",
				Action: func(c *cli.Context) error {

					// Validate args
					if err := cliutils.ValidateArgCount(c, 3); err != nil {
						return err
					}
					amountWei, err := cliutils.ValidateDepositWeiAmount("deposit amount", c.Args().Get(0))
					if err != nil {
						return err
					}
					minNodeFee, err := cliutils.ValidateFraction("minimum node fee", c.Args().Get(1))
					if err != nil {
						return err
					}
					salt, err := cliutils.ValidateBigInt("salt", c.Args().Get(2))
					if err != nil {
						return err
					}

					// Run
					api.PrintResponse(nodeDeposit(c, amountWei, minNodeFee, salt))
					return nil

				},
			},

			{
				Name:      "can-send",
				Usage:     "Check whether the node can send ETH or tokens to an address",
				UsageText: "rocketpool api node can-send amount token",
				Action: func(c *cli.Context) error {

					// Validate args
					if err := cliutils.ValidateArgCount(c, 2); err != nil {
						return err
					}
					amountWei, err := cliutils.ValidatePositiveWeiAmount("send amount", c.Args().Get(0))
					if err != nil {
						return err
					}
					token, err := cliutils.ValidateTokenType("token type", c.Args().Get(1))
					if err != nil {
						return err
					}

					// Run
					api.PrintResponse(canNodeSend(c, amountWei, token))
					return nil

				},
			},
			{
				Name:      "send",
				Aliases:   []string{"n"},
				Usage:     "Send ETH or tokens from the node account to an address",
				UsageText: "rocketpool api node send amount token to",
				Action: func(c *cli.Context) error {

					// Validate args
					if err := cliutils.ValidateArgCount(c, 3); err != nil {
						return err
					}
					amountWei, err := cliutils.ValidatePositiveWeiAmount("send amount", c.Args().Get(0))
					if err != nil {
						return err
					}
					token, err := cliutils.ValidateTokenType("token type", c.Args().Get(1))
					if err != nil {
						return err
					}
					toAddress, err := cliutils.ValidateAddress("to address", c.Args().Get(2))
					if err != nil {
						return err
					}

					// Run
					api.PrintResponse(nodeSend(c, amountWei, token, toAddress))
					return nil

				},
			},

			{
				Name:      "can-burn",
				Usage:     "Check whether the node can burn tokens for ETH",
				UsageText: "rocketpool api node can-burn amount token",
				Action: func(c *cli.Context) error {

					// Validate args
					if err := cliutils.ValidateArgCount(c, 2); err != nil {
						return err
					}
					amountWei, err := cliutils.ValidatePositiveWeiAmount("burn amount", c.Args().Get(0))
					if err != nil {
						return err
					}
					token, err := cliutils.ValidateBurnableTokenType("token type", c.Args().Get(1))
					if err != nil {
						return err
					}

					// Run
					api.PrintResponse(canNodeBurn(c, amountWei, token))
					return nil

				},
			},
			{
				Name:      "burn",
				Aliases:   []string{"b"},
				Usage:     "Burn tokens for ETH",
				UsageText: "rocketpool api node burn amount token",
				Action: func(c *cli.Context) error {

					// Validate args
					if err := cliutils.ValidateArgCount(c, 2); err != nil {
						return err
					}
					amountWei, err := cliutils.ValidatePositiveWeiAmount("burn amount", c.Args().Get(0))
					if err != nil {
						return err
					}
					token, err := cliutils.ValidateBurnableTokenType("token type", c.Args().Get(1))
					if err != nil {
						return err
					}

					// Run
					api.PrintResponse(nodeBurn(c, amountWei, token))
					return nil

				},
			},

			{
				Name:      "can-claim-rpl-rewards",
				Usage:     "Check whether the node has RPL rewards available to claim",
				UsageText: "rocketpool api node can-claim-rpl-rewards",
				Action: func(c *cli.Context) error {

					// Validate args
					if err := cliutils.ValidateArgCount(c, 0); err != nil {
						return err
					}

					// Run
					api.PrintResponse(canNodeClaimRpl(c))
					return nil

				},
			},
			{
				Name:      "claim-rpl-rewards",
				Usage:     "Claim available RPL rewards",
				UsageText: "rocketpool api node claim-rpl-rewards",
				Action: func(c *cli.Context) error {

					// Validate args
					if err := cliutils.ValidateArgCount(c, 0); err != nil {
						return err
					}

					// Run
					api.PrintResponse(nodeClaimRpl(c))
					return nil

				},
			},

			{
				Name:      "rewards",
				Usage:     "Get RPL rewards info",
				UsageText: "rocketpool api node rewards",
				Action: func(c *cli.Context) error {

					// Validate args
					if err := cliutils.ValidateArgCount(c, 0); err != nil {
						return err
					}

					// Run
					api.PrintResponse(getRewards(c))
					return nil

				},
			},

			{
				Name:      "deposit-contract-info",
				Usage:     "Get information about the deposit contract specified by Rocket Pool and the Beacon Chain client",
				UsageText: "rocketpool api node deposit-contract-info",
				Action: func(c *cli.Context) error {

					// Validate args
					if err := cliutils.ValidateArgCount(c, 0); err != nil {
						return err
					}

					// Run
					api.PrintResponse(getDepositContractInfo(c))
					return nil

				},
			},

			{
				Name:      "sign",
				Usage:     "Signs a transaction with the node's private key. The TX must be serialized as a hex string.",
				UsageText: "rocketpool api node sign tx",
				Action: func(c *cli.Context) error {

					// Validate args
					if err := cliutils.ValidateArgCount(c, 1); err != nil {
						return err
					}

					data := c.Args().Get(0)

					// Run
					api.PrintResponse(sign(c, data))
					return nil

				},
			},

			{
<<<<<<< HEAD
				Name:      "is-fee-distributor-initialized",
				Usage:     "Check if the fee distributor contract for this node is initialized and deployed",
				UsageText: "rocketpool api node is-fee-distributor-initialized",
				Action: func(c *cli.Context) error {

					// Validate args
					if err := cliutils.ValidateArgCount(c, 0); err != nil {
						return err
					}

					// Run
					api.PrintResponse(isFeeDistributorInitialized(c))
					return nil

				},
			},
			{
				Name:      "get-initialize-fee-distributor-gas",
				Usage:     "Estimate the cost of initializing the fee distributor",
				UsageText: "rocketpool api node get-initialize-fee-distributor-gas",
				Action: func(c *cli.Context) error {

					// Validate args
					if err := cliutils.ValidateArgCount(c, 0); err != nil {
=======
				Name:      "estimate-set-snapshot-delegate-gas",
				Usage:     "Estimate the gas required to set a voting snapshot delegate",
				UsageText: "rocketpool api node estimate-set-snapshot-delegate-gas address",
				Action: func(c *cli.Context) error {

					// Validate args
					if err := cliutils.ValidateArgCount(c, 1); err != nil {
						return err
					}

					delegate, err := cliutils.ValidateAddress("delegate", c.Args().Get(0))
					if err != nil {
>>>>>>> 75cc0644
						return err
					}

					// Run
<<<<<<< HEAD
					api.PrintResponse(getInitializeFeeDistributorGas(c))
=======
					api.PrintResponse(estimateSetSnapshotDelegateGas(c, delegate))
>>>>>>> 75cc0644
					return nil

				},
			},
			{
<<<<<<< HEAD
				Name:      "initialize-fee-distributor",
				Usage:     "Initialize and deploy the fee distributor contract for this node",
				UsageText: "rocketpool api node initialize-fee-distributor",
				Action: func(c *cli.Context) error {

					// Validate args
					if err := cliutils.ValidateArgCount(c, 0); err != nil {
						return err
					}

					// Run
					api.PrintResponse(initializeFeeDistributor(c))
					return nil

				},
			},

			{
				Name:      "can-distribute",
				Usage:     "Check if distributing ETH from the node's fee distributor is possible",
				UsageText: "rocketpool api node can-distribute",
				Action: func(c *cli.Context) error {

					// Validate args
					if err := cliutils.ValidateArgCount(c, 0); err != nil {
=======
				Name:      "set-snapshot-delegate",
				Usage:     "Set a voting snapshot delegate for the node",
				UsageText: "rocketpool api node set-snapshot-delegate address",
				Action: func(c *cli.Context) error {

					// Validate args
					if err := cliutils.ValidateArgCount(c, 1); err != nil {
						return err
					}

					delegate, err := cliutils.ValidateAddress("delegate", c.Args().Get(0))
					if err != nil {
>>>>>>> 75cc0644
						return err
					}

					// Run
<<<<<<< HEAD
					api.PrintResponse(canDistribute(c))
=======
					api.PrintResponse(setSnapshotDelegate(c, delegate))
>>>>>>> 75cc0644
					return nil

				},
			},
<<<<<<< HEAD
			{
				Name:      "distribute",
				Usage:     "Distribute ETH from the node's fee distributor",
				UsageText: "rocketpool api node distribute",
				Action: func(c *cli.Context) error {

					// Validate args
					if err := cliutils.ValidateArgCount(c, 0); err != nil {
						return err
					}

					// Run
					api.PrintResponse(distribute(c))
					return nil

				},
			},
			{
				Name:      "claim-rpl-rewards",
				Usage:     "Claim available RPL rewards",
				UsageText: "rocketpool api node claim-rpl-rewards",
=======

			{
				Name:      "estimate-clear-snapshot-delegate-gas",
				Usage:     "Estimate the gas required to clear the node's voting snapshot delegate",
				UsageText: "rocketpool api node estimate-clear-snapshot-delegate-gas",
>>>>>>> 75cc0644
				Action: func(c *cli.Context) error {

					// Validate args
					if err := cliutils.ValidateArgCount(c, 0); err != nil {
						return err
					}

					// Run
<<<<<<< HEAD
					api.PrintResponse(nodeClaimRpl(c))
=======
					api.PrintResponse(estimateClearSnapshotDelegateGas(c))
>>>>>>> 75cc0644
					return nil

				},
			},
<<<<<<< HEAD

			{
				Name:      "get-rewards-info",
				Usage:     "Get info about your eligible rewards periods, including balances and Merkle proofs",
				UsageText: "rocketpool api node get-rewards-info",
=======
			{
				Name:      "clear-snapshot-delegate",
				Usage:     "Clear the node's voting snapshot delegate",
				UsageText: "rocketpool api node clear-snapshot-delegate",
>>>>>>> 75cc0644
				Action: func(c *cli.Context) error {

					// Validate args
					if err := cliutils.ValidateArgCount(c, 0); err != nil {
						return err
					}

					// Run
<<<<<<< HEAD
					api.PrintResponse(getRewardsInfo(c))
					return nil

				},
			},
			{
				Name:      "can-claim-rewards",
				Usage:     "Check if the rewards for the given intervals can be claimed",
				UsageText: "rocketpool api node can-claim-rewards 0,1,2,5,6",
				Action: func(c *cli.Context) error {

					// Validate args
					if err := cliutils.ValidateArgCount(c, 1); err != nil {
						return err
					}
					indicesString := c.Args().Get(0)

					// Run
					api.PrintResponse(canClaimRewards(c, indicesString))
					return nil

				},
			},
			{
				Name:      "claim-rewards",
				Usage:     "Claim rewards for the given reward intervals",
				UsageText: "rocketpool api node claim-rewards 0,1,2,5,6",
				Action: func(c *cli.Context) error {

					// Validate args
					if err := cliutils.ValidateArgCount(c, 1); err != nil {
						return err
					}
					indicesString := c.Args().Get(0)

					// Run
					api.PrintResponse(claimRewards(c, indicesString))
					return nil

				},
			},
			{
				Name:      "can-claim-and-stake-rewards",
				Usage:     "Check if the rewards for the given intervals can be claimed, and RPL restaked automatically",
				UsageText: "rocketpool api node can-claim-and-stake-rewards 0,1,2,5,6 amount-to-restake",
				Action: func(c *cli.Context) error {

					// Validate args
					if err := cliutils.ValidateArgCount(c, 2); err != nil {
						return err
					}
					indicesString := c.Args().Get(0)

					stakeAmount, err := cliutils.ValidateBigInt("stakeAmount", c.Args().Get(1))
					if err != nil {
						return err
					}

					// Run
					api.PrintResponse(canClaimAndStakeRewards(c, indicesString, stakeAmount))
					return nil

				},
			},
			{
				Name:      "claim-and-stake-rewards",
				Usage:     "Claim rewards for the given reward intervals and restake RPL automatically",
				UsageText: "rocketpool api node claim-and-stake-rewards 0,1,2,5,6 amount-to-restake",
				Action: func(c *cli.Context) error {

					// Validate args
					if err := cliutils.ValidateArgCount(c, 2); err != nil {
						return err
					}
					indicesString := c.Args().Get(0)

					stakeAmount, err := cliutils.ValidateBigInt("stakeAmount", c.Args().Get(1))
					if err != nil {
						return err
					}

					// Run
					api.PrintResponse(claimAndStakeRewards(c, indicesString, stakeAmount))
=======
					api.PrintResponse(clearSnapshotDelegate(c))
>>>>>>> 75cc0644
					return nil

				},
			},
		},
	})
}<|MERGE_RESOLUTION|>--- conflicted
+++ resolved
@@ -794,7 +794,86 @@
 			},
 
 			{
-<<<<<<< HEAD
+				Name:      "estimate-set-snapshot-delegate-gas",
+				Usage:     "Estimate the gas required to set a voting snapshot delegate",
+				UsageText: "rocketpool api node estimate-set-snapshot-delegate-gas address",
+				Action: func(c *cli.Context) error {
+
+					// Validate args
+					if err := cliutils.ValidateArgCount(c, 1); err != nil {
+						return err
+					}
+
+					delegate, err := cliutils.ValidateAddress("delegate", c.Args().Get(0))
+					if err != nil {
+						return err
+					}
+
+					// Run
+					api.PrintResponse(estimateSetSnapshotDelegateGas(c, delegate))
+					return nil
+
+				},
+			},
+			{
+				Name:      "set-snapshot-delegate",
+				Usage:     "Set a voting snapshot delegate for the node",
+				UsageText: "rocketpool api node set-snapshot-delegate address",
+				Action: func(c *cli.Context) error {
+
+					// Validate args
+					if err := cliutils.ValidateArgCount(c, 1); err != nil {
+						return err
+					}
+
+					delegate, err := cliutils.ValidateAddress("delegate", c.Args().Get(0))
+					if err != nil {
+						return err
+					}
+
+					// Run
+					api.PrintResponse(setSnapshotDelegate(c, delegate))
+					return nil
+
+				},
+			},
+
+			{
+				Name:      "estimate-clear-snapshot-delegate-gas",
+				Usage:     "Estimate the gas required to clear the node's voting snapshot delegate",
+				UsageText: "rocketpool api node estimate-clear-snapshot-delegate-gas",
+				Action: func(c *cli.Context) error {
+
+					// Validate args
+					if err := cliutils.ValidateArgCount(c, 0); err != nil {
+						return err
+					}
+
+					// Run
+					api.PrintResponse(estimateClearSnapshotDelegateGas(c))
+					return nil
+
+				},
+			},
+			{
+				Name:      "clear-snapshot-delegate",
+				Usage:     "Clear the node's voting snapshot delegate",
+				UsageText: "rocketpool api node clear-snapshot-delegate",
+				Action: func(c *cli.Context) error {
+
+					// Validate args
+					if err := cliutils.ValidateArgCount(c, 0); err != nil {
+						return err
+					}
+
+					// Run
+					api.PrintResponse(clearSnapshotDelegate(c))
+					return nil
+
+				},
+			},
+
+			{
 				Name:      "is-fee-distributor-initialized",
 				Usage:     "Check if the fee distributor contract for this node is initialized and deployed",
 				UsageText: "rocketpool api node is-fee-distributor-initialized",
@@ -819,7 +898,16 @@
 
 					// Validate args
 					if err := cliutils.ValidateArgCount(c, 0); err != nil {
-=======
+						return err
+					}
+
+					// Run
+					api.PrintResponse(getInitializeFeeDistributorGas(c))
+					return nil
+				},
+			},
+
+			{
 				Name:      "estimate-set-snapshot-delegate-gas",
 				Usage:     "Estimate the gas required to set a voting snapshot delegate",
 				UsageText: "rocketpool api node estimate-set-snapshot-delegate-gas address",
@@ -832,22 +920,16 @@
 
 					delegate, err := cliutils.ValidateAddress("delegate", c.Args().Get(0))
 					if err != nil {
->>>>>>> 75cc0644
-						return err
-					}
-
-					// Run
-<<<<<<< HEAD
-					api.PrintResponse(getInitializeFeeDistributorGas(c))
-=======
+						return err
+					}
+
+					// Run
 					api.PrintResponse(estimateSetSnapshotDelegateGas(c, delegate))
->>>>>>> 75cc0644
-					return nil
-
-				},
-			},
-			{
-<<<<<<< HEAD
+					return nil
+
+				},
+			},
+			{
 				Name:      "initialize-fee-distributor",
 				Usage:     "Initialize and deploy the fee distributor contract for this node",
 				UsageText: "rocketpool api node initialize-fee-distributor",
@@ -873,7 +955,16 @@
 
 					// Validate args
 					if err := cliutils.ValidateArgCount(c, 0); err != nil {
-=======
+						return err
+					}
+
+					// Run
+					api.PrintResponse(canDistribute(c))
+					return nil
+
+				},
+			},
+			{
 				Name:      "set-snapshot-delegate",
 				Usage:     "Set a voting snapshot delegate for the node",
 				UsageText: "rocketpool api node set-snapshot-delegate address",
@@ -886,21 +977,15 @@
 
 					delegate, err := cliutils.ValidateAddress("delegate", c.Args().Get(0))
 					if err != nil {
->>>>>>> 75cc0644
-						return err
-					}
-
-					// Run
-<<<<<<< HEAD
-					api.PrintResponse(canDistribute(c))
-=======
+						return err
+					}
+
+					// Run
 					api.PrintResponse(setSnapshotDelegate(c, delegate))
->>>>>>> 75cc0644
-					return nil
-
-				},
-			},
-<<<<<<< HEAD
+					return nil
+
+				},
+			},
 			{
 				Name:      "distribute",
 				Usage:     "Distribute ETH from the node's fee distributor",
@@ -922,51 +1007,32 @@
 				Name:      "claim-rpl-rewards",
 				Usage:     "Claim available RPL rewards",
 				UsageText: "rocketpool api node claim-rpl-rewards",
-=======
-
-			{
-				Name:      "estimate-clear-snapshot-delegate-gas",
-				Usage:     "Estimate the gas required to clear the node's voting snapshot delegate",
-				UsageText: "rocketpool api node estimate-clear-snapshot-delegate-gas",
->>>>>>> 75cc0644
-				Action: func(c *cli.Context) error {
-
-					// Validate args
-					if err := cliutils.ValidateArgCount(c, 0); err != nil {
-						return err
-					}
-
-					// Run
-<<<<<<< HEAD
+				Action: func(c *cli.Context) error {
+
+					// Validate args
+					if err := cliutils.ValidateArgCount(c, 0); err != nil {
+						return err
+					}
+
+					// Run
 					api.PrintResponse(nodeClaimRpl(c))
-=======
-					api.PrintResponse(estimateClearSnapshotDelegateGas(c))
->>>>>>> 75cc0644
-					return nil
-
-				},
-			},
-<<<<<<< HEAD
+					return nil
+
+				},
+			},
 
 			{
 				Name:      "get-rewards-info",
 				Usage:     "Get info about your eligible rewards periods, including balances and Merkle proofs",
 				UsageText: "rocketpool api node get-rewards-info",
-=======
-			{
-				Name:      "clear-snapshot-delegate",
-				Usage:     "Clear the node's voting snapshot delegate",
-				UsageText: "rocketpool api node clear-snapshot-delegate",
->>>>>>> 75cc0644
-				Action: func(c *cli.Context) error {
-
-					// Validate args
-					if err := cliutils.ValidateArgCount(c, 0); err != nil {
-						return err
-					}
-
-					// Run
-<<<<<<< HEAD
+				Action: func(c *cli.Context) error {
+
+					// Validate args
+					if err := cliutils.ValidateArgCount(c, 0); err != nil {
+						return err
+					}
+
+					// Run
 					api.PrintResponse(getRewardsInfo(c))
 					return nil
 
@@ -1050,9 +1116,6 @@
 
 					// Run
 					api.PrintResponse(claimAndStakeRewards(c, indicesString, stakeAmount))
-=======
-					api.PrintResponse(clearSnapshotDelegate(c))
->>>>>>> 75cc0644
 					return nil
 
 				},
