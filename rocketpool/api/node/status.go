--- conflicted
+++ resolved
@@ -21,7 +21,7 @@
 	"github.com/rocket-pool/rocketpool-go/tokens"
 	"github.com/rocket-pool/rocketpool-go/types"
 	"github.com/rocket-pool/rocketpool-go/utils/eth"
-	"github.com/wealdtech/go-ens/v3"
+	ens "github.com/wealdtech/go-ens/v3"
 
 	"github.com/rocket-pool/smartnode/rocketpool/common/beacon"
 	"github.com/rocket-pool/smartnode/rocketpool/common/collateral"
@@ -166,6 +166,7 @@
 		c.node.UsableCreditAndDonatedBalance,
 		c.node.DonatedEthBalance,
 		c.node.IsRplLockingAllowed,
+		c.node.RplLocked,
 
 		// Other
 		c.odaoMember.Exists,
@@ -185,7 +186,6 @@
 	c.snapshot.Delegation(mc, &c.delegate, c.node.Address, c.cfg.Smartnode.GetVotingSnapshotID())
 }
 
-<<<<<<< HEAD
 func (c *nodeStatusContext) PrepareData(data *api.NodeStatusData, opts *bind.TransactOpts) error {
 	// Beacon info
 	beaconConfig, err := c.bc.GetEth2Config()
@@ -223,27 +223,12 @@
 	data.EthOnBehalfBalance = c.node.DonatedEthBalance.Get()
 	data.IsFeeDistributorInitialized = c.node.IsFeeDistributorInitialized.Get()
 	data.IsRplLockingAllowed = c.node.IsRplLockingAllowed.Get()
+	data.RplLocked = c.node.RplLocked.Get()
 
 	// Minipool info
 	mps, err := c.getMinipoolInfo(data)
 	if err != nil {
 		return err
-=======
-	if response.IsHoustonDeployed {
-		// Check whether RPL locking is allowed for the node
-		wg.Go(func() error {
-			var err error
-			response.IsRPLLockingAllowed, err = node.GetRPLLockedAllowed(rp, nodeAccount.Address, nil)
-			return err
-		})
-
-		// Get the node's locked RPL
-		wg.Go(func() error {
-			var err error
-			response.NodeRPLLocked, err = node.GetNodeRPLLocked(rp, nodeAccount.Address, nil)
-			return err
-		})
->>>>>>> a731dbde
 	}
 
 	// Withdrawal address and balance info
