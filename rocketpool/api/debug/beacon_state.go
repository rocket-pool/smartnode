package debug

import (
	"encoding/json"
	"fmt"

	"github.com/urfave/cli"

	"github.com/rocket-pool/smartnode/shared/services"
	"github.com/rocket-pool/smartnode/shared/types/api"
<<<<<<< HEAD
=======
	"github.com/rocket-pool/smartnode/shared/types/eth2"
	"github.com/rocket-pool/smartnode/shared/types/eth2/generic"
>>>>>>> 735a94da
	hexutil "github.com/rocket-pool/smartnode/shared/utils/hex"
)

const MAX_WITHDRAWAL_SLOT_DISTANCE = 432000 // 60 days.

func getBeaconStateForSlot(c *cli.Context, slot uint64, validatorIndex uint64) error {
	// Create a new response
	response := api.BeaconStateResponse{}

	// Get services
	if err := services.RequireNodeRegistered(c); err != nil {
		return err
	}
	bc, err := services.GetBeaconClient(c)
	if err != nil {
		return err
	}

	// Get beacon state
	beaconStateResponse, err := bc.GetBeaconStateSSZ(slot)
	if err != nil {
		return err
	}

	beaconState, err := eth2.NewBeaconState(beaconStateResponse.Data, beaconStateResponse.Fork)
	if err != nil {
		return err
	}

	proof, err := beaconState.ValidatorCredentialsProof(validatorIndex)
	if err != nil {
		return err
	}

	// Convert the proof to a list of 0x-prefixed hex strings
	response.Proof = make([]string, 0, len(proof))
	for _, hash := range proof {
		response.Proof = append(response.Proof, hexutil.EncodeToString(hash))
	}

	// Render response json
	json, err := json.Marshal(response)
	if err != nil {
		return err
	}
	fmt.Println(string(json))

	return nil
}

func getWithdrawalProofForSlot(c *cli.Context, slot uint64, validatorIndex uint64) error {
	response, err := services.GetWithdrawalProofForSlot(c, slot, validatorIndex)
	if err != nil {
		return err
	}
<<<<<<< HEAD
=======

	// Find the most recent withdrawal to slot.
	// Keep track of 404s- if we get 24 missing slots in a row, assume we don't have full history.
	notFounds := 0
	var block eth2.BeaconBlock
	for candidateSlot := slot; candidateSlot >= slot-MAX_WITHDRAWAL_SLOT_DISTANCE; candidateSlot-- {
		// Get the block at the candidate slot.
		blockResponse, found, err := bc.GetBeaconBlockSSZ(candidateSlot)
		if err != nil {
			return err
		}
		if !found {
			notFounds++
			if notFounds >= 64 {
				return fmt.Errorf("2 epochs of missing slots detected. It is likely that the Beacon Client was checkpoint synced after the most recent withdrawal to slot %d, and does not have the history required to generate a withdrawal proof", slot)
			}
			continue
		} else {
			notFounds = 0
		}

		beaconBlock, err := eth2.NewBeaconBlock(blockResponse.Data, blockResponse.Fork)
		if err != nil {
			return err
		}

		if !beaconBlock.HasExecutionPayload() {
			continue
		}

		foundWithdrawal := false

		// Check the block for a withdrawal for the given validator index.
		for i, withdrawal := range beaconBlock.Withdrawals() {
			if withdrawal.ValidatorIndex != validatorIndex {
				continue
			}
			response.WithdrawalSlot = candidateSlot
			response.Amount = big.NewInt(0).SetUint64(withdrawal.Amount)
			foundWithdrawal = true
			response.IndexInWithdrawalsArray = uint(i)
			response.WithdrawalIndex = withdrawal.Index
			response.WithdrawalAddress = withdrawal.Address
			break
		}

		if foundWithdrawal {
			block = beaconBlock
			break
		}
	}

	if response.Slot == 0 {
		return fmt.Errorf("no withdrawal found for validator index %d within %d slots of slot %d", validatorIndex, MAX_WITHDRAWAL_SLOT_DISTANCE, slot)
	}

	// Start by proving from the withdrawal to the block_root
	proof, err := block.ProveWithdrawal(uint64(response.IndexInWithdrawalsArray))
>>>>>>> 735a94da
	if err != nil {
		return err
	}

<<<<<<< HEAD
=======
	// Get beacon state
	stateResponse, err := bc.GetBeaconStateSSZ(slot)
	if err != nil {
		return err
	}

	state, err := eth2.NewBeaconState(stateResponse.Data, stateResponse.Fork)
	if err != nil {
		return err
	}

	var summaryProof [][]byte

	var stateProof [][]byte
	if response.WithdrawalSlot+generic.SlotsPerHistoricalRoot > state.GetSlot() {
		stateProof, err = state.BlockRootProof(response.WithdrawalSlot)
		if err != nil {
			return err
		}
	} else {
		stateProof, err = state.HistoricalSummaryProof(response.WithdrawalSlot)
		if err != nil {
			return err
		}

		// Additionally, we need to prove from the block_root in the historical summary
		// up to the beginning of the above proof, which is the entry in the historical summaries vector.
		blockRootsStateSlot := generic.SlotsPerHistoricalRoot + ((response.WithdrawalSlot / generic.SlotsPerHistoricalRoot) * generic.SlotsPerHistoricalRoot)
		// get the state that has the block roots tree
		blockRootsStateResponse, err := bc.GetBeaconStateSSZ(blockRootsStateSlot)
		if err != nil {
			return err
		}
		blockRootsState, err := eth2.NewBeaconState(blockRootsStateResponse.Data, blockRootsStateResponse.Fork)
		if err != nil {
			return err
		}
		summaryProof, err = blockRootsState.HistoricalSummaryBlockRootProof(int(response.WithdrawalSlot))
		if err != nil {
			return err
		}

	}

	// Convert the proof to a list of 0x-prefixed hex strings
	response.Proof = make([]string, 0, len(proof)+len(stateProof)+len(summaryProof))
	// First we prove from the withdrawal to the block_root
	for _, hash := range proof {
		response.Proof = append(response.Proof, hexutil.EncodeToString(hash))
	}

	// Then, if summaryProof has rows, we add them to prove from the block_root to the historical_summary row
	for _, hash := range summaryProof {
		response.Proof = append(response.Proof, hexutil.EncodeToString(hash))
	}

	// Finally, we prove either from the historical_summary or the block_root to the state_root
	for _, hash := range stateProof {
		response.Proof = append(response.Proof, hexutil.EncodeToString(hash))
	}

	// Render response json
>>>>>>> 735a94da
	json, err := json.Marshal(response)
	if err != nil {
		return err
	}
	fmt.Println(string(json))

	return nil
}<|MERGE_RESOLUTION|>--- conflicted
+++ resolved
@@ -8,11 +8,7 @@
 
 	"github.com/rocket-pool/smartnode/shared/services"
 	"github.com/rocket-pool/smartnode/shared/types/api"
-<<<<<<< HEAD
-=======
 	"github.com/rocket-pool/smartnode/shared/types/eth2"
-	"github.com/rocket-pool/smartnode/shared/types/eth2/generic"
->>>>>>> 735a94da
 	hexutil "github.com/rocket-pool/smartnode/shared/utils/hex"
 )
 
@@ -68,136 +64,10 @@
 	if err != nil {
 		return err
 	}
-<<<<<<< HEAD
-=======
-
-	// Find the most recent withdrawal to slot.
-	// Keep track of 404s- if we get 24 missing slots in a row, assume we don't have full history.
-	notFounds := 0
-	var block eth2.BeaconBlock
-	for candidateSlot := slot; candidateSlot >= slot-MAX_WITHDRAWAL_SLOT_DISTANCE; candidateSlot-- {
-		// Get the block at the candidate slot.
-		blockResponse, found, err := bc.GetBeaconBlockSSZ(candidateSlot)
-		if err != nil {
-			return err
-		}
-		if !found {
-			notFounds++
-			if notFounds >= 64 {
-				return fmt.Errorf("2 epochs of missing slots detected. It is likely that the Beacon Client was checkpoint synced after the most recent withdrawal to slot %d, and does not have the history required to generate a withdrawal proof", slot)
-			}
-			continue
-		} else {
-			notFounds = 0
-		}
-
-		beaconBlock, err := eth2.NewBeaconBlock(blockResponse.Data, blockResponse.Fork)
-		if err != nil {
-			return err
-		}
-
-		if !beaconBlock.HasExecutionPayload() {
-			continue
-		}
-
-		foundWithdrawal := false
-
-		// Check the block for a withdrawal for the given validator index.
-		for i, withdrawal := range beaconBlock.Withdrawals() {
-			if withdrawal.ValidatorIndex != validatorIndex {
-				continue
-			}
-			response.WithdrawalSlot = candidateSlot
-			response.Amount = big.NewInt(0).SetUint64(withdrawal.Amount)
-			foundWithdrawal = true
-			response.IndexInWithdrawalsArray = uint(i)
-			response.WithdrawalIndex = withdrawal.Index
-			response.WithdrawalAddress = withdrawal.Address
-			break
-		}
-
-		if foundWithdrawal {
-			block = beaconBlock
-			break
-		}
-	}
-
-	if response.Slot == 0 {
-		return fmt.Errorf("no withdrawal found for validator index %d within %d slots of slot %d", validatorIndex, MAX_WITHDRAWAL_SLOT_DISTANCE, slot)
-	}
-
-	// Start by proving from the withdrawal to the block_root
-	proof, err := block.ProveWithdrawal(uint64(response.IndexInWithdrawalsArray))
->>>>>>> 735a94da
 	if err != nil {
 		return err
 	}
 
-<<<<<<< HEAD
-=======
-	// Get beacon state
-	stateResponse, err := bc.GetBeaconStateSSZ(slot)
-	if err != nil {
-		return err
-	}
-
-	state, err := eth2.NewBeaconState(stateResponse.Data, stateResponse.Fork)
-	if err != nil {
-		return err
-	}
-
-	var summaryProof [][]byte
-
-	var stateProof [][]byte
-	if response.WithdrawalSlot+generic.SlotsPerHistoricalRoot > state.GetSlot() {
-		stateProof, err = state.BlockRootProof(response.WithdrawalSlot)
-		if err != nil {
-			return err
-		}
-	} else {
-		stateProof, err = state.HistoricalSummaryProof(response.WithdrawalSlot)
-		if err != nil {
-			return err
-		}
-
-		// Additionally, we need to prove from the block_root in the historical summary
-		// up to the beginning of the above proof, which is the entry in the historical summaries vector.
-		blockRootsStateSlot := generic.SlotsPerHistoricalRoot + ((response.WithdrawalSlot / generic.SlotsPerHistoricalRoot) * generic.SlotsPerHistoricalRoot)
-		// get the state that has the block roots tree
-		blockRootsStateResponse, err := bc.GetBeaconStateSSZ(blockRootsStateSlot)
-		if err != nil {
-			return err
-		}
-		blockRootsState, err := eth2.NewBeaconState(blockRootsStateResponse.Data, blockRootsStateResponse.Fork)
-		if err != nil {
-			return err
-		}
-		summaryProof, err = blockRootsState.HistoricalSummaryBlockRootProof(int(response.WithdrawalSlot))
-		if err != nil {
-			return err
-		}
-
-	}
-
-	// Convert the proof to a list of 0x-prefixed hex strings
-	response.Proof = make([]string, 0, len(proof)+len(stateProof)+len(summaryProof))
-	// First we prove from the withdrawal to the block_root
-	for _, hash := range proof {
-		response.Proof = append(response.Proof, hexutil.EncodeToString(hash))
-	}
-
-	// Then, if summaryProof has rows, we add them to prove from the block_root to the historical_summary row
-	for _, hash := range summaryProof {
-		response.Proof = append(response.Proof, hexutil.EncodeToString(hash))
-	}
-
-	// Finally, we prove either from the historical_summary or the block_root to the state_root
-	for _, hash := range stateProof {
-		response.Proof = append(response.Proof, hexutil.EncodeToString(hash))
-	}
-
-	// Render response json
->>>>>>> 735a94da
 	json, err := json.Marshal(response)
 	if err != nil {
 		return err
