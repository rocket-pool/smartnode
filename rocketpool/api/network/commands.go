package network

import (
	"github.com/urfave/cli"

	"github.com/rocket-pool/smartnode/shared/utils/api"
	cliutils "github.com/rocket-pool/smartnode/shared/utils/cli"
)

// Register subcommands
func RegisterSubcommands(command *cli.Command, name string, aliases []string) {
	command.Subcommands = append(command.Subcommands, cli.Command{
		Name:    name,
		Aliases: aliases,
		Usage:   "Manage Rocket Pool network parameters",
		Subcommands: []cli.Command{

			{
				Name:      "node-fee",
				Aliases:   []string{"f"},
				Usage:     "Get the current network node commission rate",
				UsageText: "rocketpool api network node-fee",
				Action: func(c *cli.Context) error {

					// Validate args
					if err := cliutils.ValidateArgCount(c, 0); err != nil {
						return err
					}

					// Run
					api.PrintResponse(getNodeFee(c))
					return nil

				},
			},

			{
				Name:      "rpl-price",
				Aliases:   []string{"p"},
				Usage:     "Get the current network RPL price in ETH",
				UsageText: "rocketpool api network rpl-price",
				Action: func(c *cli.Context) error {

					// Validate args
					if err := cliutils.ValidateArgCount(c, 0); err != nil {
						return err
					}

					// Run
					api.PrintResponse(getRplPrice(c))
					return nil

				},
			},

			{
				Name:      "stats",
				Aliases:   []string{"s"},
				Usage:     "Get stats about the Rocket Pool network and its tokens",
				UsageText: "rocketpool api network stats",
				Action: func(c *cli.Context) error {

					// Validate args
					if err := cliutils.ValidateArgCount(c, 0); err != nil {
						return err
					}

					// Run
					api.PrintResponse(getStats(c))
					return nil

				},
			},

			{
				Name:      "timezone-map",
				Aliases:   []string{"t"},
				Usage:     "Get the table of node operators by timezone",
				UsageText: "rocketpool api network stats",
				Action: func(c *cli.Context) error {

					// Validate args
					if err := cliutils.ValidateArgCount(c, 0); err != nil {
						return err
					}

					// Run
					api.PrintResponse(getTimezones(c))
					return nil

				},
			},

			{
				Name:      "can-generate-rewards-tree",
				Usage:     "Check if the rewards tree for the provided interval can be generated",
				UsageText: "rocketpool api network can-generate-rewards-tree index",
				Action: func(c *cli.Context) error {

					// Validate args
					if err := cliutils.ValidateArgCount(c, 1); err != nil {
						return err
					}

					index, err := cliutils.ValidateUint("index", c.Args().Get(0))
					if err != nil {
						return err
					}

					// Run
					api.PrintResponse(canGenerateRewardsTree(c, index))
					return nil

				},
			},

			{
				Name:      "generate-rewards-tree",
				Usage:     "Set a request marker for the watchtower to generate the rewards tree for the given interval",
				UsageText: "rocketpool api network generate-rewards-tree index",
				Action: func(c *cli.Context) error {

					// Validate args
					if err := cliutils.ValidateArgCount(c, 1); err != nil {
						return err
					}

					index, err := cliutils.ValidateUint("index", c.Args().Get(0))
					if err != nil {
						return err
					}

					// Run
					api.PrintResponse(generateRewardsTree(c, index))
					return nil

				},
			},

			{
				Name:      "dao-proposals",
				Aliases:   []string{"d"},
				Usage:     "Get the currently active DAO proposals",
				UsageText: "rocketpool api network dao-proposals",
				Action: func(c *cli.Context) error {

					// Validate args
					if err := cliutils.ValidateArgCount(c, 0); err != nil {
						return err
					}

					// Run
					api.PrintResponse(getActiveDAOProposals(c))
					return nil

				},
			},

			{
				Name:      "download-rewards-file",
				Aliases:   []string{"drf"},
				Usage:     "Download a rewards info file from IPFS for the given interval",
				UsageText: "rocketpool api service download-rewards-file interval",
				Action: func(c *cli.Context) error {

					// Validate args
					if err := cliutils.ValidateArgCount(c, 1); err != nil {
						return err
					}

					interval, err := cliutils.ValidateUint("interval", c.Args().Get(0))
					if err != nil {
						return err
					}

					// Run
					api.PrintResponse(downloadRewardsFile(c, interval))
					return nil

				},
			},

			{
				Name:      "is-houston-deployed",
				Aliases:   []string{"ihd"},
				Usage:     "Checks if Houston has been deployed yet.",
				UsageText: "rocketpool api network is-houston-deployed",
				Action: func(c *cli.Context) error {

					// Validate args
					if err := cliutils.ValidateArgCount(c, 0); err != nil {
						return err
					}

					// Run
					api.PrintResponse(isHoustonDeployed(c))
					return nil

				},
			},

			{
				Name:      "latest-delegate",
				Usage:     "Get the address of the latest minipool delegate contract.",
				UsageText: "rocketpool api network latest-delegate",
				Action: func(c *cli.Context) error {

					// Validate args
					if err := cliutils.ValidateArgCount(c, 0); err != nil {
						return err
					}

					// Run
					api.PrintResponse(getLatestDelegate(c))
					return nil

				},
			},

			{
				Name:      "can-initialize-voting",
				Aliases:   []string{"civ"},
				Usage:     "Checks if voting can be initialized.",
				UsageText: "rocketpool api network can-initialize-voting",
				Action: func(c *cli.Context) error {

					// Validate args
					if err := cliutils.ValidateArgCount(c, 0); err != nil {
						return err
					}

					// Run
					api.PrintResponse(canNodeInitializeVoting(c))
					return nil

				},
			},
			{
<<<<<<< HEAD
				Name:      "initialized-voting",
				Aliases:   []string{"iv"},
				Usage:     "Checks if voting can be initialized.",
				UsageText: "rocketpool api network can-initialize-voting",
=======
				Name:      "initialize-voting",
				Aliases:   []string{"iv"},
				Usage:     "Initialize voting.",
				UsageText: "rocketpool api network initialize-voting",
>>>>>>> 89f87277
				Action: func(c *cli.Context) error {

					// Validate args
					if err := cliutils.ValidateArgCount(c, 0); err != nil {
						return err
					}

					// Run
					api.PrintResponse(nodeInitializedVoting(c))
					return nil

				},
			},
			{
				Name:      "estimate-set-voting-delegate-gas",
				Usage:     "Estimate the gas required to set an on-chain voting delegate",
				UsageText: "rocketpool api network estimate-set-voting-delegate-gas address",
				Action: func(c *cli.Context) error {

					// Validate args
					if err := cliutils.ValidateArgCount(c, 1); err != nil {
						return err
					}

					delegate, err := cliutils.ValidateAddress("delegate", c.Args().Get(0))
					if err != nil {
						return err
					}

					// Run
					api.PrintResponse(estimateSetVotingDelegateGas(c, delegate))
					return nil

				},
			},
			{
				Name:      "set-voting-delegate",
				Usage:     "Set an on-chain voting delegate for the node",
				UsageText: "rocketpool api network set-voting-delegate address",
				Action: func(c *cli.Context) error {

					// Validate args
					if err := cliutils.ValidateArgCount(c, 1); err != nil {
						return err
					}

					delegate, err := cliutils.ValidateAddress("delegate", c.Args().Get(0))
					if err != nil {
						return err
					}

					// Run
					api.PrintResponse(setVotingDelegate(c, delegate))
					return nil

				},
			},
			{
				Name:      "get-current-voting-delegate",
				Usage:     "Get the current on-chain voting delegate for the node",
				UsageText: "rocketpool api network get-current-voting-delegate",
				Action: func(c *cli.Context) error {

					// Validate args
					if err := cliutils.ValidateArgCount(c, 0); err != nil {
						return err
					}

					// Run
					api.PrintResponse(getCurrentVotingDelegate(c))
					return nil

				},
			},
		},
	})
}<|MERGE_RESOLUTION|>--- conflicted
+++ resolved
@@ -236,17 +236,10 @@
 				},
 			},
 			{
-<<<<<<< HEAD
-				Name:      "initialized-voting",
-				Aliases:   []string{"iv"},
-				Usage:     "Checks if voting can be initialized.",
-				UsageText: "rocketpool api network can-initialize-voting",
-=======
 				Name:      "initialize-voting",
 				Aliases:   []string{"iv"},
 				Usage:     "Initialize voting.",
 				UsageText: "rocketpool api network initialize-voting",
->>>>>>> 89f87277
 				Action: func(c *cli.Context) error {
 
 					// Validate args
