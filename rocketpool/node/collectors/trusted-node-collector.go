package collectors

import (
	"fmt"
	"math/big"
	"strconv"
	"time"

	"github.com/ethereum/go-ethereum/common"
	"github.com/prometheus/client_golang/prometheus"
<<<<<<< HEAD
	batch "github.com/rocket-pool/batch-query"
	"github.com/rocket-pool/rocketpool-go/dao/proposals"
=======
	"github.com/rocket-pool/rocketpool-go/dao"
	"github.com/rocket-pool/rocketpool-go/dao/trustednode"
>>>>>>> 002cc1a8
	"github.com/rocket-pool/rocketpool-go/rocketpool"
	"github.com/rocket-pool/rocketpool-go/types"
	"github.com/rocket-pool/rocketpool-go/utils/eth"
	oracleutils "github.com/rocket-pool/rocketpool-go/utils/oracle"
	"github.com/rocket-pool/smartnode/rocketpool/common/services"
	"github.com/rocket-pool/smartnode/shared/config"
	"golang.org/x/sync/errgroup"
)

// Represents the collector for the user's trusted node
type TrustedNodeCollector struct {
	// The number of proposals per state
	proposalCount *prometheus.Desc

	// The number of votable proposals this node has yet to vote on
	unvotedProposalCount *prometheus.Desc

	// Tabular data for the votes for and against each proposal
	proposalTable *prometheus.Desc

	// The ETH balance of each trusted node
	ethBalance *prometheus.Desc

	// The balances submission participation of the ODAO members
	balancesParticipation *prometheus.Desc

	// The prices submission participation of the ODAO members
	pricesParticipation *prometheus.Desc

	// The Smartnode service provider
	sp *services.ServiceProvider

	// Cached data
	cacheTime     time.Time
	cachedMetrics []prometheus.Metric

	// The thread-safe locker for the network state
	stateLocker *StateLocker

	// Prefix for logging
	logPrefix string
}

// Create a new NodeCollector instance
func NewTrustedNodeCollector(sp *services.ServiceProvider, stateLocker *StateLocker) *TrustedNodeCollector {
	subsystem := "trusted_node"
	return &TrustedNodeCollector{
		proposalCount: prometheus.NewDesc(prometheus.BuildFQName(namespace, subsystem, "proposal_count"),
			"The number of proposals in each state",
			[]string{"state"}, nil,
		),
		unvotedProposalCount: prometheus.NewDesc(prometheus.BuildFQName(namespace, subsystem, "unvoted_proposal_count"),
			"How many active proposals has this trusted node has not voted on",
			nil, nil,
		),
		proposalTable: prometheus.NewDesc(prometheus.BuildFQName(namespace, subsystem, "proposal_table"),
			"Tabular data of each active proposal's for and against votes",
			[]string{"proposal", "category"}, nil,
		),
		ethBalance: prometheus.NewDesc(prometheus.BuildFQName(namespace, subsystem, "eth_balance"),
			"The ETH balance of each trusted node",
			[]string{"member"}, nil,
		),
		balancesParticipation: prometheus.NewDesc(prometheus.BuildFQName(namespace, subsystem, "balances_participation"),
			"Whether each member has participated in the current balances update interval",
			[]string{"member"}, nil,
		),
		pricesParticipation: prometheus.NewDesc(prometheus.BuildFQName(namespace, subsystem, "prices_participation"),
			"Whether each member has participated in the current prices update interval",
			[]string{"member"}, nil,
		),
		sp:          sp,
		stateLocker: stateLocker,
		logPrefix:   "ODAO Stats Collector",
	}
}

// Write metric descriptions to the Prometheus channel
func (collector *TrustedNodeCollector) Describe(channel chan<- *prometheus.Desc) {
	channel <- collector.proposalCount
	channel <- collector.unvotedProposalCount
	channel <- collector.proposalTable
	channel <- collector.ethBalance
	channel <- collector.balancesParticipation
	channel <- collector.pricesParticipation
}

// Caches slow to process metrics so it doesn't have to be processed every second
func (collector *TrustedNodeCollector) collectSlowMetrics(rp *rocketpool.RocketPool, cfg *config.RocketPoolConfig, memberIds map[common.Address]string) {
	intervalSize, err := cfg.GetEventLogInterval()
	if err != nil {
		collector.logError(fmt.Errorf("error getting event log interval size: %w", err))
		return
	}

	pCalc, err := oracleutils.NewTrustedNodeParticipationCalculator(rp)
	if err != nil {
		collector.logError(fmt.Errorf("error creating oracle DAO participation calculator: %w", err))
		return
	}

	// Create a new cached metrics array to populate
	collector.cachedMetrics = make([]prometheus.Metric, 0)

	// Sync
	var wg errgroup.Group

	var balancesParticipation map[common.Address]bool
	var pricesParticipation map[common.Address]bool

<<<<<<< HEAD
	// Get the balances participation data
	wg.Go(func() error {
		var err error
		balancesParticipation, err = pCalc.GetTrustedNodeLatestBalancesParticipation(rp, big.NewInt(int64(intervalSize)), nil)
		if err != nil {
			return fmt.Errorf("Error getting trusted node balances participation data: %w", err)
		}
		return nil
	})

	// Get the prices participation data
	wg.Go(func() error {
		var err error
		pricesParticipation, err = pCalc.GetTrustedNodeLatestPricesParticipation(rp, big.NewInt(int64(intervalSize)), nil)
		if err != nil {
			return fmt.Errorf("Error getting trusted node prices participation data: %w", err)
		}
		return nil
	})

=======
>>>>>>> 002cc1a8
	// Wait for data
	if err := wg.Wait(); err != nil {
		collector.logError(err)
		return
	}

	// Balances participation
	for member, status := range balancesParticipation {
		value := float64(0)
		if status {
			value = 1
		}
		collector.cachedMetrics = append(collector.cachedMetrics, prometheus.MustNewConstMetric(collector.balancesParticipation, prometheus.GaugeValue, value, memberIds[member]))
	}

	// Prices participation
	for member, status := range pricesParticipation {
		value := float64(0)
		if status {
			value = 1
		}
		collector.cachedMetrics = append(collector.cachedMetrics, prometheus.MustNewConstMetric(collector.pricesParticipation, prometheus.GaugeValue, value, memberIds[member]))
	}
}

// Collect the latest metric values and pass them to Prometheus
func (collector *TrustedNodeCollector) Collect(channel chan<- prometheus.Metric) {
	// Services
	rp := collector.sp.GetRocketPool()
	cfg := collector.sp.GetConfig()
	if !cfg.EnableODaoMetrics.Value.(bool) {
		return
	}

	// Get the latest state
	state := collector.stateLocker.GetState()
	if state == nil {
		return
	}

	pMgr, err := proposals.NewDaoProposalManager(rp)
	if err != nil {
		collector.logError(fmt.Errorf("error creating DAO proposal manager binding: %w", err))
		return
	}

	unvotedCount := float64(0)
	pendingCount := float64(0)
	activeCount := float64(0)
	succeededCount := float64(0)
	executedCount := float64(0)
	cancelledCount := float64(0)
	defeatedCount := float64(0)
	expiredCount := float64(0)

	// Get the number of DAO proposals
	err = rp.Query(nil, nil, pMgr.ProposalCount)
	if err != nil {
		collector.logError(fmt.Errorf("error getting DAO proposal count: %w", err))
		return
	}

	// Get the DAO proposals
	_, oDaoProps, err := pMgr.GetProposals(pMgr.ProposalCount.Formatted(), true, nil)
	if err != nil {
		collector.logError(fmt.Errorf("error getting DAO proposals: %w", err))
		return
	}

	// Map the member IDs by address
	addresses := make([]common.Address, len(state.OracleDaoMemberDetails))
	memberIds := make(map[common.Address]string)
	for i, member := range state.OracleDaoMemberDetails {
		addresses[i] = member.Address
		memberIds[member.Address] = member.ID
	}

	// Only collect fresh participation metrics from chain every 60 seconds as it updates infrequently and takes longer to collect
	if time.Since(collector.cacheTime) > (time.Second * 60) {
		collector.collectSlowMetrics(rp, cfg, memberIds)
		collector.cacheTime = time.Now()
	}

	// Get member ETH balances
	ethBalances := make(map[string]float64)
	balances, err := rp.BalanceBatcher.GetEthBalances(addresses, nil)
	if err != nil {
		collector.logError(fmt.Errorf("error getting Oracle DAO member balances: %w", err))
		return
	}
	for i, member := range state.OracleDaoMemberDetails {
		ethBalances[member.ID] = eth.WeiToEth(balances[i])
	}

	// Calculate metrics
	activeProps := []*proposals.OracleDaoProposal{}
	for _, proposal := range oDaoProps {
		switch proposal.State.Formatted() {
		case types.ProposalState_Pending:
			pendingCount++
		case types.ProposalState_Active:
			activeCount++
			activeProps = append(activeProps, proposal)
		case types.ProposalState_Succeeded:
			succeededCount++
		case types.ProposalState_Executed:
			executedCount++
		case types.ProposalState_Cancelled:
			cancelledCount++
		case types.ProposalState_Defeated:
			defeatedCount++
		case types.ProposalState_Expired:
			expiredCount++
		}
	}

	// Get the local node's voting status
	nodeAddress, hasNodeAddress := collector.sp.GetWallet().GetAddress()
	if hasNodeAddress {
		trusted := false
		for _, member := range state.OracleDaoMemberDetails {
			if member.Address == nodeAddress {
				trusted = true
				break
			}
		}

		if trusted {
			voteStatus := make([]bool, len(activeProps))
			err = rp.Query(func(mc *batch.MultiCaller) error {
				for i, prop := range activeProps {
					prop.GetMemberHasVoted(mc, &voteStatus[i], nodeAddress)
				}
				return nil
			}, nil)
			if err != nil {
				collector.logError(fmt.Errorf("error getting Oracle DAO voting status: %w", err))
				return
			}

			for _, voted := range voteStatus {
				if !voted {
					unvotedCount++
				}
			}
		}
	}

	// Update all the metrics
	channel <- prometheus.MustNewConstMetric(
		collector.unvotedProposalCount, prometheus.GaugeValue, unvotedCount)
	channel <- prometheus.MustNewConstMetric(
		collector.proposalCount, prometheus.GaugeValue, pendingCount, "pending")
	channel <- prometheus.MustNewConstMetric(
		collector.proposalCount, prometheus.GaugeValue, activeCount, "active")
	channel <- prometheus.MustNewConstMetric(
		collector.proposalCount, prometheus.GaugeValue, succeededCount, "succeeded")
	channel <- prometheus.MustNewConstMetric(
		collector.proposalCount, prometheus.GaugeValue, executedCount, "executed")
	channel <- prometheus.MustNewConstMetric(
		collector.proposalCount, prometheus.GaugeValue, cancelledCount, "cancelled")
	channel <- prometheus.MustNewConstMetric(
		collector.proposalCount, prometheus.GaugeValue, defeatedCount, "defeated")
	channel <- prometheus.MustNewConstMetric(
		collector.proposalCount, prometheus.GaugeValue, expiredCount, "expired")

	// Update balance metrics
	for memberId, balance := range ethBalances {
		channel <- prometheus.MustNewConstMetric(
			collector.ethBalance, prometheus.GaugeValue, balance, memberId)
	}

	// Update proposal metrics
	for _, proposal := range oDaoProps {
		if proposal.State.Formatted() != types.ProposalState_Active {
			continue
		}
		channel <- prometheus.MustNewConstMetric(
			collector.proposalTable, prometheus.GaugeValue, proposal.VotesFor.Formatted(), strconv.FormatUint(proposal.ID, 10), "for")
		channel <- prometheus.MustNewConstMetric(
			collector.proposalTable, prometheus.GaugeValue, proposal.VotesAgainst.Formatted(), strconv.FormatUint(proposal.ID, 10), "against")
		channel <- prometheus.MustNewConstMetric(
			collector.proposalTable, prometheus.GaugeValue, proposal.VotesRequired.Formatted(), strconv.FormatUint(proposal.ID, 10), "required")
	}

	// Include cached metrics
	for _, metric := range collector.cachedMetrics {
		channel <- metric
	}
}

// Log error messages
func (collector *TrustedNodeCollector) logError(err error) {
	fmt.Printf("[%s] %s\n", collector.logPrefix, err.Error())
}<|MERGE_RESOLUTION|>--- conflicted
+++ resolved
@@ -2,26 +2,16 @@
 
 import (
 	"fmt"
-	"math/big"
 	"strconv"
 	"time"
 
 	"github.com/ethereum/go-ethereum/common"
 	"github.com/prometheus/client_golang/prometheus"
-<<<<<<< HEAD
 	batch "github.com/rocket-pool/batch-query"
 	"github.com/rocket-pool/rocketpool-go/dao/proposals"
-=======
-	"github.com/rocket-pool/rocketpool-go/dao"
-	"github.com/rocket-pool/rocketpool-go/dao/trustednode"
->>>>>>> 002cc1a8
-	"github.com/rocket-pool/rocketpool-go/rocketpool"
 	"github.com/rocket-pool/rocketpool-go/types"
 	"github.com/rocket-pool/rocketpool-go/utils/eth"
-	oracleutils "github.com/rocket-pool/rocketpool-go/utils/oracle"
 	"github.com/rocket-pool/smartnode/rocketpool/common/services"
-	"github.com/rocket-pool/smartnode/shared/config"
-	"golang.org/x/sync/errgroup"
 )
 
 // Represents the collector for the user's trusted node
@@ -102,77 +92,6 @@
 	channel <- collector.pricesParticipation
 }
 
-// Caches slow to process metrics so it doesn't have to be processed every second
-func (collector *TrustedNodeCollector) collectSlowMetrics(rp *rocketpool.RocketPool, cfg *config.RocketPoolConfig, memberIds map[common.Address]string) {
-	intervalSize, err := cfg.GetEventLogInterval()
-	if err != nil {
-		collector.logError(fmt.Errorf("error getting event log interval size: %w", err))
-		return
-	}
-
-	pCalc, err := oracleutils.NewTrustedNodeParticipationCalculator(rp)
-	if err != nil {
-		collector.logError(fmt.Errorf("error creating oracle DAO participation calculator: %w", err))
-		return
-	}
-
-	// Create a new cached metrics array to populate
-	collector.cachedMetrics = make([]prometheus.Metric, 0)
-
-	// Sync
-	var wg errgroup.Group
-
-	var balancesParticipation map[common.Address]bool
-	var pricesParticipation map[common.Address]bool
-
-<<<<<<< HEAD
-	// Get the balances participation data
-	wg.Go(func() error {
-		var err error
-		balancesParticipation, err = pCalc.GetTrustedNodeLatestBalancesParticipation(rp, big.NewInt(int64(intervalSize)), nil)
-		if err != nil {
-			return fmt.Errorf("Error getting trusted node balances participation data: %w", err)
-		}
-		return nil
-	})
-
-	// Get the prices participation data
-	wg.Go(func() error {
-		var err error
-		pricesParticipation, err = pCalc.GetTrustedNodeLatestPricesParticipation(rp, big.NewInt(int64(intervalSize)), nil)
-		if err != nil {
-			return fmt.Errorf("Error getting trusted node prices participation data: %w", err)
-		}
-		return nil
-	})
-
-=======
->>>>>>> 002cc1a8
-	// Wait for data
-	if err := wg.Wait(); err != nil {
-		collector.logError(err)
-		return
-	}
-
-	// Balances participation
-	for member, status := range balancesParticipation {
-		value := float64(0)
-		if status {
-			value = 1
-		}
-		collector.cachedMetrics = append(collector.cachedMetrics, prometheus.MustNewConstMetric(collector.balancesParticipation, prometheus.GaugeValue, value, memberIds[member]))
-	}
-
-	// Prices participation
-	for member, status := range pricesParticipation {
-		value := float64(0)
-		if status {
-			value = 1
-		}
-		collector.cachedMetrics = append(collector.cachedMetrics, prometheus.MustNewConstMetric(collector.pricesParticipation, prometheus.GaugeValue, value, memberIds[member]))
-	}
-}
-
 // Collect the latest metric values and pass them to Prometheus
 func (collector *TrustedNodeCollector) Collect(channel chan<- prometheus.Metric) {
 	// Services
@@ -211,7 +130,7 @@
 	}
 
 	// Get the DAO proposals
-	_, oDaoProps, err := pMgr.GetProposals(pMgr.ProposalCount.Formatted(), true, nil)
+	oDaoProps, _, err := pMgr.GetProposals(pMgr.ProposalCount.Formatted(), true, nil)
 	if err != nil {
 		collector.logError(fmt.Errorf("error getting DAO proposals: %w", err))
 		return
@@ -223,12 +142,6 @@
 	for i, member := range state.OracleDaoMemberDetails {
 		addresses[i] = member.Address
 		memberIds[member.Address] = member.ID
-	}
-
-	// Only collect fresh participation metrics from chain every 60 seconds as it updates infrequently and takes longer to collect
-	if time.Since(collector.cacheTime) > (time.Second * 60) {
-		collector.collectSlowMetrics(rp, cfg, memberIds)
-		collector.cacheTime = time.Now()
 	}
 
 	// Get member ETH balances
