package rocketpool

import (
	"context"
	"math/big"
	"time"

	"github.com/ethereum/go-ethereum"
	"github.com/ethereum/go-ethereum/common"
	"github.com/ethereum/go-ethereum/core/types"
)

// This is the common interface for execution clients.
type ExecutionClient interface {

	/// ========================
	/// ContractCaller Functions
	/// ========================

	// CodeAt returns the code of the given account. This is needed to differentiate
	// between contract internal errors and the local chain being out of sync.
	CodeAt(ctx context.Context, contract common.Address, blockNumber *big.Int) ([]byte, error)

	// CallContract executes an Ethereum contract call with the specified data as the
	// input.
	CallContract(ctx context.Context, call ethereum.CallMsg, blockNumber *big.Int) ([]byte, error)

	/// ============================
	/// ContractTransactor Functions
	/// ============================

	// HeaderByHash returns the block header with the given hash.
	HeaderByHash(ctx context.Context, hash common.Hash) (*types.Header, error)

	// HeaderByNumber returns a block header from the current canonical chain. If number is
	// nil, the latest known header is returned.
	HeaderByNumber(ctx context.Context, number *big.Int) (*types.Header, error)

	// PendingCodeAt returns the code of the given account in the pending state.
	PendingCodeAt(ctx context.Context, account common.Address) ([]byte, error)

	// PendingNonceAt retrieves the current pending nonce associated with an account.
	PendingNonceAt(ctx context.Context, account common.Address) (uint64, error)

	// SuggestGasPrice retrieves the currently suggested gas price to allow a timely
	// execution of a transaction.
	SuggestGasPrice(ctx context.Context) (*big.Int, error)

	// SuggestGasTipCap retrieves the currently suggested 1559 priority fee to allow
	// a timely execution of a transaction.
	SuggestGasTipCap(ctx context.Context) (*big.Int, error)

	// EstimateGas tries to estimate the gas needed to execute a specific
	// transaction based on the current pending state of the backend blockchain.
	// There is no guarantee that this is the true gas limit requirement as other
	// transactions may be added or removed by miners, but it should provide a basis
	// for setting a reasonable default.
	EstimateGas(ctx context.Context, call ethereum.CallMsg) (gas uint64, err error)

	// SendTransaction injects the transaction into the pending pool for execution.
	SendTransaction(ctx context.Context, tx *types.Transaction) error

	/// ==========================
	/// ContractFilterer Functions
	/// ==========================

	// FilterLogs executes a log filter operation, blocking during execution and
	// returning all the results in one batch.
	//
	// TODO(karalabe): Deprecate when the subscription one can return past data too.
	FilterLogs(ctx context.Context, query ethereum.FilterQuery) ([]types.Log, error)

	// SubscribeFilterLogs creates a background log filtering operation, returning
	// a subscription immediately, which can be used to stream the found events.
	SubscribeFilterLogs(ctx context.Context, query ethereum.FilterQuery, ch chan<- types.Log) (ethereum.Subscription, error)

	/// =======================
	/// DeployBackend Functions
	/// =======================

	// TransactionReceipt returns the receipt of a transaction by transaction hash.
	// Note that the receipt is not available for pending transactions.
	TransactionReceipt(ctx context.Context, txHash common.Hash) (*types.Receipt, error)

	/// ================
	/// Client functions
	/// ================

	// BlockNumber returns the most recent block number
	BlockNumber(ctx context.Context) (uint64, error)

	// BalanceAt returns the wei balance of the given account.
	// The block number can be nil, in which case the balance is taken from the latest known block.
	BalanceAt(ctx context.Context, account common.Address, blockNumber *big.Int) (*big.Int, error)

	// TransactionByHash returns the transaction with the given hash.
	TransactionByHash(ctx context.Context, hash common.Hash) (tx *types.Transaction, isPending bool, err error)

	// NonceAt returns the account nonce of the given account.
	// The block number can be nil, in which case the nonce is taken from the latest known block.
	NonceAt(ctx context.Context, account common.Address, blockNumber *big.Int) (uint64, error)

	// SyncProgress retrieves the current progress of the sync algorithm. If there's
	// no sync currently running, it returns nil.
	SyncProgress(ctx context.Context) (*ethereum.SyncProgress, error)

<<<<<<< HEAD
	/// =================
	/// Utility functions
	/// =================

	// LatestBlockTime returns the timestamp of the latest block
	LatestBlockTime(ctx context.Context) (time.Time, error)
=======
	// ChainID retrieves the current chain ID
	ChainID(ctx context.Context) (*big.Int, error)
>>>>>>> 68273893
}<|MERGE_RESOLUTION|>--- conflicted
+++ resolved
@@ -104,15 +104,13 @@
 	// no sync currently running, it returns nil.
 	SyncProgress(ctx context.Context) (*ethereum.SyncProgress, error)
 
-<<<<<<< HEAD
 	/// =================
 	/// Utility functions
 	/// =================
 
 	// LatestBlockTime returns the timestamp of the latest block
 	LatestBlockTime(ctx context.Context) (time.Time, error)
-=======
+
 	// ChainID retrieves the current chain ID
 	ChainID(ctx context.Context) (*big.Int, error)
->>>>>>> 68273893
 }